// Copyright (C) 2019-2021, Ava Labs, Inc. All rights reserved.
// See the file LICENSE for licensing terms.

package snowman

import (
	"fmt"
	"time"

	"github.com/ava-labs/avalanchego/ids"
	"github.com/ava-labs/avalanchego/snow"
	"github.com/ava-labs/avalanchego/snow/choices"
	"github.com/ava-labs/avalanchego/snow/consensus/snowman"
	"github.com/ava-labs/avalanchego/snow/consensus/snowman/poll"
	"github.com/ava-labs/avalanchego/snow/engine/common"
	"github.com/ava-labs/avalanchego/snow/events"
	"github.com/ava-labs/avalanchego/utils/formatting"
	"github.com/ava-labs/avalanchego/utils/wrappers"
	"github.com/ava-labs/avalanchego/version"
)

var _ Engine = &Transitive{}

func New(config Config) (Engine, error) {
	return newTransitive(config)
}

// Transitive implements the Engine interface by attempting to fetch all
// Transitive dependencies.
type Transitive struct {
	Config

	// list of NoOpsHandler for messages dropped by engine
	common.NoOpAcceptedFrontierHandler
	common.NoOpAcceptedHandler
	common.NoOpAncestorsHandler

	RequestID uint32

	metrics

	// track outstanding preference requests
	polls poll.Set

	// blocks that have we have sent get requests for but haven't yet received
	blkReqs common.Requests

	// blocks that are queued to be issued to consensus once missing dependencies are fetched
	// Block ID --> Block
	pending map[ids.ID]snowman.Block

	// Block ID --> Parent ID
	nonVerifieds AncestorTree

	// operations that are blocked on a block being issued. This could be
	// issuing another block, responding to a query, or applying votes to consensus
	blocked events.Blocker

	// number of times build block needs to be called once the number of
	// processing blocks has gone below the optimal number.
	pendingBuildBlocks int

	// errs tracks if an error has occurred in a callback
	errs wrappers.Errs
}

func newTransitive(config Config) (*Transitive, error) {
	config.Ctx.Log.Info("initializing consensus engine")

	factory := poll.NewEarlyTermNoTraversalFactory(config.Params.Alpha)
	t := &Transitive{
		Config: config,
		NoOpAcceptedFrontierHandler: common.NoOpAcceptedFrontierHandler{
			Log: config.Ctx.Log,
		},
		NoOpAcceptedHandler: common.NoOpAcceptedHandler{
			Log: config.Ctx.Log,
		},
		NoOpAncestorsHandler: common.NoOpAncestorsHandler{
			Log: config.Ctx.Log,
		},
		pending:      make(map[ids.ID]snowman.Block),
		nonVerifieds: NewAncestorTree(),
		polls: poll.NewSet(factory,
			config.Ctx.Log,
			"",
			config.Ctx.Registerer,
		),
	}

	return t, t.metrics.Initialize("", config.Ctx.Registerer)
}

// Put implements the PutHandler interface
func (t *Transitive) Put(vdr ids.ShortID, requestID uint32, blkBytes []byte) error {
	t.Ctx.Log.AssertTrue(t.IsBootstrapped(), "Put received by Engine during Bootstrap")

	blk, err := t.VM.ParseBlock(blkBytes)
	if err != nil {
		t.Ctx.Log.Debug("failed to parse block: %s", err)
		t.Ctx.Log.Verbo("block:\n%s", formatting.DumpBytes(blkBytes))
		// because GetFailed doesn't utilize the assumption that we actually
		// sent a Get message, we can safely call GetFailed here to potentially
		// abandon the request.
		return t.GetFailed(vdr, requestID)
	}

	// issue the block into consensus. If the block has already been issued,
	// this will be a noop. If this block has missing dependencies, vdr will
	// receive requests to fill the ancestry. dependencies that have already
	// been fetched, but with missing dependencies themselves won't be requested
	// from the vdr.
	if _, err := t.issueFrom(vdr, blk); err != nil {
		return err
	}
	return t.buildBlocks()
}

// GetFailed implements the PutHandler interface
func (t *Transitive) GetFailed(vdr ids.ShortID, requestID uint32) error {
	t.Ctx.Log.AssertTrue(t.IsBootstrapped(), "GetFailed received by Engine during Bootstrap")

	// We don't assume that this function is called after a failed Get message.
	// Check to see if we have an outstanding request and also get what the request was for if it exists.
	blkID, ok := t.blkReqs.Remove(vdr, requestID)
	if !ok {
		t.Ctx.Log.Debug("getFailed(%s, %d) called without having sent corresponding Get", vdr, requestID)
		return nil
	}

	// Because the get request was dropped, we no longer expect blkID to be issued.
	t.blocked.Abandon(blkID)
	t.metrics.numBlockers.Set(float64(t.blocked.Len()))
	return t.buildBlocks()
}

// PullQuery implements the QueryHandler interface
func (t *Transitive) PullQuery(vdr ids.ShortID, requestID uint32, blkID ids.ID) error {
	// If the engine hasn't been bootstrapped, we aren't ready to respond to queries
	t.Ctx.Log.AssertTrue(t.IsBootstrapped(), "PullQuery received by Engine during Bootstrap")

	// Will send chits once we've issued block [blkID] into consensus
	c := &convincer{
		consensus: t.Consensus,
		sender:    t.Sender,
		vdr:       vdr,
		requestID: requestID,
		errs:      &t.errs,
	}

	// Try to issue [blkID] to consensus.
	// If we're missing an ancestor, request it from [vdr]
	added, err := t.issueFromByID(vdr, blkID)
	if err != nil {
		return err
	}

	// Wait until we've issued block [blkID] before sending chits.
	if !added {
		c.deps.Add(blkID)
	}

	t.blocked.Register(c)
	t.metrics.numBlockers.Set(float64(t.blocked.Len()))
	return t.buildBlocks()
}

// PushQuery implements the QueryHandler interface
func (t *Transitive) PushQuery(vdr ids.ShortID, requestID uint32, blkBytes []byte) error {
	// if the engine hasn't been bootstrapped, we aren't ready to respond to queries
	t.Ctx.Log.AssertTrue(t.IsBootstrapped(), "PushQuery received by Engine during Bootstrap")

	blk, err := t.VM.ParseBlock(blkBytes)
	// If parsing fails, we just drop the request, as we didn't ask for it
	if err != nil {
		t.Ctx.Log.Debug("failed to parse block: %s", err)
		t.Ctx.Log.Verbo("block:\n%s", formatting.DumpBytes(blkBytes))
		return nil
	}

	// issue the block into consensus. If the block has already been issued,
	// this will be a noop. If this block has missing dependencies, vdr will
	// receive requests to fill the ancestry. dependencies that have already
	// been fetched, but with missing dependencies themselves won't be requested
	// from the vdr.
	if _, err := t.issueFrom(vdr, blk); err != nil {
		return err
	}

	// register the chit request
	return t.PullQuery(vdr, requestID, blk.ID())
}

// Chits implements the ChitsHandler interface
func (t *Transitive) Chits(vdr ids.ShortID, requestID uint32, votes []ids.ID) error {
	// if the engine hasn't been bootstrapped, we shouldn't be receiving chits
	t.Ctx.Log.AssertTrue(t.IsBootstrapped(), "Chits received by Engine during Bootstrap")

	// Since this is a linear chain, there should only be one ID in the vote set
	if len(votes) != 1 {
		t.Ctx.Log.Debug("Chits(%s, %d) was called with %d votes (expected 1)", vdr, requestID, len(votes))
		// because QueryFailed doesn't utilize the assumption that we actually
		// sent a Query message, we can safely call QueryFailed here to
		// potentially abandon the request.
		return t.QueryFailed(vdr, requestID)
	}
	blkID := votes[0]

	t.Ctx.Log.Verbo("Chits(%s, %d) contains vote for %s", vdr, requestID, blkID)

	// Will record chits once [blkID] has been issued into consensus
	v := &voter{
		t:         t,
		vdr:       vdr,
		requestID: requestID,
		response:  blkID,
	}

	added, err := t.issueFromByID(vdr, blkID)
	if err != nil {
		return err
	}
	// Wait until [blkID] has been issued to consensus before applying this chit.
	if !added {
		v.deps.Add(blkID)
	}

	t.blocked.Register(v)
	t.metrics.numBlockers.Set(float64(t.blocked.Len()))
	return t.buildBlocks()
}

// QueryFailed implements the ChitsHandler interface
func (t *Transitive) QueryFailed(vdr ids.ShortID, requestID uint32) error {
	// If the engine hasn't been bootstrapped, we didn't issue a query
	t.Ctx.Log.AssertTrue(t.IsBootstrapped(), "QueryFailed received by Engine during Bootstrap")

	t.blocked.Register(&voter{
		t:         t,
		vdr:       vdr,
		requestID: requestID,
	})
	t.metrics.numBlockers.Set(float64(t.blocked.Len()))
	return t.buildBlocks()
}

// AppRequest implements the AppHandler interface
func (t *Transitive) AppRequest(nodeID ids.ShortID, requestID uint32, deadline time.Time, request []byte) error {
	t.Ctx.Log.AssertTrue(t.IsBootstrapped(), "AppRequest received by Engine during Bootstrap")

	// Notify the VM of this request
	return t.VM.AppRequest(nodeID, requestID, deadline, request)
}

// AppRequestFailed implements the AppHandler interface
func (t *Transitive) AppRequestFailed(nodeID ids.ShortID, requestID uint32) error {
	t.Ctx.Log.AssertTrue(t.IsBootstrapped(), "AppRequestFailed received by Engine during Bootstrap")

	// Notify the VM that a request it made failed
	return t.VM.AppRequestFailed(nodeID, requestID)
}

// AppResponse implements the AppHandler interface
func (t *Transitive) AppResponse(nodeID ids.ShortID, requestID uint32, response []byte) error {
	t.Ctx.Log.AssertTrue(t.IsBootstrapped(), "AppResponse received by Engine during Bootstrap")

	// Notify the VM of a response to its request
	return t.VM.AppResponse(nodeID, requestID, response)
}

// AppGossip implements the AppHandler interface
func (t *Transitive) AppGossip(nodeID ids.ShortID, msg []byte) error {
	t.Ctx.Log.AssertTrue(t.IsBootstrapped(), "AppGossip received by Engine during Bootstrap")

	// Notify the VM of this message which has been gossiped to it
	return t.VM.AppGossip(nodeID, msg)
}

// Connected implements the InternalHandler interface.
func (t *Transitive) Connected(nodeID ids.ShortID, nodeVersion version.Application) error {
	return t.VM.Connected(nodeID, nodeVersion)
}

// Disconnected implements the InternalHandler interface.
func (t *Transitive) Disconnected(nodeID ids.ShortID) error {
	return t.VM.Disconnected(nodeID)
}

// Timeout implements the InternalHandler interface
func (t *Transitive) Timeout() error { return nil }

// Gossip implements the InternalHandler interface
func (t *Transitive) Gossip() error {
	blkID, err := t.VM.LastAccepted()
	if err != nil {
		return err
	}
	blk, err := t.GetBlock(blkID)
	if err != nil {
		t.Ctx.Log.Warn("dropping gossip request as %s couldn't be loaded due to %s", blkID, err)
		return nil
	}
	t.Ctx.Log.Verbo("gossiping %s as accepted to the network", blkID)
	t.Sender.SendGossip(blkID, blk.Bytes())
	return nil
}

// Halt implements the InternalHandler interface
func (t *Transitive) Halt() {}

// Shutdown implements the InternalHandler interface
func (t *Transitive) Shutdown() error {
	t.Ctx.Log.Info("shutting down consensus engine")
	return t.VM.Shutdown()
}

// Notify implements the InternalHandler interface
func (t *Transitive) Notify(msg common.Message) error {
	// if the engine hasn't been bootstrapped, we shouldn't build/issue blocks from the VM
	t.Ctx.Log.AssertTrue(t.IsBootstrapped(), "Notify received by Engine during Bootstrap")
	t.Ctx.Log.Verbo("snowman engine notified of %s from the vm", msg)
	switch msg {
	case common.PendingTxs:
		// the pending txs message means we should attempt to build a block.
		t.pendingBuildBlocks++
		return t.buildBlocks()
	default:
		t.Ctx.Log.Warn("unexpected message from the VM: %s", msg)
	}
	return nil
}

// Context implements the common.Engine interface.
func (t *Transitive) Context() *snow.ConsensusContext {
	return t.Ctx
}

// IsBootstrapped implements the common.Engine interface.
func (t *Transitive) IsBootstrapped() bool {
	// IsBootstrapped returns true iff this chain is done bootstrapping
	return t.Ctx.IsBootstrapped()
}

// Start implements the common.Engine interface.
func (t *Transitive) Start(startReqID uint32) error {
	t.RequestID = startReqID
	lastAcceptedID, err := t.VM.LastAccepted()
	if err != nil {
		return err
	}
	lastAccepted, err := t.GetBlock(lastAcceptedID)
	if err != nil {
		t.Ctx.Log.Error("failed to get last accepted block due to: %s", err)
		return err
	}

	// initialize consensus to the last accepted blockID
	if err := t.Consensus.Initialize(t.Ctx, t.Params, lastAcceptedID, lastAccepted.Height()); err != nil {
		return err
	}

	// to maintain the invariant that oracle blocks are issued in the correct
	// preferences, we need to handle the case that we are bootstrapping into an oracle block
	if oracleBlk, ok := lastAccepted.(snowman.OracleBlock); ok {
		options, err := oracleBlk.Options()
		switch {
		case err == snowman.ErrNotOracle:
			// if there aren't blocks we need to deliver on startup, we need to set
			// the preference to the last accepted block
			if err := t.VM.SetPreference(lastAcceptedID); err != nil {
				return err
			}
		case err != nil:
			return err
		default:
			for _, blk := range options {
				// note that deliver will set the VM's preference
				if err := t.deliver(blk); err != nil {
					return err
				}
			}
		}
	} else if err := t.VM.SetPreference(lastAcceptedID); err != nil {
		return err
	}

	t.Ctx.Log.Info("bootstrapping finished with %s as the last accepted block", lastAcceptedID)
	t.metrics.bootstrapFinished.Set(1)
	t.Ctx.SetState(snow.NormalOp)
	return nil
}

// HealthCheck implements the common.Engine interface.
func (t *Transitive) HealthCheck() (interface{}, error) {
	t.Ctx.Log.AssertTrue(t.IsBootstrapped(), "HealthCheck received by Engine during Bootstrap")

	consensusIntf, consensusErr := t.Consensus.HealthCheck()
	vmIntf, vmErr := t.VM.HealthCheck()
	intf := map[string]interface{}{
		"consensus": consensusIntf,
		"vm":        vmIntf,
	}
	if consensusErr == nil {
		return intf, vmErr
	}
	if vmErr == nil {
		return intf, consensusErr
	}
	return intf, fmt.Errorf("vm: %s ; consensus: %s", vmErr, consensusErr)
}

// GetVM implements the common.Engine interface.
func (t *Transitive) GetVM() common.VM {
	return t.VM
}

// GetBlock implements the snowman.Getter interface.
func (t *Transitive) GetBlock(blkID ids.ID) (snowman.Block, error) {
	if blk, ok := t.pending[blkID]; ok {
		return blk, nil
	}
	return t.VM.GetBlock(blkID)
}

// Build blocks if they have been requested and the number of processing blocks
// is less than optimal.
func (t *Transitive) buildBlocks() error {
	if err := t.errs.Err; err != nil {
		return err
	}
	for t.pendingBuildBlocks > 0 && t.Consensus.NumProcessing() < t.Params.OptimalProcessing {
		t.pendingBuildBlocks--

		blk, err := t.VM.BuildBlock()
		if err != nil {
			t.Ctx.Log.Debug("VM.BuildBlock errored with: %s", err)
			t.numBuildsFailed.Inc()
			return nil
		}
		t.numBuilt.Inc()

		// a newly created block is expected to be processing. If this check
		// fails, there is potentially an error in the VM this engine is running
		if status := blk.Status(); status != choices.Processing {
			t.Ctx.Log.Warn("attempting to issue a block with status: %s, expected Processing", status)
		}

		// The newly created block should be built on top of the preferred block.
		// Otherwise, the new block doesn't have the best chance of being confirmed.
		parentID := blk.Parent()
		if pref := t.Consensus.Preference(); parentID != pref {
			t.Ctx.Log.Warn("built block with parent: %s, expected %s", parentID, pref)
		}

		added, err := t.issueWithAncestors(blk)
		if err != nil {
			return err
		}

		// issuing the block shouldn't have any missing dependencies
		if added {
			t.Ctx.Log.Verbo("successfully issued new block from the VM")
		} else {
			t.Ctx.Log.Warn("VM.BuildBlock returned a block with unissued ancestors")
		}
	}
	return nil
}

// Issue another poll to the network, asking what it prefers given the block we prefer.
// Helps move consensus along.
func (t *Transitive) repoll() {
	// if we are issuing a repoll, we should gossip our current preferences to
	// propagate the most likely branch as quickly as possible
	prefID := t.Consensus.Preference()

	for i := t.polls.Len(); i < t.Params.ConcurrentRepolls; i++ {
		t.pullQuery(prefID)
	}
}

// issueFromByID attempts to issue the branch ending with a block [blkID] into consensus.
// If we do not have [blkID], request it.
// Returns true if the block is processing in consensus or is decided.
func (t *Transitive) issueFromByID(vdr ids.ShortID, blkID ids.ID) (bool, error) {
	blk, err := t.GetBlock(blkID)
	if err != nil {
		t.sendRequest(vdr, blkID)
		return false, nil
	}
	return t.issueFrom(vdr, blk)
}

// issueFrom attempts to issue the branch ending with block [blkID] to consensus.
// Returns true if the block is processing in consensus or is decided.
// If a dependency is missing, request it from [vdr].
func (t *Transitive) issueFrom(vdr ids.ShortID, blk snowman.Block) (bool, error) {
	blkID := blk.ID()
	// issue [blk] and its ancestors to consensus.
	// If the block has been decided, we don't need to issue it.
	// If the block is processing, we don't need to issue it.
	// If the block is queued to be issued, we don't need to issue it.
	for !t.Consensus.DecidedOrProcessing(blk) && !t.pendingContains(blkID) {
		if err := t.issue(blk); err != nil {
			return false, err
		}

		blkID = blk.Parent()
		var err error
		blk, err = t.GetBlock(blkID)

		// If we don't have this ancestor, request it from [vdr]
		if err != nil || !blk.Status().Fetched() {
			t.sendRequest(vdr, blkID)
			return false, nil
		}
	}

	// Remove any outstanding requests for this block
	t.blkReqs.RemoveAny(blkID)

	issued := t.Consensus.DecidedOrProcessing(blk)
	if issued {
		// A dependency should never be waiting on a decided or processing
		// block. However, if the block was marked as rejected by the VM, the
		// dependencies may still be waiting. Therefore, they should abandoned.
		t.blocked.Abandon(blkID)
	}

	// Tracks performance statistics
	t.metrics.numRequests.Set(float64(t.blkReqs.Len()))
	t.metrics.numBlockers.Set(float64(t.blocked.Len()))
	return issued, t.errs.Err
}

// issueWithAncestors attempts to issue the branch ending with [blk] to consensus.
// Returns true if the block is processing in consensus or is decided.
// If a dependency is missing and the dependency hasn't been requested, the issuance will be abandoned.
func (t *Transitive) issueWithAncestors(blk snowman.Block) (bool, error) {
	blkID := blk.ID()
	// issue [blk] and its ancestors into consensus
	status := blk.Status()
	for status.Fetched() && !t.Consensus.DecidedOrProcessing(blk) && !t.pendingContains(blkID) {
		if err := t.issue(blk); err != nil {
			return false, err
		}
		blkID = blk.Parent()
		var err error
		if blk, err = t.GetBlock(blkID); err != nil {
			status = choices.Unknown
			break
		}
		status = blk.Status()
	}

	// The block was issued into consensus. This is the happy path.
	if status != choices.Unknown && t.Consensus.DecidedOrProcessing(blk) {
		return true, nil
	}

	// There's an outstanding request for this block.
	// We can just wait for that request to succeed or fail.
	if t.blkReqs.Contains(blkID) {
		return false, nil
	}

	// We don't have this block and have no reason to expect that we will get it.
	// Abandon the block to avoid a memory leak.
	t.blocked.Abandon(blkID)
	t.metrics.numBlockers.Set(float64(t.blocked.Len()))
	return false, t.errs.Err
}

// Issue [blk] to consensus once its ancestors have been issued.
func (t *Transitive) issue(blk snowman.Block) error {
	blkID := blk.ID()

	// mark that the block is queued to be added to consensus once its ancestors have been
	t.pending[blkID] = blk

	// Remove any outstanding requests for this block
	t.blkReqs.RemoveAny(blkID)

	// Will add [blk] to consensus once its ancestors have been
	i := &issuer{
		t:   t,
		blk: blk,
	}

	// block on the parent if needed
	parentID := blk.Parent()
	if parent, err := t.GetBlock(parentID); err != nil || !t.Consensus.DecidedOrProcessing(parent) {
		t.Ctx.Log.Verbo("block %s waiting for parent %s to be issued", blkID, parentID)
		i.deps.Add(parentID)
	}

	t.blocked.Register(i)

	// Tracks performance statistics
	t.metrics.numRequests.Set(float64(t.blkReqs.Len()))
	t.metrics.numBlocked.Set(float64(len(t.pending)))
	t.metrics.numBlockers.Set(float64(t.blocked.Len()))
	return t.errs.Err
}

// Request that [vdr] send us block [blkID]
func (t *Transitive) sendRequest(vdr ids.ShortID, blkID ids.ID) {
	// There is already an outstanding request for this block
	if t.blkReqs.Contains(blkID) {
		return
	}

	t.RequestID++
	t.blkReqs.Add(vdr, t.RequestID, blkID)
	t.Ctx.Log.Verbo("sending Get(%s, %d, %s)", vdr, t.RequestID, blkID)
	t.Sender.SendGet(vdr, t.RequestID, blkID)

	// Tracks performance statistics
	t.metrics.numRequests.Set(float64(t.blkReqs.Len()))
}

// send a pull query for this block ID
func (t *Transitive) pullQuery(blkID ids.ID) {
	t.Ctx.Log.Verbo("about to sample from: %s", t.Validators)
	// The validators we will query
	vdrs, err := t.Validators.Sample(t.Params.K)
	vdrBag := ids.ShortBag{}
	for _, vdr := range vdrs {
		vdrBag.Add(vdr.ID())
	}

	t.RequestID++
	if err == nil && t.polls.Add(t.RequestID, vdrBag) {
		vdrList := vdrBag.List()
		vdrSet := ids.NewShortSet(len(vdrList))
		vdrSet.Add(vdrList...)
		t.Sender.SendPullQuery(vdrSet, t.RequestID, blkID)
	} else if err != nil {
		t.Ctx.Log.Error("query for %s was dropped due to an insufficient number of validators", blkID)
	}
}

// send a push query for this block
func (t *Transitive) pushQuery(blk snowman.Block) {
	t.Ctx.Log.Verbo("about to sample from: %s", t.Validators)
	vdrs, err := t.Validators.Sample(t.Params.K)
	vdrBag := ids.ShortBag{}
	for _, vdr := range vdrs {
		vdrBag.Add(vdr.ID())
	}

	t.RequestID++
	if err == nil && t.polls.Add(t.RequestID, vdrBag) {
		vdrList := vdrBag.List()
		vdrSet := ids.NewShortSet(len(vdrList))
		vdrSet.Add(vdrList...)

		t.Sender.SendPushQuery(vdrSet, t.RequestID, blk.ID(), blk.Bytes())
	} else if err != nil {
		t.Ctx.Log.Error("query for %s was dropped due to an insufficient number of validators", blk.ID())
	}
}

// issue [blk] to consensus
func (t *Transitive) deliver(blk snowman.Block) error {
	if t.Consensus.DecidedOrProcessing(blk) {
		return nil
	}

	// we are no longer waiting on adding the block to consensus, so it is no
	// longer pending
	blkID := blk.ID()
	t.removeFromPending(blk)
	parentID := blk.Parent()
	parent, err := t.GetBlock(parentID)
	// Because the dependency must have been fulfilled by the time this function
	// is called - we don't expect [err] to be non-nil. But it is handled for
	// completness and future proofing.
	if err != nil || !t.Consensus.AcceptedOrProcessing(parent) {
		// if the parent isn't processing or the last accepted block, then this
		// block is effectively rejected
		t.blocked.Abandon(blkID)
		t.metrics.numBlocked.Set(float64(len(t.pending))) // Tracks performance statistics
		t.metrics.numBlockers.Set(float64(t.blocked.Len()))
		return t.errs.Err
	}

	// By ensuring that the parent is either processing or accepted, it is
	// guaranteed that the parent was successfully verified. This means that
	// calling Verify on this block is allowed.

	// make sure this block is valid
	if err := blk.Verify(); err != nil {
		t.Ctx.Log.Debug("block failed verification due to %s, dropping block", err)

		// if verify fails, then all descendants are also invalid
		t.addToNonVerifieds(blk)
		t.blocked.Abandon(blkID)
		t.metrics.numBlocked.Set(float64(len(t.pending))) // Tracks performance statistics
		t.metrics.numBlockers.Set(float64(t.blocked.Len()))
		return t.errs.Err
	}
	t.nonVerifieds.Remove(blkID)
	t.metrics.numNonVerifieds.Set(float64(t.nonVerifieds.Len()))
	t.Ctx.Log.Verbo("adding block to consensus: %s", blkID)
	wrappedBlk := &memoryBlock{
		Block:   blk,
		metrics: &t.metrics,
		tree:    t.nonVerifieds,
	}
	if err := t.Consensus.Add(wrappedBlk); err != nil {
		return err
	}

	// Add all the oracle blocks if they exist. We call verify on all the blocks
	// and add them to consensus before marking anything as fulfilled to avoid
	// any potential reentrant bugs.
	added := []snowman.Block{}
	dropped := []snowman.Block{}
	if blk, ok := blk.(snowman.OracleBlock); ok {
		options, err := blk.Options()
		if err != snowman.ErrNotOracle {
			if err != nil {
				return err
			}

			for _, blk := range options {
				if err := blk.Verify(); err != nil {
					t.Ctx.Log.Debug("block failed verification due to %s, dropping block", err)
					dropped = append(dropped, blk)
					// block fails verification, hold this in memory for bubbling
					t.addToNonVerifieds(blk)
				} else {
					// correctly verified will be passed to consensus as processing block
					// no need to keep it anymore
					t.nonVerifieds.Remove(blk.ID())
					t.metrics.numNonVerifieds.Set(float64(t.nonVerifieds.Len()))
					wrappedBlk := &memoryBlock{
						Block:   blk,
						metrics: &t.metrics,
						tree:    t.nonVerifieds,
					}
					if err := t.Consensus.Add(wrappedBlk); err != nil {
						return err
					}
					added = append(added, blk)
				}
			}
		}
	}

	if err := t.VM.SetPreference(t.Consensus.Preference()); err != nil {
		return err
	}

	// If the block is now preferred, query the network for its preferences
	// with this new block.
	if t.Consensus.IsPreferred(blk) {
		t.pushQuery(blk)
	}

	t.blocked.Fulfill(blkID)
	for _, blk := range added {
		if t.Consensus.IsPreferred(blk) {
			t.pushQuery(blk)
		}

		blkID := blk.ID()
		t.removeFromPending(blk)
		t.blocked.Fulfill(blkID)
		t.blkReqs.RemoveAny(blkID)
	}
	for _, blk := range dropped {
		blkID := blk.ID()
		t.removeFromPending(blk)
		t.blocked.Abandon(blkID)
		t.blkReqs.RemoveAny(blkID)
	}

	// If we should issue multiple queries at the same time, we need to repoll
	t.repoll()

	// Tracks performance statistics
	t.metrics.numRequests.Set(float64(t.blkReqs.Len()))
	t.metrics.numBlocked.Set(float64(len(t.pending)))
	t.metrics.numBlockers.Set(float64(t.blocked.Len()))
	return t.errs.Err
}

<<<<<<< HEAD
// IsBootstrapped returns true iff this chain is done bootstrapping
func (t *Transitive) IsBootstrapped() bool {
	return t.Ctx.GetState() == snow.NormalOp
}

// HealthCheck implements the common.Engine interface
func (t *Transitive) HealthCheck() (interface{}, error) {
	t.Ctx.Log.AssertTrue(t.IsBootstrapped(), "HealthCheck received by Engine during Bootstrap")

	consensusIntf, consensusErr := t.Consensus.HealthCheck()
	vmIntf, vmErr := t.VM.HealthCheck()
	intf := map[string]interface{}{
		"consensus": consensusIntf,
		"vm":        vmIntf,
	}
	if consensusErr == nil {
		return intf, vmErr
	}
	if vmErr == nil {
		return intf, consensusErr
	}
	return intf, fmt.Errorf("vm: %s ; consensus: %s", vmErr, consensusErr)
}

// GetBlock implements the snowman.Engine interface
func (t *Transitive) GetBlock(blkID ids.ID) (snowman.Block, error) {
	if blk, ok := t.pending[blkID]; ok {
		return blk, nil
	}
	return t.VM.GetBlock(blkID)
}

// GetVM implements the snowman.Engine interface
func (t *Transitive) GetVM() common.VM {
	return t.VM
}

=======
>>>>>>> 62bd7cd5
// Returns true if the block whose ID is [blkID] is waiting to be issued to consensus
func (t *Transitive) pendingContains(blkID ids.ID) bool {
	_, ok := t.pending[blkID]
	return ok
}

func (t *Transitive) removeFromPending(blk snowman.Block) {
	delete(t.pending, blk.ID())
}

func (t *Transitive) addToNonVerifieds(blk snowman.Block) {
	// don't add this blk if it's decided or processing.
	if t.Consensus.DecidedOrProcessing(blk) {
		return
	}
	parentID := blk.Parent()
	// we might still need this block so we can bubble votes to the parent
	// only add blocks with parent already in the tree or processing.
	// decided parents should not be in this map.
	if t.nonVerifieds.Has(parentID) || t.parentProcessing(blk) {
		t.nonVerifieds.Add(blk.ID(), parentID)
		t.metrics.numNonVerifieds.Set(float64(t.nonVerifieds.Len()))
	}
}

func (t *Transitive) parentProcessing(blk snowman.Block) bool {
	parentID := blk.Parent()
	parentBlk, err := t.GetBlock(parentID)
	return err == nil && !parentBlk.Status().Decided() && t.Consensus.DecidedOrProcessing(parentBlk)
}<|MERGE_RESOLUTION|>--- conflicted
+++ resolved
@@ -338,7 +338,7 @@
 // IsBootstrapped implements the common.Engine interface.
 func (t *Transitive) IsBootstrapped() bool {
 	// IsBootstrapped returns true iff this chain is done bootstrapping
-	return t.Ctx.IsBootstrapped()
+	return t.Ctx.GetState() == snow.NormalOp
 }
 
 // Start implements the common.Engine interface.
@@ -787,46 +787,6 @@
 	return t.errs.Err
 }
 
-<<<<<<< HEAD
-// IsBootstrapped returns true iff this chain is done bootstrapping
-func (t *Transitive) IsBootstrapped() bool {
-	return t.Ctx.GetState() == snow.NormalOp
-}
-
-// HealthCheck implements the common.Engine interface
-func (t *Transitive) HealthCheck() (interface{}, error) {
-	t.Ctx.Log.AssertTrue(t.IsBootstrapped(), "HealthCheck received by Engine during Bootstrap")
-
-	consensusIntf, consensusErr := t.Consensus.HealthCheck()
-	vmIntf, vmErr := t.VM.HealthCheck()
-	intf := map[string]interface{}{
-		"consensus": consensusIntf,
-		"vm":        vmIntf,
-	}
-	if consensusErr == nil {
-		return intf, vmErr
-	}
-	if vmErr == nil {
-		return intf, consensusErr
-	}
-	return intf, fmt.Errorf("vm: %s ; consensus: %s", vmErr, consensusErr)
-}
-
-// GetBlock implements the snowman.Engine interface
-func (t *Transitive) GetBlock(blkID ids.ID) (snowman.Block, error) {
-	if blk, ok := t.pending[blkID]; ok {
-		return blk, nil
-	}
-	return t.VM.GetBlock(blkID)
-}
-
-// GetVM implements the snowman.Engine interface
-func (t *Transitive) GetVM() common.VM {
-	return t.VM
-}
-
-=======
->>>>>>> 62bd7cd5
 // Returns true if the block whose ID is [blkID] is waiting to be issued to consensus
 func (t *Transitive) pendingContains(blkID ids.ID) bool {
 	_, ok := t.pending[blkID]
