--- conflicted
+++ resolved
@@ -615,7 +615,7 @@
 		BytesV:  []byte{2},
 	}
 
-	sender.GetF = func(ids.ShortID, uint32, ids.ID) {}
+	sender.SendGetF = func(ids.ShortID, uint32, ids.ID) {}
 	vm.GetBlockF = func(blkID ids.ID) (snowman.Block, error) {
 		switch blkID {
 		case gBlk.ID():
@@ -1139,9 +1139,6 @@
 		BytesV:  []byte{1},
 	}
 
-<<<<<<< HEAD
-	sender.CantSendPushQuery = false
-=======
 	vm.GetBlockF = func(blkID ids.ID) (snowman.Block, error) {
 		switch blkID {
 		case gBlk.ID():
@@ -1153,8 +1150,7 @@
 		return nil, errUnknownBlock
 	}
 
-	sender.CantPushQuery = false
->>>>>>> 46c39163
+	sender.CantSendPushQuery = false
 
 	if err := te.issue(blk); err != nil {
 		t.Fatal(err)
@@ -1237,7 +1233,7 @@
 		}
 	}
 
-	sender.GetF = func(ids.ShortID, uint32, ids.ID) {}
+	sender.SendGetF = func(ids.ShortID, uint32, ids.ID) {}
 
 	vm.ParseBlockF = func(b []byte) (snowman.Block, error) {
 		switch {
@@ -1346,15 +1342,8 @@
 		t.Fatal(err)
 	}
 
-<<<<<<< HEAD
-	if len(te.blocked) != 2 {
-		t.Fatalf("The insert and the chit should be blocking")
-	}
+	assert.Len(t, te.blocked, 2)
 	sender.CantSendPullQuery = false
-=======
-	assert.Len(t, te.blocked, 2)
-	sender.CantPullQuery = false
->>>>>>> 46c39163
 
 	missingBlk.StatusV = choices.Processing
 	if err := te.issue(missingBlk); err != nil {
@@ -1446,7 +1435,7 @@
 	sender.SendPushQueryF = func(_ ids.ShortSet, requestID uint32, _ ids.ID, _ []byte) {
 		*reqID = requestID
 	}
-	sender.PullQueryF = func(_ ids.ShortSet, requestID uint32, _ ids.ID) {}
+	sender.SendPullQueryF = func(_ ids.ShortSet, requestID uint32, _ ids.ID) {}
 
 	vm.GetBlockF = func(blkID ids.ID) (snowman.Block, error) {
 		switch blkID {
@@ -1463,13 +1452,7 @@
 	if err := te.issue(validBlk); err != nil {
 		t.Fatal(err)
 	}
-<<<<<<< HEAD
-
 	sender.SendPushQueryF = nil
-
-=======
-	sender.PushQueryF = nil
->>>>>>> 46c39163
 	if err := te.issue(invalidBlk); err != nil {
 		t.Fatal(err)
 	}
@@ -2608,20 +2591,16 @@
 		}
 	}
 
-<<<<<<< HEAD
+	vm.GetBlockF = func(blkID ids.ID) (snowman.Block, error) {
+		switch blkID {
+		case gBlk.ID():
+			return gBlk, nil
+		default:
+			return nil, errUnknownBlock
+		}
+	}
+
 	sender.SendPushQueryF = func(_ ids.ShortSet, _ uint32, blkID ids.ID, _ []byte) {
-=======
-	vm.GetBlockF = func(blkID ids.ID) (snowman.Block, error) {
-		switch blkID {
-		case gBlk.ID():
-			return gBlk, nil
-		default:
-			return nil, errUnknownBlock
-		}
-	}
-
-	sender.PushQueryF = func(_ ids.ShortSet, _ uint32, blkID ids.ID, _ []byte) {
->>>>>>> 46c39163
 		if blkID == nonPreferredBlk.ID() {
 			t.Fatalf("gossiped non-preferred block")
 		}
