--- conflicted
+++ resolved
@@ -63,13 +63,9 @@
 		StatusV: choices.Accepted,
 	}}
 
-<<<<<<< HEAD
-	vm.LastAcceptedF = func(context.Context) (ids.ID, error) { return gBlk.ID(), nil }
-=======
-	vm.LastAcceptedF = func() (ids.ID, error) {
+	vm.LastAcceptedF = func(context.Context) (ids.ID, error) {
 		return gBlk.ID(), nil
 	}
->>>>>>> 2a76c560
 
 	vm.GetBlockF = func(_ context.Context, blkID ids.ID) (snowman.Block, error) {
 		switch blkID {
@@ -103,14 +99,10 @@
 func TestEngineShutdown(t *testing.T) {
 	_, _, _, vm, transitive, _ := setupDefaultConfig(t)
 	vmShutdownCalled := false
-<<<<<<< HEAD
-	vm.ShutdownF = func(context.Context) error { vmShutdownCalled = true; return nil }
-=======
-	vm.ShutdownF = func() error {
+	vm.ShutdownF = func(context.Context) error {
 		vmShutdownCalled = true
 		return nil
 	}
->>>>>>> 2a76c560
 	vm.CantShutdown = false
 	if err := transitive.Shutdown(context.Background()); err != nil {
 		t.Fatal(err)
@@ -189,11 +181,7 @@
 		t.Fatalf("Should have been blocking on request")
 	}
 
-<<<<<<< HEAD
 	vm.ParseBlockF = func(context.Context, []byte) (snowman.Block, error) {
-=======
-	vm.ParseBlockF = func([]byte) (snowman.Block, error) {
->>>>>>> 2a76c560
 		return nil, errUnknownBytes
 	}
 
@@ -455,15 +443,10 @@
 		StatusV: choices.Accepted,
 	}}
 
-<<<<<<< HEAD
-	vm.LastAcceptedF = func(context.Context) (ids.ID, error) { return gBlk.ID(), nil }
-	vm.GetBlockF = func(_ context.Context, blkID ids.ID) (snowman.Block, error) {
-=======
-	vm.LastAcceptedF = func() (ids.ID, error) {
+	vm.LastAcceptedF = func(context.Context) (ids.ID, error) {
 		return gBlk.ID(), nil
 	}
-	vm.GetBlockF = func(blkID ids.ID) (snowman.Block, error) {
->>>>>>> 2a76c560
+	vm.GetBlockF = func(_ context.Context, blkID ids.ID) (snowman.Block, error) {
 		if blkID != gBlk.ID() {
 			t.Fatalf("Wrong block requested")
 		}
@@ -569,13 +552,8 @@
 		t.Fatal(err)
 	}
 
-<<<<<<< HEAD
-	vm.ParseBlockF = func(_ context.Context, b []byte) (snowman.Block, error) {
+	vm.ParseBlockF = func(context.Context, []byte) (snowman.Block, error) {
 		vm.GetBlockF = func(_ context.Context, blkID ids.ID) (snowman.Block, error) {
-=======
-	vm.ParseBlockF = func([]byte) (snowman.Block, error) {
-		vm.GetBlockF = func(blkID ids.ID) (snowman.Block, error) {
->>>>>>> 2a76c560
 			switch {
 			case blkID == blk0.ID():
 				return blk0, nil
@@ -866,15 +844,10 @@
 		}
 	}
 
-<<<<<<< HEAD
-	vm.BuildBlockF = func(context.Context) (snowman.Block, error) { return blk, nil }
+	vm.BuildBlockF = func(context.Context) (snowman.Block, error) {
+		return blk, nil
+	}
 	if err := te.Notify(context.Background(), common.PendingTxs); err != nil {
-=======
-	vm.BuildBlockF = func() (snowman.Block, error) {
-		return blk, nil
-	}
-	if err := te.Notify(common.PendingTxs); err != nil {
->>>>>>> 2a76c560
 		t.Fatal(err)
 	}
 
@@ -956,15 +929,10 @@
 		StatusV: choices.Accepted,
 	}}
 
-<<<<<<< HEAD
-	vm.LastAcceptedF = func(context.Context) (ids.ID, error) { return gBlk.ID(), nil }
+	vm.LastAcceptedF = func(context.Context) (ids.ID, error) {
+		return gBlk.ID(), nil
+	}
 	vm.GetBlockF = func(_ context.Context, id ids.ID) (snowman.Block, error) {
-=======
-	vm.LastAcceptedF = func() (ids.ID, error) {
-		return gBlk.ID(), nil
-	}
-	vm.GetBlockF = func(id ids.ID) (snowman.Block, error) {
->>>>>>> 2a76c560
 		switch id {
 		case gBlk.ID():
 			return gBlk, nil
@@ -1056,13 +1024,9 @@
 
 	vm := &block.TestVM{}
 	vm.T = t
-<<<<<<< HEAD
-	vm.LastAcceptedF = func(context.Context) (ids.ID, error) { return gBlk.ID(), nil }
-=======
-	vm.LastAcceptedF = func() (ids.ID, error) {
+	vm.LastAcceptedF = func(context.Context) (ids.ID, error) {
 		return gBlk.ID(), nil
 	}
->>>>>>> 2a76c560
 
 	vm.GetBlockF = func(_ context.Context, blkID ids.ID) (snowman.Block, error) {
 		if blkID == gBlk.ID() {
@@ -1111,13 +1075,9 @@
 
 	vm := &block.TestVM{}
 	vm.T = t
-<<<<<<< HEAD
-	vm.LastAcceptedF = func(context.Context) (ids.ID, error) { return gBlk.ID(), nil }
-=======
-	vm.LastAcceptedF = func() (ids.ID, error) {
+	vm.LastAcceptedF = func(context.Context) (ids.ID, error) {
 		return gBlk.ID(), nil
 	}
->>>>>>> 2a76c560
 
 	vm.GetBlockF = func(_ context.Context, blkID ids.ID) (snowman.Block, error) {
 		if blkID == gBlk.ID() {
@@ -1587,15 +1547,10 @@
 func TestEngineGossip(t *testing.T) {
 	_, _, sender, vm, te, gBlk := setupDefaultConfig(t)
 
-<<<<<<< HEAD
-	vm.LastAcceptedF = func(context.Context) (ids.ID, error) { return gBlk.ID(), nil }
-	vm.GetBlockF = func(_ context.Context, blkID ids.ID) (snowman.Block, error) {
-=======
-	vm.LastAcceptedF = func() (ids.ID, error) {
+	vm.LastAcceptedF = func(context.Context) (ids.ID, error) {
 		return gBlk.ID(), nil
 	}
-	vm.GetBlockF = func(blkID ids.ID) (snowman.Block, error) {
->>>>>>> 2a76c560
+	vm.GetBlockF = func(_ context.Context, blkID ids.ID) (snowman.Block, error) {
 		if blkID == gBlk.ID() {
 			return gBlk, nil
 		}
@@ -1859,15 +1814,10 @@
 		StatusV: choices.Accepted,
 	}}
 
-<<<<<<< HEAD
-	vm.LastAcceptedF = func(context.Context) (ids.ID, error) { return gBlk.ID(), nil }
-	vm.GetBlockF = func(_ context.Context, blkID ids.ID) (snowman.Block, error) {
-=======
-	vm.LastAcceptedF = func() (ids.ID, error) {
+	vm.LastAcceptedF = func(context.Context) (ids.ID, error) {
 		return gBlk.ID(), nil
 	}
-	vm.GetBlockF = func(blkID ids.ID) (snowman.Block, error) {
->>>>>>> 2a76c560
+	vm.GetBlockF = func(_ context.Context, blkID ids.ID) (snowman.Block, error) {
 		if blkID != gBlk.ID() {
 			t.Fatalf("Wrong block requested")
 		}
@@ -1987,15 +1937,10 @@
 		StatusV: choices.Accepted,
 	}}
 
-<<<<<<< HEAD
-	vm.LastAcceptedF = func(context.Context) (ids.ID, error) { return gBlk.ID(), nil }
+	vm.LastAcceptedF = func(context.Context) (ids.ID, error) {
+		return gBlk.ID(), nil
+	}
 	vm.GetBlockF = func(_ context.Context, id ids.ID) (snowman.Block, error) {
-=======
-	vm.LastAcceptedF = func() (ids.ID, error) {
-		return gBlk.ID(), nil
-	}
-	vm.GetBlockF = func(id ids.ID) (snowman.Block, error) {
->>>>>>> 2a76c560
 		if id == gBlk.ID() {
 			return gBlk, nil
 		}
@@ -2119,15 +2064,10 @@
 		StatusV: choices.Accepted,
 	}}
 
-<<<<<<< HEAD
-	vm.LastAcceptedF = func(context.Context) (ids.ID, error) { return gBlk.ID(), nil }
-	vm.GetBlockF = func(_ context.Context, blkID ids.ID) (snowman.Block, error) {
-=======
-	vm.LastAcceptedF = func() (ids.ID, error) {
+	vm.LastAcceptedF = func(context.Context) (ids.ID, error) {
 		return gBlk.ID(), nil
 	}
-	vm.GetBlockF = func(blkID ids.ID) (snowman.Block, error) {
->>>>>>> 2a76c560
+	vm.GetBlockF = func(_ context.Context, blkID ids.ID) (snowman.Block, error) {
 		if blkID != gBlk.ID() {
 			t.Fatalf("Wrong block requested")
 		}
