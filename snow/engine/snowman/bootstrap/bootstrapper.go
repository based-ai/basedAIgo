--- conflicted
+++ resolved
@@ -282,22 +282,14 @@
 	return b.OnFinished(ctx, b.Config.SharedCfg.RequestID)
 }
 
-<<<<<<< HEAD
-func (b *bootstrapper) Gossip(context.Context) error { return nil }
-=======
-func (*bootstrapper) Gossip() error { return nil }
->>>>>>> 27203928
+func (*bootstrapper) Gossip(context.Context) error { return nil }
 
 func (b *bootstrapper) Shutdown(ctx context.Context) error {
 	b.Ctx.Log.Info("shutting down bootstrapper")
 	return b.VM.Shutdown(ctx)
 }
 
-<<<<<<< HEAD
-func (b *bootstrapper) Notify(context.Context, common.Message) error { return nil }
-=======
-func (*bootstrapper) Notify(common.Message) error { return nil }
->>>>>>> 27203928
+func (*bootstrapper) Notify(context.Context, common.Message) error { return nil }
 
 func (b *bootstrapper) HealthCheck(ctx context.Context) (interface{}, error) {
 	vmIntf, vmErr := b.VM.HealthCheck(ctx)
