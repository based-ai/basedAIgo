// Copyright (C) 2019-2021, Ava Labs, Inc. All rights reserved.
// See the file LICENSE for licensing terms.

package common

import (
	"time"

	"github.com/ava-labs/avalanchego/snow"
	"github.com/ava-labs/avalanchego/snow/validators"
)

// Config wraps the common configurations that are needed by a Snow consensus
// engine
type Config struct {
	Ctx        *snow.ConsensusContext
	Validators validators.Set
	Beacons    validators.Set

	SampleK       int
	StartupAlpha  uint64
	Alpha         uint64
	Sender        Sender
	Bootstrapable Bootstrapable
	Subnet        Subnet
	Timer         Timer

	// Should Bootstrap be retried
	RetryBootstrap bool

	// Max number of times to retry bootstrap before warning the node operator
	RetryBootstrapWarnFrequency int

	// Max time to spend fetching a container and its ancestors when responding
	// to a GetAncestors
	MaxTimeGetAncestors time.Duration

	// Max number of containers in an ancestors message sent by this node.
	AncestorsMaxContainersSent int

<<<<<<< HEAD
	// This node will only consider the first [MultiputMaxContainersReceived]
	// containers in a multiput it receives.
	MultiputMaxContainersReceived int

	SharedCfg *SharedConfig
=======
	// This node will only consider the first [AncestorsMaxContainersReceived]
	// containers in an ancestors message it receives.
	AncestorsMaxContainersReceived int
>>>>>>> 0a356fc6
}

// Context implements the Engine interface
func (c *Config) Context() *snow.ConsensusContext { return c.Ctx }

// IsBootstrapped returns true iff this chain is done bootstrapping
func (c *Config) IsBootstrapped() bool { return c.Ctx.IsBootstrapped() }

// Shared among common.bootstrapper and snowman/avalanche bootstrapper
type SharedConfig struct {
	// Tracks the last requestID that was used in a request
	RequestID uint32

	// True if RestartBootstrap has been called at least once
	Restarted bool
}<|MERGE_RESOLUTION|>--- conflicted
+++ resolved
@@ -38,17 +38,11 @@
 	// Max number of containers in an ancestors message sent by this node.
 	AncestorsMaxContainersSent int
 
-<<<<<<< HEAD
-	// This node will only consider the first [MultiputMaxContainersReceived]
-	// containers in a multiput it receives.
-	MultiputMaxContainersReceived int
-
-	SharedCfg *SharedConfig
-=======
 	// This node will only consider the first [AncestorsMaxContainersReceived]
 	// containers in an ancestors message it receives.
 	AncestorsMaxContainersReceived int
->>>>>>> 0a356fc6
+
+	SharedCfg *SharedConfig
 }
 
 // Context implements the Engine interface
