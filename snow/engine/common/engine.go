--- conflicted
+++ resolved
@@ -34,26 +34,15 @@
 }
 
 type Handler interface {
-<<<<<<< HEAD
 	AllGetsServer
 	AcceptedFrontierHandler
 	AcceptedHandler
 	AncestorsHandler
-=======
-	GetAcceptedFrontierHandler
-	AcceptedFrontierHandler
-	GetAcceptedHandler
-	AcceptedHandler
-	GetAncestorsHandler
-	AncestorsHandler
-	GetHandler
->>>>>>> 0a356fc6
 	PutHandler
 	QueryHandler
 	ChitsHandler
 	AppHandler
 
-<<<<<<< HEAD
 	InternalHandler
 }
 
@@ -62,31 +51,6 @@
 	GetAcceptedHandler
 	GetAncestorsHandler
 	GetHandler
-=======
-	// Notify this engine of peer changes.
-	validators.Connector
-
-	// Notify this engine that a registered timeout has fired.
-	Timeout() error
-
-	// Gossip to the network a container on the accepted frontier
-	Gossip() error
-
-	// Halt this engine.
-	//
-	// This function will be called before the environment starts exiting. This
-	// function is slightly special, in that it does not expect the chain's
-	// context lock to be held before calling this function.
-	Halt()
-
-	// Shutdown this engine.
-	//
-	// This function will be called when the environment is exiting.
-	Shutdown() error
-
-	// Notify this engine of a message from the virtual machine.
-	Notify(Message) error
->>>>>>> 0a356fc6
 }
 
 // GetAcceptedFrontierHandler defines how a consensus engine reacts to a get
@@ -221,11 +185,7 @@
 	// It is not safe to assume this message is in response to a GetAncestor
 	// message, that this message has a unique requestID or that any of the
 	// containers in [containers] are valid.
-<<<<<<< HEAD
-	MultiPut(
-=======
 	Ancestors(
->>>>>>> 0a356fc6
 		validatorID ids.ShortID,
 		requestID uint32,
 		containers [][]byte,
@@ -364,7 +324,6 @@
 	// a valid message using the same request ID before the deadline. However,
 	// the VM may arbitrarily choose to not send a response to this request.
 	AppRequest(nodeID ids.ShortID, requestID uint32, deadline time.Time, request []byte) error
-<<<<<<< HEAD
 
 	// Notify this engine that an AppRequest message it sent to [nodeID] with
 	// request ID [requestID] failed.
@@ -422,49 +381,19 @@
 
 	// Gossip to the network a container on the accepted frontier
 	Gossip() error
-=======
->>>>>>> 0a356fc6
-
-	// Notify this engine that an AppRequest message it sent to [nodeID] with
-	// request ID [requestID] failed.
-	//
-	// This may be because the request timed out or because the message couldn't
-	// be sent to [nodeID].
-	//
-	// It is guaranteed that:
-	// * This engine sent a request to [nodeID] with ID [requestID].
-	// * AppRequestFailed([nodeID], [requestID]) has not already been called.
-	// * AppResponse([nodeID], [requestID]) has not already been called.
-	AppRequestFailed(nodeID ids.ShortID, requestID uint32) error
-
-	// Notify this engine of a response to the AppRequest message it sent to
-	// [nodeID] with request ID [requestID].
-	//
-	// The meaning of [response] is application (VM) specifc.
-	//
-	// It is guaranteed that:
-	// * This engine sent a request to [nodeID] with ID [requestID].
-	// * AppRequestFailed([nodeID], [requestID]) has not already been called.
-	// * AppResponse([nodeID], [requestID]) has not already been called.
-	//
-	// It is not guaranteed that:
-	// * [response] contains the expected response
-	// * [response] is well-formed/valid.
-	//
-	// If [response] is invalid or not the expected response, the VM chooses how
-	// to react. For example, the VM may send another AppRequest, or it may give
-	// up trying to get the requested information.
-	AppResponse(nodeID ids.ShortID, requestID uint32, response []byte) error
-
-	// Notify this engine of a gossip message from [nodeID].
-	//
-	// The meaning of [msg] is application (VM) specific, and the VM defines how
-	// to react to this message.
-	//
-	// This message is not expected in response to any event, and it does not
-	// need to be responded to.
-	//
-	// A node may gossip the same message multiple times. That is,
-	// AppGossip([nodeID], [msg]) may be called multiple times.
-	AppGossip(nodeID ids.ShortID, msg []byte) error
+
+	// Halt this engine.
+	//
+	// This function will be called before the environment starts exiting. This
+	// function is slightly special, in that it does not expect the chain's
+	// context lock to be held before calling this function.
+	Halt()
+
+	// Shutdown this engine.
+	//
+	// This function will be called when the environment is exiting.
+	Shutdown() error
+
+	// Notify this engine of a message from the virtual machine.
+	Notify(Message) error
 }