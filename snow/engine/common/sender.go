// Copyright (C) 2019-2022, Ava Labs, Inc. All rights reserved.
// See the file LICENSE for licensing terms.

package common

import (
	"github.com/ava-labs/avalanchego/ids"
	"github.com/ava-labs/avalanchego/snow"
	"github.com/ava-labs/avalanchego/utils/set"
)

// Sender defines how a consensus engine sends messages and requests to other
// validators
type Sender interface {
	snow.Acceptor

	StateSummarySender
	AcceptedStateSummarySender
	FrontierSender
	AcceptedSender
	FetchSender
	QuerySender
	Gossiper
	AppSender
}

// StateSummarySender defines how a consensus engine sends state sync messages to
// other nodes.
type StateSummarySender interface {
	// SendGetStateSummaryFrontier requests that every node in [nodeIDs] sends a
	// StateSummaryFrontier message.
	SendGetStateSummaryFrontier(nodeIDs set.Set[ids.NodeID], requestID uint32)

	// SendStateSummaryFrontier responds to a StateSummaryFrontier message with this
	// engine's current state summary frontier.
	SendStateSummaryFrontier(nodeID ids.NodeID, requestID uint32, summary []byte)
}

type AcceptedStateSummarySender interface {
	// SendGetAcceptedStateSummary requests that every node in [nodeIDs] sends an
	// AcceptedStateSummary message with all the state summary IDs referenced by [heights]
	// that the node thinks are accepted.
	SendGetAcceptedStateSummary(nodeIDs set.Set[ids.NodeID], requestID uint32, heights []uint64)

	// SendAcceptedStateSummary responds to a AcceptedStateSummary message with a
	// set of summary ids that are accepted.
	SendAcceptedStateSummary(nodeID ids.NodeID, requestID uint32, summaryIDs []ids.ID)
}

// FrontierSender defines how a consensus engine sends frontier messages to
// other nodes.
type FrontierSender interface {
	// SendGetAcceptedFrontier requests that every node in [nodeIDs] sends an
	// AcceptedFrontier message.
	SendGetAcceptedFrontier(nodeIDs set.Set[ids.NodeID], requestID uint32)

	// SendAcceptedFrontier responds to a AcceptedFrontier message with this
	// engine's current accepted frontier.
	SendAcceptedFrontier(
		nodeID ids.NodeID,
		requestID uint32,
		containerIDs []ids.ID,
	)
}

// AcceptedSender defines how a consensus engine sends messages pertaining to
// accepted containers
type AcceptedSender interface {
	// SendGetAccepted requests that every node in [nodeIDs] sends an Accepted
	// message with all the IDs in [containerIDs] that the node thinks are
	// accepted.
	SendGetAccepted(
		nodeIDs set.Set[ids.NodeID],
		requestID uint32,
		containerIDs []ids.ID,
	)

	// SendAccepted responds to a GetAccepted message with a set of IDs of
	// containers that are accepted.
	SendAccepted(nodeID ids.NodeID, requestID uint32, containerIDs []ids.ID)
}

// FetchSender defines how a consensus engine sends retrieval messages to other
// nodes.
type FetchSender interface {
	// Request that the specified node send the specified container to this
	// node.
	SendGet(nodeID ids.NodeID, requestID uint32, containerID ids.ID)

	// SendGetAncestors requests that node [nodeID] send container [containerID]
	// and its ancestors.
	SendGetAncestors(nodeID ids.NodeID, requestID uint32, containerID ids.ID)

	// Tell the specified node about [container].
	SendPut(nodeID ids.NodeID, requestID uint32, container []byte)

	// Give the specified node several containers at once. Should be in response
	// to a GetAncestors message with request ID [requestID] from the node.
	SendAncestors(nodeID ids.NodeID, requestID uint32, containers [][]byte)
}

// QuerySender defines how a consensus engine sends query messages to other
// nodes.
type QuerySender interface {
	// Request from the specified nodes their preferred frontier, given the
	// existence of the specified container.
	// This is the same as PullQuery, except that this message includes the body
	// of the container rather than its ID.
	SendPushQuery(nodeIDs set.Set[ids.NodeID], requestID uint32, container []byte)

	// Request from the specified nodes their preferred frontier, given the
	// existence of the specified container.
	SendPullQuery(nodeIDs set.Set[ids.NodeID], requestID uint32, containerID ids.ID)

	// Send chits to the specified node
	SendChits(nodeID ids.NodeID, requestID uint32, votes []ids.ID)
}

// Gossiper defines how a consensus engine gossips a container on the accepted
// frontier to other nodes
type Gossiper interface {
	// Gossip the provided container throughout the network
	SendGossip(container []byte)
}

// NetworkAppSender sends VM-level messages to nodes in the network.
type NetworkAppSender interface {
	// Send an application-level request.
	// A nil return value guarantees that for each nodeID in [nodeIDs],
	// the VM corresponding to this AppSender eventually receives either:
	// * An AppResponse from nodeID with ID [requestID]
	// * An AppRequestFailed from nodeID with ID [requestID]
	// Exactly one of the above messages will eventually be received per nodeID.
	// A non-nil error should be considered fatal.
	SendAppRequest(nodeIDs set.Set[ids.NodeID], requestID uint32, appRequestBytes []byte) error
	// Send an application-level response to a request.
	// This response must be in response to an AppRequest that the VM corresponding
	// to this AppSender received from [nodeID] with ID [requestID].
	// A non-nil error should be considered fatal.
	SendAppResponse(nodeID ids.NodeID, requestID uint32, appResponseBytes []byte) error
	// Gossip an application-level message.
	// A non-nil error should be considered fatal.
	SendAppGossip(appGossipBytes []byte) error
<<<<<<< HEAD
	SendAppGossipSpecific(nodeIDs set.Set[ids.NodeID], appGossipBytes []byte) error
=======
	SendAppGossipSpecific(nodeIDs ids.NodeIDSet, appGossipBytes []byte) error
}

// CrossChainAppSender sends local VM-level messages to another VM.
type CrossChainAppSender interface {
	// SendCrossChainAppRequest sends an application-level request to a
	// specific chain.
	//
	// A nil return value guarantees that the VM corresponding to this
	// CrossChainAppSender eventually receives either:
	// * A CrossChainAppResponse from [chainID] with ID [requestID]
	// * A CrossChainAppRequestFailed from [chainID] with ID [requestID]
	// Exactly one of the above messages will eventually be received from
	// [chainID].
	// A non-nil error should be considered fatal.
	SendCrossChainAppRequest(chainID ids.ID, requestID uint32, appRequestBytes []byte) error
	// SendCrossChainAppResponse sends an application-level response to a
	// specific chain
	//
	// This response must be in response to a CrossChainAppRequest that the VM
	// corresponding to this CrossChainAppSender received from [chainID] with ID
	// [requestID].
	// A non-nil error should be considered fatal.
	SendCrossChainAppResponse(chainID ids.ID, requestID uint32, appResponseBytes []byte) error
}

// AppSender sends application (VM) level messages.
// See also common.AppHandler.
type AppSender interface {
	NetworkAppSender
	CrossChainAppSender
>>>>>>> faf29db5
}<|MERGE_RESOLUTION|>--- conflicted
+++ resolved
@@ -141,10 +141,7 @@
 	// Gossip an application-level message.
 	// A non-nil error should be considered fatal.
 	SendAppGossip(appGossipBytes []byte) error
-<<<<<<< HEAD
 	SendAppGossipSpecific(nodeIDs set.Set[ids.NodeID], appGossipBytes []byte) error
-=======
-	SendAppGossipSpecific(nodeIDs ids.NodeIDSet, appGossipBytes []byte) error
 }
 
 // CrossChainAppSender sends local VM-level messages to another VM.
@@ -175,5 +172,4 @@
 type AppSender interface {
 	NetworkAppSender
 	CrossChainAppSender
->>>>>>> faf29db5
 }