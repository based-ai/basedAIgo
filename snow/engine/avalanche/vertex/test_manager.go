// (c) 2019-2020, Ava Labs, Inc. All rights reserved.
// See the file LICENSE for licensing terms.

package vertex

import (
	"errors"
	"testing"

	"github.com/ava-labs/avalanchego/ids"
	"github.com/ava-labs/avalanchego/snow/consensus/avalanche"
	"github.com/ava-labs/avalanchego/snow/consensus/snowstorm/conflicts"
)

var (
	errParseVertex = errors.New("unexpectedly called ParseVertex")
	errBuildVertex = errors.New("unexpectedly called BuildVertex")
	errGetVertex   = errors.New("unexpectedly called GetVertex")
	errEdge        = errors.New("unexpectedly called Edge")
)

// TestManager ...
type TestManager struct {
	T *testing.T

	CantParseVertex, CantBuildVertex, CantGetVertex, CantEdge bool

	ParseVertexF func([]byte) (avalanche.Vertex, error)
<<<<<<< HEAD
	BuildVertexF func(ids.Set, []conflicts.Tx) (avalanche.Vertex, error)
=======
	BuildVertexF func([]ids.ID, []snowstorm.Tx) (avalanche.Vertex, error)
>>>>>>> 4eac78d2
	GetVertexF   func(ids.ID) (avalanche.Vertex, error)
	EdgeF        func() []ids.ID
}

// Default ...
func (m *TestManager) Default(cant bool) {
	m.CantParseVertex = cant
	m.CantBuildVertex = cant
	m.CantGetVertex = cant
	m.CantEdge = cant
}

// ParseVertex ...
func (m *TestManager) ParseVertex(b []byte) (avalanche.Vertex, error) {
	if m.ParseVertexF != nil {
		return m.ParseVertexF(b)
	}
	if m.CantParseVertex && m.T != nil {
		m.T.Fatal(errParseVertex)
	}
	return nil, errParseVertex
}

// BuildVertex ...
<<<<<<< HEAD
func (m *TestManager) BuildVertex(set ids.Set, txs []conflicts.Tx) (avalanche.Vertex, error) {
=======
func (m *TestManager) BuildVertex(set []ids.ID, txs []snowstorm.Tx) (avalanche.Vertex, error) {
>>>>>>> 4eac78d2
	if m.BuildVertexF != nil {
		return m.BuildVertexF(set, txs)
	}
	if m.CantBuildVertex && m.T != nil {
		m.T.Fatal(errBuildVertex)
	}
	return nil, errBuildVertex
}

// GetVertex ...
func (m *TestManager) GetVertex(id ids.ID) (avalanche.Vertex, error) {
	if m.GetVertexF != nil {
		return m.GetVertexF(id)
	}
	if m.CantGetVertex && m.T != nil {
		m.T.Fatal(errGetVertex)
	}
	return nil, errGetVertex
}

// Edge ...
func (m *TestManager) Edge() []ids.ID {
	if m.EdgeF != nil {
		return m.EdgeF()
	}
	if m.CantEdge && m.T != nil {
		m.T.Fatal(errEdge)
	}
	return nil
}<|MERGE_RESOLUTION|>--- conflicted
+++ resolved
@@ -26,11 +26,7 @@
 	CantParseVertex, CantBuildVertex, CantGetVertex, CantEdge bool
 
 	ParseVertexF func([]byte) (avalanche.Vertex, error)
-<<<<<<< HEAD
-	BuildVertexF func(ids.Set, []conflicts.Tx) (avalanche.Vertex, error)
-=======
-	BuildVertexF func([]ids.ID, []snowstorm.Tx) (avalanche.Vertex, error)
->>>>>>> 4eac78d2
+	BuildVertexF func([]ids.ID, []conflicts.Tx) (avalanche.Vertex, error)
 	GetVertexF   func(ids.ID) (avalanche.Vertex, error)
 	EdgeF        func() []ids.ID
 }
@@ -55,11 +51,7 @@
 }
 
 // BuildVertex ...
-<<<<<<< HEAD
-func (m *TestManager) BuildVertex(set ids.Set, txs []conflicts.Tx) (avalanche.Vertex, error) {
-=======
-func (m *TestManager) BuildVertex(set []ids.ID, txs []snowstorm.Tx) (avalanche.Vertex, error) {
->>>>>>> 4eac78d2
+func (m *TestManager) BuildVertex(set []ids.ID, txs []conflicts.Tx) (avalanche.Vertex, error) {
 	if m.BuildVertexF != nil {
 		return m.BuildVertexF(set, txs)
 	}
