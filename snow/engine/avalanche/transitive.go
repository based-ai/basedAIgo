// (c) 2019-2020, Ava Labs, Inc. All rights reserved.
// See the file LICENSE for licensing terms.

package avalanche

import (
	"fmt"
	"time"

	"github.com/ava-labs/avalanchego/ids"
	"github.com/ava-labs/avalanchego/network"
	"github.com/ava-labs/avalanchego/snow/choices"
	"github.com/ava-labs/avalanchego/snow/consensus/avalanche"
	"github.com/ava-labs/avalanchego/snow/consensus/avalanche/poll"
	"github.com/ava-labs/avalanchego/snow/consensus/snowstorm"
	"github.com/ava-labs/avalanchego/snow/engine/avalanche/bootstrap"
	"github.com/ava-labs/avalanchego/snow/engine/avalanche/vertex"
	"github.com/ava-labs/avalanchego/snow/engine/common"
	"github.com/ava-labs/avalanchego/snow/events"
	"github.com/ava-labs/avalanchego/utils/constants"
	"github.com/ava-labs/avalanchego/utils/formatting"
	"github.com/ava-labs/avalanchego/utils/sampler"
	"github.com/ava-labs/avalanchego/utils/wrappers"
)

const (
	// TODO define this constant in one place rather than here and in snowman
	// Max containers size in a MultiPut message
	maxContainersLen = int(4 * network.DefaultMaxMessageSize / 5)
)

var _ Engine = &Transitive{}

// Transitive implements the Engine interface by attempting to fetch all
// transitive dependencies.
type Transitive struct {
	bootstrap.Bootstrapper
	metrics

	Params    avalanche.Parameters
	Consensus avalanche.Consensus

	polls poll.Set // track people I have asked for their preference

	// The set of vertices that have been requested in Get messages but not yet received
	outstandingVtxReqs common.Requests

	// missingTxs tracks transaction that are missing
	missingTxs ids.Set

	// IDs of vertices that are queued to be added to consensus but haven't yet been
	// because of missing dependencies
	pending ids.Set

	// vtxBlocked tracks operations that are blocked on vertices
	// txBlocked tracks operations that are blocked on transactions
	vtxBlocked, txBlocked events.Blocker

	// transactions that have been provided from the VM but that are pending to
	// be issued once the number of processing vertices has gone below the
	// optimal number.
	pendingTxs []snowstorm.Tx

	// A uniform sampler without replacement
	uniformSampler sampler.Uniform

	errs wrappers.Errs
}

// Initialize implements the Engine interface
func (t *Transitive) Initialize(config Config) error {
	config.Ctx.Log.Info("initializing consensus engine")

	t.Params = config.Params
	t.Consensus = config.Consensus

	factory := poll.NewEarlyTermNoTraversalFactory(config.Params.Alpha)
	t.polls = poll.NewSet(factory,
		config.Ctx.Log,
		config.Params.Namespace,
		config.Params.Metrics,
	)
	t.uniformSampler = sampler.NewUniform()

	if err := t.metrics.Initialize(config.Params.Namespace, config.Params.Metrics); err != nil {
		return err
	}

	return t.Bootstrapper.Initialize(
		config.Config,
		t.finishBootstrapping,
		fmt.Sprintf("%s_bs", config.Params.Namespace),
		config.Params.Metrics,
	)
}

func (t *Transitive) finishBootstrapping() error {
	// Load the vertices that were last saved as the accepted frontier
	edge := t.Manager.Edge()
	frontier := make([]avalanche.Vertex, 0, len(edge))
	for _, vtxID := range edge {
		if vtx, err := t.Manager.GetVtx(vtxID); err == nil {
			frontier = append(frontier, vtx)
		} else {
			t.Ctx.Log.Error("vertex %s failed to be loaded from the frontier with %s", vtxID, err)
		}
	}

	t.Ctx.Log.Info("bootstrapping finished with %d vertices in the accepted frontier", len(frontier))
	return t.Consensus.Initialize(t.Ctx, t.Params, frontier)
}

// Gossip implements the Engine interface
func (t *Transitive) Gossip() error {
	edge := t.Manager.Edge()
	if len(edge) == 0 {
		t.Ctx.Log.Verbo("dropping gossip request as no vertices have been accepted")
		return nil
	}

	if err := t.uniformSampler.Initialize(uint64(len(edge))); err != nil {
		return err // Should never happen
	}
	indices, err := t.uniformSampler.Sample(1)
	if err != nil {
		return err // Also should never really happen because the edge has positive length
	}
	vtxID := edge[int(indices[0])]
	vtx, err := t.Manager.GetVtx(vtxID)
	if err != nil {
		t.Ctx.Log.Warn("dropping gossip request as %s couldn't be loaded due to: %s", vtxID, err)
		return nil
	}

	t.Ctx.Log.Verbo("gossiping %s as accepted to the network", vtxID)
	t.Sender.SendGossip(vtxID, vtx.Bytes())
	return nil
}

// Shutdown implements the Engine interface
func (t *Transitive) Shutdown() error {
	t.Ctx.Log.Info("shutting down consensus engine")
	return t.VM.Shutdown()
}

// Get implements the Engine interface
func (t *Transitive) Get(vdr ids.ShortID, requestID uint32, vtxID ids.ID) error {
	// If this engine has access to the requested vertex, provide it
	if vtx, err := t.Manager.GetVtx(vtxID); err == nil {
		t.Sender.SendPut(vdr, requestID, vtxID, vtx.Bytes())
	}
	return nil
}

// GetAncestors implements the Engine interface
func (t *Transitive) GetAncestors(vdr ids.ShortID, requestID uint32, vtxID ids.ID) error {
	startTime := time.Now()
	t.Ctx.Log.Verbo("GetAncestors(%s, %d, %s) called", vdr, requestID, vtxID)
	vertex, err := t.Manager.GetVtx(vtxID)
	if err != nil || vertex.Status() == choices.Unknown {
		t.Ctx.Log.Verbo("dropping getAncestors")
		return nil // Don't have the requested vertex. Drop message.
	}

	queue := make([]avalanche.Vertex, 1, t.Config.MultiputMaxContainersSent) // for BFS
	queue[0] = vertex
	ancestorsBytesLen := 0                                                  // length, in bytes, of vertex and its ancestors
	ancestorsBytes := make([][]byte, 0, t.Config.MultiputMaxContainersSent) // vertex and its ancestors in BFS order
	visited := ids.Set{}                                                    // IDs of vertices that have been in queue before
	visited.Add(vertex.ID())

	for len(ancestorsBytes) < t.Config.MultiputMaxContainersSent && len(queue) > 0 && time.Since(startTime) < t.Config.MaxTimeGetAncestors {
		var vtx avalanche.Vertex
		vtx, queue = queue[0], queue[1:] // pop
		vtxBytes := vtx.Bytes()
		// Ensure response size isn't too large. Include wrappers.IntLen because the size of the message
		// is included with each container, and the size is repr. by an int.
		if newLen := wrappers.IntLen + ancestorsBytesLen + len(vtxBytes); newLen < maxContainersLen {
			ancestorsBytes = append(ancestorsBytes, vtxBytes)
			ancestorsBytesLen = newLen
		} else { // reached maximum response size
			break
		}
		parents, err := vtx.Parents()
		if err != nil {
			return err
		}
		for _, parent := range parents {
			if parent.Status() == choices.Unknown { // Don't have this vertex;ignore
				continue
			}
			if parentID := parent.ID(); !visited.Contains(parentID) { // If already visited, ignore
				queue = append(queue, parent)
				visited.Add(parentID)
			}
		}
	}

	t.metrics.getAncestorsVtxs.Observe(float64(len(ancestorsBytes)))
	t.Sender.SendMultiPut(vdr, requestID, ancestorsBytes)
	return nil
}

// Put implements the Engine interface
func (t *Transitive) Put(vdr ids.ShortID, requestID uint32, vtxID ids.ID, vtxBytes []byte) error {
	t.Ctx.Log.Verbo("Put(%s, %d, %s) called", vdr, requestID, vtxID)

	if !t.Ctx.IsBootstrapped() { // Bootstrapping unfinished --> didn't call Get --> this message is invalid
		if requestID == constants.GossipMsgRequestID {
			t.Ctx.Log.Verbo("dropping gossip Put(%s, %d, %s) due to bootstrapping", vdr, requestID, vtxID)
		} else {
			t.Ctx.Log.Debug("dropping Put(%s, %d, %s) due to bootstrapping", vdr, requestID, vtxID)
		}
		return nil
	}

	vtx, err := t.Manager.ParseVtx(vtxBytes)
	if err != nil {
		t.Ctx.Log.Debug("failed to parse vertex %s due to: %s", vtxID, err)
		t.Ctx.Log.Verbo("vertex:\n%s", formatting.DumpBytes{Bytes: vtxBytes})
		return t.GetFailed(vdr, requestID)
	}
	if _, err := t.issueFrom(vdr, vtx); err != nil {
		return err
	}
	return t.attemptToIssueTxs()
}

// GetFailed implements the Engine interface
func (t *Transitive) GetFailed(vdr ids.ShortID, requestID uint32) error {
	if !t.Ctx.IsBootstrapped() { // Bootstrapping unfinished --> didn't call Get --> this message is invalid
		t.Ctx.Log.Debug("dropping GetFailed(%s, %d) due to bootstrapping", vdr, requestID)
		return nil
	}

	vtxID, ok := t.outstandingVtxReqs.Remove(vdr, requestID)
	if !ok {
		t.Ctx.Log.Debug("GetFailed(%s, %d) called without having sent corresponding Get", vdr, requestID)
		return nil
	}

	t.vtxBlocked.Abandon(vtxID)

	if t.outstandingVtxReqs.Len() == 0 {
		for txID := range t.missingTxs {
			t.txBlocked.Abandon(txID)
		}
		t.missingTxs.Clear()
	}

	// Track performance statistics
	t.metrics.numVtxRequests.Set(float64(t.outstandingVtxReqs.Len()))
	t.metrics.numMissingTxs.Set(float64(t.missingTxs.Len()))
	t.metrics.blockerVtxs.Set(float64(t.vtxBlocked.Len()))
	t.metrics.blockerTxs.Set(float64(t.txBlocked.Len()))
	return t.attemptToIssueTxs()
}

// PullQuery implements the Engine interface
func (t *Transitive) PullQuery(vdr ids.ShortID, requestID uint32, vtxID ids.ID) error {
	if !t.Ctx.IsBootstrapped() {
		t.Ctx.Log.Debug("dropping PullQuery(%s, %d, %s) due to bootstrapping",
			vdr, requestID, vtxID)
		return nil
	}

	// Will send chits to [vdr] once we have [vtxID] and its dependencies
	c := &convincer{
		consensus: t.Consensus,
		sender:    t.Sender,
		vdr:       vdr,
		requestID: requestID,
		errs:      &t.errs,
	}

	// If we have [vtxID], put it into consensus if we haven't already.
	// If not, fetch it.
	inConsensus, err := t.issueFromByID(vdr, vtxID)
	if err != nil {
		return err
	}

	// [vtxID] isn't in consensus yet because we don't have it or a dependency.
	if !inConsensus {
		c.deps.Add(vtxID) // Don't send chits until [vtxID] is in consensus.
	}

	// Wait until [vtxID] and its dependencies have been added to consensus before sending chits
	t.vtxBlocked.Register(c)
	t.metrics.blockerVtxs.Set(float64(t.vtxBlocked.Len()))
	return t.attemptToIssueTxs()
}

// PushQuery implements the Engine interface
func (t *Transitive) PushQuery(vdr ids.ShortID, requestID uint32, vtxID ids.ID, vtxBytes []byte) error {
	if !t.Ctx.IsBootstrapped() {
		// We're bootstrapping, so ignore this query.
		t.Ctx.Log.Debug("dropping PushQuery(%s, %d, %s) due to bootstrapping", vdr, requestID, vtxID)
		return nil
	}

	vtx, err := t.Manager.ParseVtx(vtxBytes)
	if err != nil {
		t.Ctx.Log.Debug("failed to parse vertex %s due to: %s", vtxID, err)
		t.Ctx.Log.Verbo("vertex:\n%s", formatting.DumpBytes{Bytes: vtxBytes})
		return nil
	}

	if _, err := t.issueFrom(vdr, vtx); err != nil {
		return err
	}

	return t.PullQuery(vdr, requestID, vtx.ID())
}

// Chits implements the Engine interface
func (t *Transitive) Chits(vdr ids.ShortID, requestID uint32, votes []ids.ID) error {
	if !t.Ctx.IsBootstrapped() {
		t.Ctx.Log.Debug("dropping Chits(%s, %d) due to bootstrapping", vdr, requestID)
		return nil
	}

	v := &voter{
		t:         t,
		vdr:       vdr,
		requestID: requestID,
		response:  votes,
	}
	for _, vote := range votes {
		if added, err := t.issueFromByID(vdr, vote); err != nil {
			return err
		} else if !added {
			v.deps.Add(vote)
		}
	}

	t.vtxBlocked.Register(v)
	t.metrics.blockerVtxs.Set(float64(t.vtxBlocked.Len()))
	return t.attemptToIssueTxs()
}

// QueryFailed implements the Engine interface
func (t *Transitive) QueryFailed(vdr ids.ShortID, requestID uint32) error {
	return t.Chits(vdr, requestID, nil)
}

// AppRequest implements the Engine interface
func (t *Transitive) AppRequest(nodeID ids.ShortID, requestID uint32, request []byte) error {
	if !t.Ctx.IsBootstrapped() {
		t.Ctx.Log.Debug("dropping AppRequest(%s, %d) due to bootstrapping", nodeID, requestID)
		return nil
	}
	// Notify the VM of this request
	return t.VM.AppRequest(nodeID, requestID, request)
}

// AppResponse implements the Engine interface
func (t *Transitive) AppResponse(nodeID ids.ShortID, requestID uint32, response []byte) error {
	if !t.Ctx.IsBootstrapped() {
		t.Ctx.Log.Debug("dropping AppResponse(%s, %d) due to bootstrapping", nodeID, requestID)
		return nil
	}
	// Notify the VM of a response to its request
	return t.VM.AppResponse(nodeID, requestID, response)
}

// AppRequestFailed implements the Engine interface
func (t *Transitive) AppRequestFailed(nodeID ids.ShortID, requestID uint32) error {
	if !t.Ctx.IsBootstrapped() {
		t.Ctx.Log.Debug("dropping AppRequestFailed(%s, %d) due to bootstrapping", nodeID, requestID)
		return nil
	}
	// Notify the VM that a request it made failed
	return t.VM.AppRequestFailed(nodeID, requestID)
}

// AppGossip implements the Engine interface
func (t *Transitive) AppGossip(nodeID ids.ShortID, msg []byte) error {
	if !t.Ctx.IsBootstrapped() {
		t.Ctx.Log.Debug("dropping AppGossip(%s) due to bootstrapping", nodeID)
		return nil
	}
	// Notify the VM of this message which has been gossiped to it
	return t.VM.AppGossip(nodeID, msg)
}

// Notify implements the Engine interface
func (t *Transitive) Notify(msg common.Message) error {
	if !t.Ctx.IsBootstrapped() {
		t.Ctx.Log.Debug("dropping Notify due to bootstrapping")
		return nil
	}

	switch msg {
	case common.PendingTxs:
		t.pendingTxs = append(t.pendingTxs, t.VM.PendingTxs()...)
		t.metrics.pendingTxs.Set(float64(len(t.pendingTxs)))
		return t.attemptToIssueTxs()
	default:
		t.Ctx.Log.Warn("unexpected message from the VM: %s", msg)
	}
	return nil
}

func (t *Transitive) attemptToIssueTxs() error {
	err := t.errs.Err
	if err != nil {
		return err
	}

	t.pendingTxs, err = t.batch(t.pendingTxs, false /*=force*/, false /*=empty*/, true /*=limit*/)
	t.metrics.pendingTxs.Set(float64(len(t.pendingTxs)))
	return err
}

// If there are pending transactions from the VM, issue them.
// If we're not already at the limit for number of concurrent polls, issue a new
// query.
func (t *Transitive) repoll() {
	for i := t.polls.Len(); i < t.Params.ConcurrentRepolls && !t.errs.Errored(); i++ {
		t.issueRepoll()
	}
}

// issueFromByID issues the branch ending with vertex [vtxID] to consensus.
// Fetches [vtxID] if we don't have it locally.
// Returns true if [vtx] has been added to consensus (now or previously)
func (t *Transitive) issueFromByID(vdr ids.ShortID, vtxID ids.ID) (bool, error) {
	vtx, err := t.Manager.GetVtx(vtxID)
	if err != nil {
		// We don't have [vtxID]. Request it.
		t.sendRequest(vdr, vtxID)
		return false, nil
	}
	return t.issueFrom(vdr, vtx)
}

// issueFrom issues the branch ending with [vtx] to consensus.
// Assumes we have [vtx] locally
// Returns true if [vtx] has been added to consensus (now or previously)
func (t *Transitive) issueFrom(vdr ids.ShortID, vtx avalanche.Vertex) (bool, error) {
	issued := true
	// Before we issue [vtx] into consensus, we have to issue its ancestors.
	// Go through [vtx] and its ancestors. issue each ancestor that hasn't yet been issued.
	// If we find a missing ancestor, fetch it and note that we can't issue [vtx] yet.
	ancestry := vertex.NewHeap()
	ancestry.Push(vtx)
	for ancestry.Len() > 0 {
		vtx := ancestry.Pop()

		if t.Consensus.VertexIssued(vtx) {
			// This vertex has been issued --> its ancestors have been issued.
			// No need to try to issue it or its ancestors
			continue
		}
		if t.pending.Contains(vtx.ID()) {
			issued = false
			continue
		}

		parents, err := vtx.Parents()
		if err != nil {
			return false, err
		}
		// Ensure we have ancestors of this vertex
		for _, parent := range parents {
			if !parent.Status().Fetched() {
				// We don't have the parent. Request it.
				t.sendRequest(vdr, parent.ID())
				// We're missing an ancestor so we can't have issued the vtx in this method's argument
				issued = false
			} else {
				// Come back to this vertex later to make sure it and its ancestors have been fetched/issued
				ancestry.Push(parent)
			}
		}

		// Queue up this vertex to be issued once its dependencies are met
		if err := t.issue(vtx); err != nil {
			return false, err
		}
	}
	return issued, nil
}

// issue queues [vtx] to be put into consensus after its dependencies are met.
// Assumes we have [vtx].
func (t *Transitive) issue(vtx avalanche.Vertex) error {
	vtxID := vtx.ID()

	// Add to set of vertices that have been queued up to be issued but haven't been yet
	t.pending.Add(vtxID)
	t.outstandingVtxReqs.RemoveAny(vtxID)

	// Will put [vtx] into consensus once dependencies are met
	i := &issuer{
		t:   t,
		vtx: vtx,
	}

	parents, err := vtx.Parents()
	if err != nil {
		return err
	}
	for _, parent := range parents {
		if !t.Consensus.VertexIssued(parent) {
			// This parent hasn't been issued yet. Add it as a dependency.
			i.vtxDeps.Add(parent.ID())
		}
	}

	txs, err := vtx.Txs()
	if err != nil {
		return err
	}
	txIDs := ids.NewSet(len(txs))
	for _, tx := range txs {
		txIDs.Add(tx.ID())
	}

	for _, tx := range txs {
		for _, dep := range tx.Dependencies() {
			depID := dep.ID()
			if !txIDs.Contains(depID) && !t.Consensus.TxIssued(dep) {
				// This transaction hasn't been issued yet. Add it as a dependency.
				t.missingTxs.Add(depID)
				i.txDeps.Add(depID)
			}
		}
	}

	t.Ctx.Log.Verbo("vertex %s is blocking on %d vertices and %d transactions",
		vtxID, i.vtxDeps.Len(), i.txDeps.Len())

	// Wait until all the parents of [vtx] are added to consensus before adding [vtx]
	t.vtxBlocked.Register(&vtxIssuer{i: i})
	// Wait until all the parents of [tx] are added to consensus before adding [vtx]
	t.txBlocked.Register(&txIssuer{i: i})

	if t.outstandingVtxReqs.Len() == 0 {
		// There are no outstanding vertex requests but we don't have these transactions, so we're not getting them.
		for txID := range t.missingTxs {
			t.txBlocked.Abandon(txID)
		}
		t.missingTxs.Clear()
	}

	// Track performance statistics
	t.metrics.numVtxRequests.Set(float64(t.outstandingVtxReqs.Len()))
	t.metrics.numMissingTxs.Set(float64(t.missingTxs.Len()))
	t.metrics.numPendingVts.Set(float64(t.pending.Len()))
	t.metrics.blockerVtxs.Set(float64(t.vtxBlocked.Len()))
	t.metrics.blockerTxs.Set(float64(t.txBlocked.Len()))
	return t.errs.Err
}

// Batchs [txs] into vertices and issue them.
// If [force] is true, forces each tx to be issued.
// Otherwise, some txs may not be put into vertices that are issued.
// If [empty], will always result in a new poll.
func (t *Transitive) batch(txs []snowstorm.Tx, force, empty, limit bool) ([]snowstorm.Tx, error) {
	if limit && t.Params.OptimalProcessing <= t.Consensus.NumProcessing() {
		return txs, nil
	}
	issuedTxs := ids.Set{}
	consumed := ids.Set{}
	issued := false
	orphans := t.Consensus.Orphans()
	start := 0
	end := 0
	for end < len(txs) {
		tx := txs[end]
		inputs := ids.Set{}
		inputs.Add(tx.InputIDs()...)
		overlaps := consumed.Overlaps(inputs)
		if end-start >= t.Params.BatchSize || (force && overlaps) {
			if err := t.issueBatch(txs[start:end]); err != nil {
				return nil, err
			}
			if limit && t.Params.OptimalProcessing <= t.Consensus.NumProcessing() {
				return txs[end:], nil
			}
			start = end
			consumed.Clear()
			issued = true
			overlaps = false
		}

		if txID := tx.ID(); !overlaps && // should never allow conflicting txs in the same vertex
			!issuedTxs.Contains(txID) && // shouldn't issue duplicated transactions to the same vertex
			(force || t.Consensus.IsVirtuous(tx)) && // force allows for a conflict to be issued
			(!t.Consensus.TxIssued(tx) || orphans.Contains(txID)) { // should only reissue orphaned txs
			end++
			issuedTxs.Add(txID)
			consumed.Union(inputs)
		} else {
			newLen := len(txs) - 1
			txs[end] = txs[newLen]
			txs[newLen] = nil
			txs = txs[:newLen]
		}
	}

	if end > start {
		return txs[end:], t.issueBatch(txs[start:end])
	}
	if empty && !issued {
		t.issueRepoll()
	}
	return txs[end:], nil
}

// Issues a new poll for a preferred vertex in order to move consensus along
func (t *Transitive) issueRepoll() {
	preferredIDs := t.Consensus.Preferences()
	if preferredIDs.Len() == 0 {
		t.Ctx.Log.Error("re-query attempt was dropped due to no pending vertices")
		return
	}

	vtxID := preferredIDs.CappedList(1)[0]
	vdrs, err := t.Validators.Sample(t.Params.K) // Validators to sample
	vdrBag := ids.ShortBag{}                     // IDs of validators to be sampled
	for _, vdr := range vdrs {
		vdrBag.Add(vdr.ID())
	}

	vdrList := vdrBag.List()
	vdrSet := ids.NewShortSet(len(vdrList))
	vdrSet.Add(vdrList...)

	// Poll the network
	t.RequestID++
	if err == nil && t.polls.Add(t.RequestID, vdrBag) {
		t.Sender.SendPullQuery(vdrSet, t.RequestID, vtxID)
	} else if err != nil {
		t.Ctx.Log.Error("re-query for %s was dropped due to an insufficient number of validators", vtxID)
	}
}

// Puts a batch of transactions into a vertex and issues it into consensus.
func (t *Transitive) issueBatch(txs []snowstorm.Tx) error {
	t.Ctx.Log.Verbo("batching %d transactions into a new vertex", len(txs))

	// Randomly select parents of this vertex from among the virtuous set
	virtuousIDs := t.Consensus.Virtuous().CappedList(t.Params.Parents)
	numVirtuousIDs := len(virtuousIDs)
	if err := t.uniformSampler.Initialize(uint64(numVirtuousIDs)); err != nil {
		return err
	}

	indices, err := t.uniformSampler.Sample(numVirtuousIDs)
	if err != nil {
		return err
	}

	parentIDs := make([]ids.ID, len(indices))
	for i, index := range indices {
		parentIDs[i] = virtuousIDs[int(index)]
	}

	vtx, err := t.Manager.BuildVtx(0, parentIDs, txs, nil)
	if err != nil {
		t.Ctx.Log.Warn("error building new vertex with %d parents and %d transactions",
			len(parentIDs), len(txs))
		return nil
	}
	return t.issue(vtx)
}

// Send a request to [vdr] asking them to send us vertex [vtxID]
func (t *Transitive) sendRequest(vdr ids.ShortID, vtxID ids.ID) {
	if t.outstandingVtxReqs.Contains(vtxID) {
		t.Ctx.Log.Debug("not sending request for vertex %s because there is already an outstanding request for it", vtxID)
		return
	}
	t.RequestID++
	t.outstandingVtxReqs.Add(vdr, t.RequestID, vtxID) // Mark that there is an outstanding request for this vertex
<<<<<<< HEAD
	t.Sender.SendGet(vdr, t.RequestID, vtxID)
	t.numVtxRequests.Set(float64(t.outstandingVtxReqs.Len())) // Tracks performance statistics
=======
	t.Sender.Get(vdr, t.RequestID, vtxID)
	t.metrics.numVtxRequests.Set(float64(t.outstandingVtxReqs.Len())) // Tracks performance statistics
>>>>>>> db9b8948
}

// Health implements the common.Engine interface
func (t *Transitive) HealthCheck() (interface{}, error) {
	var (
		consensusIntf interface{} = struct{}{}
		consensusErr  error
	)
	if t.Ctx.IsBootstrapped() {
		consensusIntf, consensusErr = t.Consensus.HealthCheck()
	}
	vmIntf, vmErr := t.VM.HealthCheck()
	intf := map[string]interface{}{
		"consensus": consensusIntf,
		"vm":        vmIntf,
	}
	if consensusErr == nil {
		return intf, vmErr
	}
	if vmErr == nil {
		return intf, consensusErr
	}
	return intf, fmt.Errorf("vm: %s ; consensus: %s", vmErr, consensusErr)
}

// GetVtx returns a vertex by its ID.
// Returns database.ErrNotFound if unknown.
func (t *Transitive) GetVtx(vtxID ids.ID) (avalanche.Vertex, error) {
	return t.Manager.GetVtx(vtxID)
}

func (t *Transitive) GetVM() common.VM {
	return t.VM
}<|MERGE_RESOLUTION|>--- conflicted
+++ resolved
@@ -676,13 +676,8 @@
 	}
 	t.RequestID++
 	t.outstandingVtxReqs.Add(vdr, t.RequestID, vtxID) // Mark that there is an outstanding request for this vertex
-<<<<<<< HEAD
 	t.Sender.SendGet(vdr, t.RequestID, vtxID)
-	t.numVtxRequests.Set(float64(t.outstandingVtxReqs.Len())) // Tracks performance statistics
-=======
-	t.Sender.Get(vdr, t.RequestID, vtxID)
 	t.metrics.numVtxRequests.Set(float64(t.outstandingVtxReqs.Len())) // Tracks performance statistics
->>>>>>> db9b8948
 }
 
 // Health implements the common.Engine interface
