--- conflicted
+++ resolved
@@ -169,11 +169,7 @@
 	visited := ids.Set{}                                                    // IDs of vertices that have been in queue before
 	visited.Add(vertex.ID())
 
-<<<<<<< HEAD
-	for len(ancestorsBytes) < common.MaxContainersPerMultiPut && len(queue) > 0 && time.Since(startTime) < t.Config.BootstrapMaxTimeGetAncestors {
-=======
-	for len(ancestorsBytes) < t.Config.MultiputMaxContainersSent && len(queue) > 0 && time.Since(startTime) < common.MaxTimeFetchingAncestors {
->>>>>>> f118a487
+	for len(ancestorsBytes) < t.Config.MultiputMaxContainersSent && len(queue) > 0 && time.Since(startTime) < t.Config.MaxTimeGetAncestors {
 		var vtx avalanche.Vertex
 		vtx, queue = queue[0], queue[1:] // pop
 		vtxBytes := vtx.Bytes()
