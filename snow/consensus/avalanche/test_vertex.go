--- conflicted
+++ resolved
@@ -30,18 +30,7 @@
 	BytesV        []byte
 }
 
-<<<<<<< HEAD
-func (v *TestVertex) Verify(context.Context) error { return v.VerifyErrV }
-func (v *TestVertex) Parents() ([]Vertex, error)   { return v.ParentsV, v.ParentsErrV }
-func (v *TestVertex) HasWhitelist() bool           { return v.HasWhitelistV }
-func (v *TestVertex) Whitelist(context.Context) (ids.Set, error) {
-	return v.WhitelistV, v.WhitelistErrV
-}
-func (v *TestVertex) Height() (uint64, error)                     { return v.HeightV, v.HeightErrV }
-func (v *TestVertex) Txs(context.Context) ([]snowstorm.Tx, error) { return v.TxsV, v.TxsErrV }
-func (v *TestVertex) Bytes() []byte                               { return v.BytesV }
-=======
-func (v *TestVertex) Verify() error {
+func (v *TestVertex) Verify(context.Context) error {
 	return v.VerifyErrV
 }
 
@@ -53,7 +42,7 @@
 	return v.HasWhitelistV
 }
 
-func (v *TestVertex) Whitelist() (ids.Set, error) {
+func (v *TestVertex) Whitelist(context.Context) (ids.Set, error) {
 	return v.WhitelistV, v.WhitelistErrV
 }
 
@@ -61,11 +50,10 @@
 	return v.HeightV, v.HeightErrV
 }
 
-func (v *TestVertex) Txs() ([]snowstorm.Tx, error) {
+func (v *TestVertex) Txs(context.Context) ([]snowstorm.Tx, error) {
 	return v.TxsV, v.TxsErrV
 }
 
 func (v *TestVertex) Bytes() []byte {
 	return v.BytesV
-}
->>>>>>> 2a76c560
+}