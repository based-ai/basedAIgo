// Copyright (C) 2019-2023, Ava Labs, Inc. All rights reserved.
// See the file LICENSE for licensing terms.

package snowman

import (
	"context"
	"errors"
	"path"
	"reflect"
	"runtime"
	"strings"
	"testing"
	"time"

	"github.com/prometheus/client_golang/prometheus"

	"github.com/stretchr/testify/require"

	"github.com/ava-labs/avalanchego/ids"
	"github.com/ava-labs/avalanchego/snow"
	"github.com/ava-labs/avalanchego/snow/choices"
	"github.com/ava-labs/avalanchego/snow/consensus/snowball"
	"github.com/ava-labs/avalanchego/utils/bag"
	"github.com/ava-labs/avalanchego/utils/sampler"
)

type testFunc func(*testing.T, Factory)

var (
	GenesisID        = ids.Empty.Prefix(0)
	GenesisHeight    = uint64(0)
	GenesisTimestamp = time.Unix(1, 0)
	Genesis          = &TestBlock{TestDecidable: choices.TestDecidable{
		IDV:     GenesisID,
		StatusV: choices.Accepted,
	}}

	testFuncs = []testFunc{
		InitializeTest,
		NumProcessingTest,
		AddToTailTest,
		AddToNonTailTest,
		AddToUnknownTest,
		StatusOrProcessingPreviouslyAcceptedTest,
		StatusOrProcessingPreviouslyRejectedTest,
		StatusOrProcessingUnissuedTest,
		StatusOrProcessingIssuedTest,
		RecordPollAcceptSingleBlockTest,
		RecordPollAcceptAndRejectTest,
		RecordPollSplitVoteNoChangeTest,
		RecordPollWhenFinalizedTest,
		RecordPollRejectTransitivelyTest,
		RecordPollTransitivelyResetConfidenceTest,
		RecordPollInvalidVoteTest,
		RecordPollTransitiveVotingTest,
		RecordPollDivergedVotingTest,
		RecordPollDivergedVotingWithNoConflictingBitTest,
		RecordPollChangePreferredChainTest,
		MetricsProcessingErrorTest,
		MetricsAcceptedErrorTest,
		MetricsRejectedErrorTest,
		ErrorOnInitialRejectionTest,
		ErrorOnAcceptTest,
		ErrorOnRejectSiblingTest,
		ErrorOnTransitiveRejectionTest,
		RandomizedConsistencyTest,
		ErrorOnAddDecidedBlock,
		ErrorOnAddDuplicateBlockID,
	}

	errTest = errors.New("non-nil error")
)

// Execute all tests against a consensus implementation
func runConsensusTests(t *testing.T, factory Factory) {
	for _, test := range testFuncs {
		t.Run(getTestName(test), func(tt *testing.T) {
			test(tt, factory)
		})
	}
}

func getTestName(i interface{}) string {
	return strings.Split(path.Base(runtime.FuncForPC(reflect.ValueOf(i).Pointer()).Name()), ".")[1]
}

// Make sure that initialize sets the state correctly
func InitializeTest(t *testing.T, factory Factory) {
	require := require.New(t)

	sm := factory.New()

	ctx := snow.DefaultConsensusContextTest()
	params := snowball.Parameters{
		K:                     1,
		Alpha:                 1,
		BetaVirtuous:          3,
		BetaRogue:             5,
		ConcurrentRepolls:     1,
		OptimalProcessing:     1,
		MaxOutstandingItems:   1,
		MaxItemProcessingTime: 1,
	}

	require.NoError(sm.Initialize(ctx, params, GenesisID, GenesisHeight, GenesisTimestamp))
	require.Equal(GenesisID, sm.Preference())
	require.Zero(sm.NumProcessing())
}

// Make sure that the number of processing blocks is tracked correctly
func NumProcessingTest(t *testing.T, factory Factory) {
	require := require.New(t)

	sm := factory.New()

	ctx := snow.DefaultConsensusContextTest()
	params := snowball.Parameters{
		K:                     1,
		Alpha:                 1,
		BetaVirtuous:          1,
		BetaRogue:             1,
		ConcurrentRepolls:     1,
		OptimalProcessing:     1,
		MaxOutstandingItems:   1,
		MaxItemProcessingTime: 1,
	}
	require.NoError(sm.Initialize(ctx, params, GenesisID, GenesisHeight, GenesisTimestamp))

	block := &TestBlock{
		TestDecidable: choices.TestDecidable{
			IDV:     ids.GenerateTestID(),
			StatusV: choices.Processing,
		},
		ParentV: Genesis.ID(),
		HeightV: Genesis.Height() + 1,
	}

	require.Zero(sm.NumProcessing())

	// Adding to the previous preference will update the preference
	require.NoError(sm.Add(context.Background(), block))
	require.Equal(1, sm.NumProcessing())

	votes := bag.Bag[ids.ID]{}
	votes.Add(block.ID())

	require.NoError(sm.RecordPoll(context.Background(), votes))
	require.Zero(sm.NumProcessing())
}

// Make sure that adding a block to the tail updates the preference
func AddToTailTest(t *testing.T, factory Factory) {
	require := require.New(t)

	sm := factory.New()

	ctx := snow.DefaultConsensusContextTest()
	params := snowball.Parameters{
		K:                     1,
		Alpha:                 1,
		BetaVirtuous:          3,
		BetaRogue:             5,
		ConcurrentRepolls:     1,
		OptimalProcessing:     1,
		MaxOutstandingItems:   1,
		MaxItemProcessingTime: 1,
	}
	require.NoError(sm.Initialize(ctx, params, GenesisID, GenesisHeight, GenesisTimestamp))

	block := &TestBlock{
		TestDecidable: choices.TestDecidable{
			IDV:     ids.GenerateTestID(),
			StatusV: choices.Processing,
		},
		ParentV: Genesis.ID(),
		HeightV: Genesis.Height() + 1,
	}

	// Adding to the previous preference will update the preference
	require.NoError(sm.Add(context.Background(), block))
	require.Equal(block.ID(), sm.Preference())
	require.True(sm.IsPreferred(block))
}

// Make sure that adding a block not to the tail doesn't change the preference
func AddToNonTailTest(t *testing.T, factory Factory) {
	require := require.New(t)

	sm := factory.New()

	ctx := snow.DefaultConsensusContextTest()
	params := snowball.Parameters{
		K:                     1,
		Alpha:                 1,
		BetaVirtuous:          3,
		BetaRogue:             5,
		ConcurrentRepolls:     1,
		OptimalProcessing:     1,
		MaxOutstandingItems:   1,
		MaxItemProcessingTime: 1,
	}
	require.NoError(sm.Initialize(ctx, params, GenesisID, GenesisHeight, GenesisTimestamp))

	firstBlock := &TestBlock{
		TestDecidable: choices.TestDecidable{
			IDV:     ids.GenerateTestID(),
			StatusV: choices.Processing,
		},
		ParentV: Genesis.ID(),
		HeightV: Genesis.Height() + 1,
	}
	secondBlock := &TestBlock{
		TestDecidable: choices.TestDecidable{
			IDV:     ids.GenerateTestID(),
			StatusV: choices.Processing,
		},
		ParentV: Genesis.ID(),
		HeightV: Genesis.Height() + 1,
	}

	// Adding to the previous preference will update the preference
	require.NoError(sm.Add(context.Background(), firstBlock))
	require.Equal(firstBlock.ID(), sm.Preference())

	// Adding to something other than the previous preference won't update the
	// preference
	require.NoError(sm.Add(context.Background(), secondBlock))
	require.Equal(firstBlock.ID(), sm.Preference())
}

// Make sure that adding a block that is detached from the rest of the tree
// rejects the block
func AddToUnknownTest(t *testing.T, factory Factory) {
	require := require.New(t)

	sm := factory.New()

	ctx := snow.DefaultConsensusContextTest()
	params := snowball.Parameters{
		K:                     1,
		Alpha:                 1,
		BetaVirtuous:          3,
		BetaRogue:             5,
		ConcurrentRepolls:     1,
		OptimalProcessing:     1,
		MaxOutstandingItems:   1,
		MaxItemProcessingTime: 1,
	}
	require.NoError(sm.Initialize(ctx, params, GenesisID, GenesisHeight, GenesisTimestamp))

	block := &TestBlock{
		TestDecidable: choices.TestDecidable{
			IDV:     ids.GenerateTestID(),
			StatusV: choices.Processing,
		},
		ParentV: ids.GenerateTestID(),
		HeightV: GenesisHeight + 1,
	}

	// Adding a block with an unknown parent means the parent must have already
	// been rejected. Therefore the block should be immediately rejected
	require.NoError(sm.Add(context.Background(), block))
	require.Equal(GenesisID, sm.Preference())
	require.Equal(choices.Rejected, block.Status())
}

func StatusOrProcessingPreviouslyAcceptedTest(t *testing.T, factory Factory) {
	require := require.New(t)

	sm := factory.New()

	ctx := snow.DefaultConsensusContextTest()
	params := snowball.Parameters{
		K:                     1,
		Alpha:                 1,
		BetaVirtuous:          3,
		BetaRogue:             5,
		ConcurrentRepolls:     1,
		OptimalProcessing:     1,
		MaxOutstandingItems:   1,
		MaxItemProcessingTime: 1,
	}
	require.NoError(sm.Initialize(ctx, params, GenesisID, GenesisHeight, GenesisTimestamp))

	require.False(sm.Processing(Genesis.ID()))
	require.True(sm.Decided(Genesis))
	require.True(sm.IsPreferred(Genesis))
}

func StatusOrProcessingPreviouslyRejectedTest(t *testing.T, factory Factory) {
	require := require.New(t)

	sm := factory.New()

	ctx := snow.DefaultConsensusContextTest()
	params := snowball.Parameters{
		K:                     1,
		Alpha:                 1,
		BetaVirtuous:          3,
		BetaRogue:             5,
		ConcurrentRepolls:     1,
		OptimalProcessing:     1,
		MaxOutstandingItems:   1,
		MaxItemProcessingTime: 1,
	}
	require.NoError(sm.Initialize(ctx, params, GenesisID, GenesisHeight, GenesisTimestamp))

	block := &TestBlock{
		TestDecidable: choices.TestDecidable{
			IDV:     ids.GenerateTestID(),
			StatusV: choices.Rejected,
		},
		ParentV: Genesis.ID(),
		HeightV: Genesis.Height() + 1,
	}

	require.False(sm.Processing(block.ID()))
	require.True(sm.Decided(block))
	require.False(sm.IsPreferred(block))
}

func StatusOrProcessingUnissuedTest(t *testing.T, factory Factory) {
	require := require.New(t)

	sm := factory.New()

	ctx := snow.DefaultConsensusContextTest()
	params := snowball.Parameters{
		K:                     1,
		Alpha:                 1,
		BetaVirtuous:          3,
		BetaRogue:             5,
		ConcurrentRepolls:     1,
		OptimalProcessing:     1,
		MaxOutstandingItems:   1,
		MaxItemProcessingTime: 1,
	}
	require.NoError(sm.Initialize(ctx, params, GenesisID, GenesisHeight, GenesisTimestamp))

	block := &TestBlock{
		TestDecidable: choices.TestDecidable{
			IDV:     ids.GenerateTestID(),
			StatusV: choices.Processing,
		},
		ParentV: Genesis.ID(),
		HeightV: Genesis.Height() + 1,
	}

	require.False(sm.Processing(block.ID()))
	require.False(sm.Decided(block))
	require.False(sm.IsPreferred(block))
}

func StatusOrProcessingIssuedTest(t *testing.T, factory Factory) {
	require := require.New(t)

	sm := factory.New()

	ctx := snow.DefaultConsensusContextTest()
	params := snowball.Parameters{
		K:                     1,
		Alpha:                 1,
		BetaVirtuous:          3,
		BetaRogue:             5,
		ConcurrentRepolls:     1,
		OptimalProcessing:     1,
		MaxOutstandingItems:   1,
		MaxItemProcessingTime: 1,
	}
	require.NoError(sm.Initialize(ctx, params, GenesisID, GenesisHeight, GenesisTimestamp))

	block := &TestBlock{
		TestDecidable: choices.TestDecidable{
			IDV:     ids.GenerateTestID(),
			StatusV: choices.Processing,
		},
		ParentV: Genesis.ID(),
		HeightV: Genesis.Height() + 1,
	}

	require.NoError(sm.Add(context.Background(), block))
	require.Equal(choices.Processing, block.Status())
	require.True(sm.Processing(block.ID()))
	require.False(sm.Decided(block))
	require.True(sm.IsPreferred(block))
}

func RecordPollAcceptSingleBlockTest(t *testing.T, factory Factory) {
	require := require.New(t)

	sm := factory.New()

	ctx := snow.DefaultConsensusContextTest()
	params := snowball.Parameters{
		K:                     1,
		Alpha:                 1,
		BetaVirtuous:          2,
		BetaRogue:             3,
		ConcurrentRepolls:     1,
		OptimalProcessing:     1,
		MaxOutstandingItems:   1,
		MaxItemProcessingTime: 1,
	}
	require.NoError(sm.Initialize(ctx, params, GenesisID, GenesisHeight, GenesisTimestamp))

	block := &TestBlock{
		TestDecidable: choices.TestDecidable{
			IDV:     ids.GenerateTestID(),
			StatusV: choices.Processing,
		},
		ParentV: Genesis.ID(),
		HeightV: Genesis.Height() + 1,
	}

	require.NoError(sm.Add(context.Background(), block))

	votes := bag.Bag[ids.ID]{}
	votes.Add(block.ID())

	require.NoError(sm.RecordPoll(context.Background(), votes))
	require.Equal(block.ID(), sm.Preference())
	require.Equal(1, sm.NumProcessing())
	require.Equal(choices.Processing, block.Status())

	require.NoError(sm.RecordPoll(context.Background(), votes))
	require.Equal(block.ID(), sm.Preference())
	require.Zero(sm.NumProcessing())
	require.Equal(choices.Accepted, block.Status())
}

func RecordPollAcceptAndRejectTest(t *testing.T, factory Factory) {
	require := require.New(t)

	sm := factory.New()

	ctx := snow.DefaultConsensusContextTest()
	params := snowball.Parameters{
		K:                     1,
		Alpha:                 1,
		BetaVirtuous:          1,
		BetaRogue:             2,
		ConcurrentRepolls:     1,
		OptimalProcessing:     1,
		MaxOutstandingItems:   1,
		MaxItemProcessingTime: 1,
	}
	require.NoError(sm.Initialize(ctx, params, GenesisID, GenesisHeight, GenesisTimestamp))

	firstBlock := &TestBlock{
		TestDecidable: choices.TestDecidable{
			IDV:     ids.GenerateTestID(),
			StatusV: choices.Processing,
		},
		ParentV: Genesis.ID(),
		HeightV: Genesis.Height() + 1,
	}
	secondBlock := &TestBlock{
		TestDecidable: choices.TestDecidable{
			IDV:     ids.GenerateTestID(),
			StatusV: choices.Processing,
		},
		ParentV: Genesis.ID(),
		HeightV: Genesis.Height() + 1,
	}

	require.NoError(sm.Add(context.Background(), firstBlock))
	require.NoError(sm.Add(context.Background(), secondBlock))

	votes := bag.Bag[ids.ID]{}
	votes.Add(firstBlock.ID())

	require.NoError(sm.RecordPoll(context.Background(), votes))
	require.Equal(firstBlock.ID(), sm.Preference())
	require.Equal(2, sm.NumProcessing())
	require.Equal(choices.Processing, firstBlock.Status())
	require.Equal(choices.Processing, secondBlock.Status())

	require.NoError(sm.RecordPoll(context.Background(), votes))
	require.Equal(firstBlock.ID(), sm.Preference())
	require.Zero(sm.NumProcessing())
	require.Equal(choices.Accepted, firstBlock.Status())
	require.Equal(choices.Rejected, secondBlock.Status())
}

func RecordPollSplitVoteNoChangeTest(t *testing.T, factory Factory) {
	require := require.New(t)

	sm := factory.New()

	ctx := snow.DefaultConsensusContextTest()
	registerer := prometheus.NewRegistry()
	ctx.Registerer = registerer

	params := snowball.Parameters{
		K:                     2,
		Alpha:                 2,
		BetaVirtuous:          1,
		BetaRogue:             2,
		ConcurrentRepolls:     1,
		OptimalProcessing:     1,
		MaxOutstandingItems:   1,
		MaxItemProcessingTime: 1,
	}
	require.NoError(sm.Initialize(ctx, params, GenesisID, GenesisHeight, GenesisTimestamp))

	firstBlock := &TestBlock{
		TestDecidable: choices.TestDecidable{
			IDV:     ids.GenerateTestID(),
			StatusV: choices.Processing,
		},
		ParentV: Genesis.ID(),
		HeightV: Genesis.Height() + 1,
	}
	secondBlock := &TestBlock{
		TestDecidable: choices.TestDecidable{
			IDV:     ids.GenerateTestID(),
			StatusV: choices.Processing,
		},
		ParentV: Genesis.ID(),
		HeightV: Genesis.Height() + 1,
	}

	require.NoError(sm.Add(context.Background(), firstBlock))
	require.NoError(sm.Add(context.Background(), secondBlock))

	votes := bag.Bag[ids.ID]{}
	votes.Add(firstBlock.ID())
	votes.Add(secondBlock.ID())

	// The first poll will accept shared bits
	require.NoError(sm.RecordPoll(context.Background(), votes))
	require.Equal(firstBlock.ID(), sm.Preference())
	require.Equal(2, sm.NumProcessing())

	metrics := gatherCounterGauge(t, registerer)
	require.Zero(metrics["polls_failed"])
	require.Equal(float64(1), metrics["polls_successful"])

	// The second poll will do nothing
	require.NoError(sm.RecordPoll(context.Background(), votes))
	require.Equal(firstBlock.ID(), sm.Preference())
	require.Equal(2, sm.NumProcessing())

	metrics = gatherCounterGauge(t, registerer)
	require.Equal(float64(1), metrics["polls_failed"])
	require.Equal(float64(1), metrics["polls_successful"])
}

func RecordPollWhenFinalizedTest(t *testing.T, factory Factory) {
	require := require.New(t)

	sm := factory.New()

	ctx := snow.DefaultConsensusContextTest()
	params := snowball.Parameters{
		K:                     1,
		Alpha:                 1,
		BetaVirtuous:          1,
		BetaRogue:             2,
		ConcurrentRepolls:     1,
		OptimalProcessing:     1,
		MaxOutstandingItems:   1,
		MaxItemProcessingTime: 1,
	}
	require.NoError(sm.Initialize(ctx, params, GenesisID, GenesisHeight, GenesisTimestamp))

	votes := bag.Bag[ids.ID]{}
	votes.Add(GenesisID)

	require.NoError(sm.RecordPoll(context.Background(), votes))
	require.Zero(sm.NumProcessing())
	require.Equal(GenesisID, sm.Preference())
}

func RecordPollRejectTransitivelyTest(t *testing.T, factory Factory) {
	require := require.New(t)

	sm := factory.New()

	ctx := snow.DefaultConsensusContextTest()
	params := snowball.Parameters{
		K:                     1,
		Alpha:                 1,
		BetaVirtuous:          1,
		BetaRogue:             1,
		ConcurrentRepolls:     1,
		OptimalProcessing:     1,
		MaxOutstandingItems:   1,
		MaxItemProcessingTime: 1,
	}
	require.NoError(sm.Initialize(ctx, params, GenesisID, GenesisHeight, GenesisTimestamp))

	block0 := &TestBlock{
		TestDecidable: choices.TestDecidable{
			IDV:     ids.GenerateTestID(),
			StatusV: choices.Processing,
		},
		ParentV: Genesis.ID(),
		HeightV: Genesis.Height() + 1,
	}
	block1 := &TestBlock{
		TestDecidable: choices.TestDecidable{
			IDV:     ids.GenerateTestID(),
			StatusV: choices.Processing,
		},
		ParentV: Genesis.ID(),
		HeightV: Genesis.Height() + 1,
	}
	block2 := &TestBlock{
		TestDecidable: choices.TestDecidable{
			IDV:     ids.GenerateTestID(),
			StatusV: choices.Processing,
		},
		ParentV: block1.ID(),
		HeightV: block1.Height() + 1,
	}

	require.NoError(sm.Add(context.Background(), block0))
	require.NoError(sm.Add(context.Background(), block1))
	require.NoError(sm.Add(context.Background(), block2))

	// Current graph structure:
	//   G
	//  / \
	// 0   1
	//     |
	//     2
	// Tail = 0

	votes := bag.Bag[ids.ID]{}
	votes.Add(block0.ID())

	require.NoError(sm.RecordPoll(context.Background(), votes))

	// Current graph structure:
	// 0
	// Tail = 0

	require.Zero(sm.NumProcessing())
	require.Equal(block0.ID(), sm.Preference())
	require.Equal(choices.Accepted, block0.Status())
	require.Equal(choices.Rejected, block1.Status())
	require.Equal(choices.Rejected, block2.Status())
}

func RecordPollTransitivelyResetConfidenceTest(t *testing.T, factory Factory) {
	require := require.New(t)

	sm := factory.New()

	ctx := snow.DefaultConsensusContextTest()
	params := snowball.Parameters{
		K:                     1,
		Alpha:                 1,
		BetaVirtuous:          2,
		BetaRogue:             2,
		ConcurrentRepolls:     1,
		OptimalProcessing:     1,
		MaxOutstandingItems:   1,
		MaxItemProcessingTime: 1,
	}
	require.NoError(sm.Initialize(ctx, params, GenesisID, GenesisHeight, GenesisTimestamp))

	block0 := &TestBlock{
		TestDecidable: choices.TestDecidable{
			IDV:     ids.GenerateTestID(),
			StatusV: choices.Processing,
		},
		ParentV: Genesis.ID(),
		HeightV: Genesis.Height() + 1,
	}
	block1 := &TestBlock{
		TestDecidable: choices.TestDecidable{
			IDV:     ids.GenerateTestID(),
			StatusV: choices.Processing,
		},
		ParentV: Genesis.ID(),
		HeightV: Genesis.Height() + 1,
	}
	block2 := &TestBlock{
		TestDecidable: choices.TestDecidable{
			IDV:     ids.GenerateTestID(),
			StatusV: choices.Processing,
		},
		ParentV: block1.ID(),
		HeightV: block1.Height() + 1,
	}
	block3 := &TestBlock{
		TestDecidable: choices.TestDecidable{
			IDV:     ids.GenerateTestID(),
			StatusV: choices.Processing,
		},
		ParentV: block1.ID(),
		HeightV: block1.Height() + 1,
	}

	require.NoError(sm.Add(context.Background(), block0))
	require.NoError(sm.Add(context.Background(), block1))
	require.NoError(sm.Add(context.Background(), block2))
	require.NoError(sm.Add(context.Background(), block3))

	// Current graph structure:
	//   G
	//  / \
	// 0   1
	//    / \
	//   2   3

	votesFor2 := bag.Bag[ids.ID]{}
	votesFor2.Add(block2.ID())

	require.NoError(sm.RecordPoll(context.Background(), votesFor2))
	require.Equal(4, sm.NumProcessing())
	require.Equal(block2.ID(), sm.Preference())

	emptyVotes := bag.Bag[ids.ID]{}

	require.NoError(sm.RecordPoll(context.Background(), emptyVotes))
	require.Equal(4, sm.NumProcessing())
	require.Equal(block2.ID(), sm.Preference())

	require.NoError(sm.RecordPoll(context.Background(), votesFor2))
	require.Equal(4, sm.NumProcessing())
	require.Equal(block2.ID(), sm.Preference())

	votesFor3 := bag.Bag[ids.ID]{}
	votesFor3.Add(block3.ID())

	require.NoError(sm.RecordPoll(context.Background(), votesFor3))
	require.Equal(2, sm.NumProcessing())
	require.Equal(block2.ID(), sm.Preference())
	require.Equal(choices.Rejected, block0.Status())
	require.Equal(choices.Accepted, block1.Status())
	require.Equal(choices.Processing, block2.Status())
	require.Equal(choices.Processing, block3.Status())

	require.NoError(sm.RecordPoll(context.Background(), votesFor3))
	require.Zero(sm.NumProcessing())
	require.Equal(block3.ID(), sm.Preference())
	require.Equal(choices.Rejected, block0.Status())
	require.Equal(choices.Accepted, block1.Status())
	require.Equal(choices.Rejected, block2.Status())
	require.Equal(choices.Accepted, block3.Status())
}

func RecordPollInvalidVoteTest(t *testing.T, factory Factory) {
	require := require.New(t)

	sm := factory.New()

	ctx := snow.DefaultConsensusContextTest()
	params := snowball.Parameters{
		K:                     1,
		Alpha:                 1,
		BetaVirtuous:          2,
		BetaRogue:             2,
		ConcurrentRepolls:     1,
		OptimalProcessing:     1,
		MaxOutstandingItems:   1,
		MaxItemProcessingTime: 1,
	}
	require.NoError(sm.Initialize(ctx, params, GenesisID, GenesisHeight, GenesisTimestamp))

	block := &TestBlock{
		TestDecidable: choices.TestDecidable{
			IDV:     ids.GenerateTestID(),
			StatusV: choices.Processing,
		},
		ParentV: Genesis.ID(),
		HeightV: Genesis.Height() + 1,
	}
	unknownBlockID := ids.GenerateTestID()

	require.NoError(sm.Add(context.Background(), block))

	validVotes := bag.Bag[ids.ID]{}
	validVotes.Add(block.ID())

	require.NoError(sm.RecordPoll(context.Background(), validVotes))

	invalidVotes := bag.Bag[ids.ID]{}
	invalidVotes.Add(unknownBlockID)

	require.NoError(sm.RecordPoll(context.Background(), invalidVotes))
	require.NoError(sm.RecordPoll(context.Background(), validVotes))
	require.Equal(1, sm.NumProcessing())
	require.Equal(block.ID(), sm.Preference())
}

func RecordPollTransitiveVotingTest(t *testing.T, factory Factory) {
	require := require.New(t)

	sm := factory.New()

	ctx := snow.DefaultConsensusContextTest()
	params := snowball.Parameters{
		K:                     3,
		Alpha:                 3,
		BetaVirtuous:          1,
		BetaRogue:             1,
		ConcurrentRepolls:     1,
		OptimalProcessing:     1,
		MaxOutstandingItems:   1,
		MaxItemProcessingTime: 1,
	}
	require.NoError(sm.Initialize(ctx, params, GenesisID, GenesisHeight, GenesisTimestamp))

	block0 := &TestBlock{
		TestDecidable: choices.TestDecidable{
			IDV:     ids.GenerateTestID(),
			StatusV: choices.Processing,
		},
		ParentV: Genesis.ID(),
		HeightV: Genesis.Height() + 1,
	}
	block1 := &TestBlock{
		TestDecidable: choices.TestDecidable{
			IDV:     ids.GenerateTestID(),
			StatusV: choices.Processing,
		},
		ParentV: block0.ID(),
		HeightV: block0.Height() + 1,
	}
	block2 := &TestBlock{
		TestDecidable: choices.TestDecidable{
			IDV:     ids.GenerateTestID(),
			StatusV: choices.Processing,
		},
		ParentV: block1.ID(),
		HeightV: block1.Height() + 1,
	}
	block3 := &TestBlock{
		TestDecidable: choices.TestDecidable{
			IDV:     ids.GenerateTestID(),
			StatusV: choices.Processing,
		},
		ParentV: block0.ID(),
		HeightV: block0.Height() + 1,
	}
	block4 := &TestBlock{
		TestDecidable: choices.TestDecidable{
			IDV:     ids.GenerateTestID(),
			StatusV: choices.Processing,
		},
		ParentV: block3.ID(),
		HeightV: block3.Height() + 1,
	}

	require.NoError(sm.Add(context.Background(), block0))
	require.NoError(sm.Add(context.Background(), block1))
	require.NoError(sm.Add(context.Background(), block2))
	require.NoError(sm.Add(context.Background(), block3))
	require.NoError(sm.Add(context.Background(), block4))

	// Current graph structure:
	//   G
	//   |
	//   0
	//  / \
	// 1   3
	// |   |
	// 2   4
	// Tail = 2

	votes0_2_4 := bag.Bag[ids.ID]{}
	votes0_2_4.Add(
		block0.ID(),
		block2.ID(),
		block4.ID(),
	)

	require.NoError(sm.RecordPoll(context.Background(), votes0_2_4))

	// Current graph structure:
	//   0
	//  / \
	// 1   3
	// |   |
	// 2   4
	// Tail = 2

	require.Equal(block2.ID(), sm.Preference())
	require.Equal(4, sm.NumProcessing())
	require.Equal(choices.Accepted, block0.Status())
	require.Equal(choices.Processing, block1.Status())
	require.Equal(choices.Processing, block2.Status())
	require.Equal(choices.Processing, block3.Status())
	require.Equal(choices.Processing, block4.Status())

	dep2_2_2 := bag.Bag[ids.ID]{}
	dep2_2_2.AddCount(block2.ID(), 3)

	require.NoError(sm.RecordPoll(context.Background(), dep2_2_2))

	// Current graph structure:
	//   2
	// Tail = 2

	require.Equal(block2.ID(), sm.Preference())
	require.Zero(sm.NumProcessing())
	require.Equal(choices.Accepted, block0.Status())
	require.Equal(choices.Accepted, block1.Status())
	require.Equal(choices.Accepted, block2.Status())
	require.Equal(choices.Rejected, block3.Status())
	require.Equal(choices.Rejected, block4.Status())
}

func RecordPollDivergedVotingTest(t *testing.T, factory Factory) {
	require := require.New(t)

	sm := factory.New()

	ctx := snow.DefaultConsensusContextTest()
	params := snowball.Parameters{
		K:                     1,
		Alpha:                 1,
		BetaVirtuous:          1,
		BetaRogue:             2,
		ConcurrentRepolls:     1,
		OptimalProcessing:     1,
		MaxOutstandingItems:   1,
		MaxItemProcessingTime: 1,
	}
	require.NoError(sm.Initialize(ctx, params, GenesisID, GenesisHeight, GenesisTimestamp))

	block0 := &TestBlock{
		TestDecidable: choices.TestDecidable{
			IDV:     ids.ID{0x0f}, // 1111
			StatusV: choices.Processing,
		},
		ParentV: Genesis.ID(),
		HeightV: Genesis.Height() + 1,
	}
	block1 := &TestBlock{
		TestDecidable: choices.TestDecidable{
			IDV:     ids.ID{0x08}, // 0001
			StatusV: choices.Processing,
		},
		ParentV: Genesis.ID(),
		HeightV: Genesis.Height() + 1,
	}
	block2 := &TestBlock{
		TestDecidable: choices.TestDecidable{
			IDV:     ids.ID{0x01}, // 1000
			StatusV: choices.Processing,
		},
		ParentV: Genesis.ID(),
		HeightV: Genesis.Height() + 1,
	}
	block3 := &TestBlock{
		TestDecidable: choices.TestDecidable{
			IDV:     ids.GenerateTestID(),
			StatusV: choices.Processing,
		},
		ParentV: block2.ID(),
		HeightV: block2.Height() + 1,
	}

	require.NoError(sm.Add(context.Background(), block0))
<<<<<<< HEAD
=======

>>>>>>> d0fe28c2
	require.NoError(sm.Add(context.Background(), block1))

	// The first bit is contested as either 0 or 1. When voting for [block0] and
	// when the first bit is 1, the following bits have been decided to follow
	// the 255 remaining bits of [block0].
	votes0 := bag.Bag[ids.ID]{}
	votes0.Add(block0.ID())
<<<<<<< HEAD

=======
>>>>>>> d0fe28c2
	require.NoError(sm.RecordPoll(context.Background(), votes0))

	// Although we are adding in [block2] here - the underlying snowball
	// instance has already decided it is rejected. Snowman doesn't actually
	// know that though, because that is an implementation detail of the
	// Snowball trie that is used.
	require.NoError(sm.Add(context.Background(), block2))

	// Because [block2] is effectively rejected, [block3] is also effectively
	// rejected.
	require.NoError(sm.Add(context.Background(), block3))
<<<<<<< HEAD
=======

>>>>>>> d0fe28c2
	require.Equal(block0.ID(), sm.Preference())
	require.Equal(choices.Processing, block0.Status())
	require.Equal(choices.Processing, block1.Status())
	require.Equal(choices.Processing, block2.Status())
	require.Equal(choices.Processing, block3.Status())

	// Current graph structure:
	//       G
	//     /   \
	//    *     |
	//   / \    |
	//  0   2   1
	//      |
	//      3
	// Tail = 0

	// Transitively votes for [block2] by voting for its child [block3].
	// Because [block2] shares the first bit with [block0] and the following
	// bits have been finalized for [block0], the voting results in accepting
	// [block0]. When [block0] is accepted, [block1] and [block2] are rejected
	// as conflicting. [block2]'s child, [block3], is then rejected
	// transitively.
	votes3 := bag.Bag[ids.ID]{}
	votes3.Add(block3.ID())
<<<<<<< HEAD
=======
	require.NoError(sm.RecordPoll(context.Background(), votes3))
>>>>>>> d0fe28c2

	require.NoError(sm.RecordPoll(context.Background(), votes3))
	require.Zero(sm.NumProcessing())
	require.Equal(choices.Accepted, block0.Status())
	require.Equal(choices.Rejected, block1.Status())
	require.Equal(choices.Rejected, block2.Status())
	require.Equal(choices.Rejected, block3.Status())
}

func RecordPollDivergedVotingWithNoConflictingBitTest(t *testing.T, factory Factory) {
	require := require.New(t)

	sm := factory.New()

	ctx := snow.DefaultConsensusContextTest()
	params := snowball.Parameters{
		K:                     1,
		Alpha:                 1,
		BetaVirtuous:          1,
		BetaRogue:             2,
		ConcurrentRepolls:     1,
		OptimalProcessing:     1,
		MaxOutstandingItems:   1,
		MaxItemProcessingTime: 1,
	}
	require.NoError(sm.Initialize(ctx, params, GenesisID, GenesisHeight, GenesisTimestamp))

	block0 := &TestBlock{
		TestDecidable: choices.TestDecidable{
			IDV:     ids.ID{0x06}, // 0110
			StatusV: choices.Processing,
		},
		ParentV: Genesis.ID(),
		HeightV: Genesis.Height() + 1,
	}
	block1 := &TestBlock{
		TestDecidable: choices.TestDecidable{
			IDV:     ids.ID{0x08}, // 0001
			StatusV: choices.Processing,
		},
		ParentV: Genesis.ID(),
		HeightV: Genesis.Height() + 1,
	}
	block2 := &TestBlock{
		TestDecidable: choices.TestDecidable{
			IDV:     ids.ID{0x01}, // 1000
			StatusV: choices.Processing,
		},
		ParentV: Genesis.ID(),
		HeightV: Genesis.Height() + 1,
	}
	block3 := &TestBlock{
		TestDecidable: choices.TestDecidable{
			IDV:     ids.GenerateTestID(),
			StatusV: choices.Processing,
		},
		ParentV: block2.ID(),
		HeightV: block2.Height() + 1,
	}

	require.NoError(sm.Add(context.Background(), block0))
	require.NoError(sm.Add(context.Background(), block1))

	// When voting for [block0], we end up finalizing the first bit as 0. The
	// second bit is contested as either 0 or 1. For when the second bit is 1,
	// the following bits have been decided to follow the 254 remaining bits of
	// [block0].
	votes0 := bag.Bag[ids.ID]{}
	votes0.Add(block0.ID())

	require.NoError(sm.RecordPoll(context.Background(), votes0))

	// Although we are adding in [block2] here - the underlying snowball
	// instance has already decided it is rejected. Snowman doesn't actually
	// know that though, because that is an implementation detail of the
	// Snowball trie that is used.
	require.NoError(sm.Add(context.Background(), block2))

	// Because [block2] is effectively rejected, [block3] is also effectively
	// rejected.
	require.NoError(sm.Add(context.Background(), block3))
	require.Equal(block0.ID(), sm.Preference())
	require.Equal(choices.Processing, block0.Status())
	require.Equal(choices.Processing, block1.Status())
	require.Equal(choices.Processing, block2.Status())
	require.Equal(choices.Processing, block3.Status())

	// Current graph structure:
	//       G
	//     /   \
	//    *     |
	//   / \    |
	//  0   1   2
	//          |
	//          3
	// Tail = 0

	// Transitively votes for [block2] by voting for its child [block3]. Because
	// [block2] doesn't share any processing bits with [block0] or [block1], the
	// votes are over only rejected bits. Therefore, the votes for [block2] are
	// dropped. Although the votes for [block3] are still applied, [block3] will
	// only be marked as accepted after [block2] is marked as accepted; which
	// will never happen.
	votes3 := bag.Bag[ids.ID]{}
	votes3.Add(block3.ID())

	require.NoError(sm.RecordPoll(context.Background(), votes3))
	require.Equal(4, sm.NumProcessing())
	require.Equal(choices.Processing, block0.Status())
	require.Equal(choices.Processing, block1.Status())
	require.Equal(choices.Processing, block2.Status())
	require.Equal(choices.Processing, block3.Status())
}

func RecordPollChangePreferredChainTest(t *testing.T, factory Factory) {
	require := require.New(t)

	sm := factory.New()

	ctx := snow.DefaultConsensusContextTest()
	params := snowball.Parameters{
		K:                     1,
		Alpha:                 1,
		BetaVirtuous:          10,
		BetaRogue:             10,
		ConcurrentRepolls:     1,
		OptimalProcessing:     1,
		MaxOutstandingItems:   1,
		MaxItemProcessingTime: 1,
	}
	require.NoError(sm.Initialize(ctx, params, GenesisID, GenesisHeight, GenesisTimestamp))

	a1Block := &TestBlock{
		TestDecidable: choices.TestDecidable{
			IDV:     ids.GenerateTestID(),
			StatusV: choices.Processing,
		},
		ParentV: Genesis.ID(),
		HeightV: Genesis.Height() + 1,
	}
	b1Block := &TestBlock{
		TestDecidable: choices.TestDecidable{
			IDV:     ids.GenerateTestID(),
			StatusV: choices.Processing,
		},
		ParentV: Genesis.ID(),
		HeightV: Genesis.Height() + 1,
	}
	a2Block := &TestBlock{
		TestDecidable: choices.TestDecidable{
			IDV:     ids.GenerateTestID(),
			StatusV: choices.Processing,
		},
		ParentV: a1Block.ID(),
		HeightV: a1Block.Height() + 1,
	}
	b2Block := &TestBlock{
		TestDecidable: choices.TestDecidable{
			IDV:     ids.GenerateTestID(),
			StatusV: choices.Processing,
		},
		ParentV: b1Block.ID(),
		HeightV: b1Block.Height() + 1,
	}

	require.NoError(sm.Add(context.Background(), a1Block))
	require.NoError(sm.Add(context.Background(), a2Block))
	require.NoError(sm.Add(context.Background(), b1Block))
	require.NoError(sm.Add(context.Background(), b2Block))
	require.Equal(a2Block.ID(), sm.Preference())
	require.True(sm.IsPreferred(a1Block))
	require.True(sm.IsPreferred(a2Block))
	require.False(sm.IsPreferred(b1Block))
	require.False(sm.IsPreferred(b2Block))

	b2Votes := bag.Bag[ids.ID]{}
	b2Votes.Add(b2Block.ID())

	require.NoError(sm.RecordPoll(context.Background(), b2Votes))
	require.Equal(b2Block.ID(), sm.Preference())
	require.False(sm.IsPreferred(a1Block))
	require.False(sm.IsPreferred(a2Block))
	require.True(sm.IsPreferred(b1Block))
	require.True(sm.IsPreferred(b2Block))

	a1Votes := bag.Bag[ids.ID]{}
	a1Votes.Add(a1Block.ID())

	require.NoError(sm.RecordPoll(context.Background(), a1Votes))
	require.NoError(sm.RecordPoll(context.Background(), a1Votes))
	require.Equal(a2Block.ID(), sm.Preference())
	require.True(sm.IsPreferred(a1Block))
	require.True(sm.IsPreferred(a2Block))
	require.False(sm.IsPreferred(b1Block))
	require.False(sm.IsPreferred(b2Block))
}

func MetricsProcessingErrorTest(t *testing.T, factory Factory) {
	require := require.New(t)

	sm := factory.New()

	ctx := snow.DefaultConsensusContextTest()
	params := snowball.Parameters{
		K:                     1,
		Alpha:                 1,
		BetaVirtuous:          1,
		BetaRogue:             1,
		ConcurrentRepolls:     1,
		OptimalProcessing:     1,
		MaxOutstandingItems:   1,
		MaxItemProcessingTime: 1,
	}

	numProcessing := prometheus.NewGauge(
		prometheus.GaugeOpts{
			Name: "blks_processing",
		},
	)
	require.NoError(ctx.Registerer.Register(numProcessing))

	require.Error(
		sm.Initialize(ctx, params, GenesisID, GenesisHeight, GenesisTimestamp),
		"should have errored during initialization due to a duplicate metric",
	)
}

func MetricsAcceptedErrorTest(t *testing.T, factory Factory) {
	require := require.New(t)

	sm := factory.New()

	ctx := snow.DefaultConsensusContextTest()
	params := snowball.Parameters{
		K:                     1,
		Alpha:                 1,
		BetaVirtuous:          1,
		BetaRogue:             1,
		ConcurrentRepolls:     1,
		OptimalProcessing:     1,
		MaxOutstandingItems:   1,
		MaxItemProcessingTime: 1,
	}

	numAccepted := prometheus.NewGauge(
		prometheus.GaugeOpts{
			Name: "blks_accepted_count",
		},
	)
	require.NoError(ctx.Registerer.Register(numAccepted))

	require.Error(
		sm.Initialize(ctx, params, GenesisID, GenesisHeight, GenesisTimestamp),
		"should have errored during initialization due to a duplicate metric",
	)
}

func MetricsRejectedErrorTest(t *testing.T, factory Factory) {
	require := require.New(t)

	sm := factory.New()

	ctx := snow.DefaultConsensusContextTest()
	params := snowball.Parameters{
		K:                     1,
		Alpha:                 1,
		BetaVirtuous:          1,
		BetaRogue:             1,
		ConcurrentRepolls:     1,
		OptimalProcessing:     1,
		MaxOutstandingItems:   1,
		MaxItemProcessingTime: 1,
	}

	numRejected := prometheus.NewGauge(
		prometheus.GaugeOpts{
			Name: "blks_rejected_count",
		},
	)
	require.NoError(ctx.Registerer.Register(numRejected))

	require.Error(
		sm.Initialize(ctx, params, GenesisID, GenesisHeight, GenesisTimestamp),
		"should have errored during initialization due to a duplicate metric",
	)
}

func ErrorOnInitialRejectionTest(t *testing.T, factory Factory) {
	require := require.New(t)

	sm := factory.New()

	ctx := snow.DefaultConsensusContextTest()
	params := snowball.Parameters{
		K:                     1,
		Alpha:                 1,
		BetaVirtuous:          1,
		BetaRogue:             1,
		ConcurrentRepolls:     1,
		OptimalProcessing:     1,
		MaxOutstandingItems:   1,
		MaxItemProcessingTime: 1,
	}
	require.NoError(sm.Initialize(ctx, params, GenesisID, GenesisHeight, GenesisTimestamp))

	block := &TestBlock{
		TestDecidable: choices.TestDecidable{
			IDV:     ids.GenerateTestID(),
			RejectV: errTest,
			StatusV: choices.Processing,
		},
		ParentV: ids.GenerateTestID(),
		HeightV: Genesis.Height() + 1,
	}

	require.ErrorIs(sm.Add(context.Background(), block), errTest)
}

func ErrorOnAcceptTest(t *testing.T, factory Factory) {
	require := require.New(t)

	sm := factory.New()

	ctx := snow.DefaultConsensusContextTest()
	params := snowball.Parameters{
		K:                     1,
		Alpha:                 1,
		BetaVirtuous:          1,
		BetaRogue:             1,
		ConcurrentRepolls:     1,
		OptimalProcessing:     1,
		MaxOutstandingItems:   1,
		MaxItemProcessingTime: 1,
	}
	require.NoError(sm.Initialize(ctx, params, GenesisID, GenesisHeight, GenesisTimestamp))

	block := &TestBlock{
		TestDecidable: choices.TestDecidable{
			IDV:     ids.GenerateTestID(),
			AcceptV: errTest,
			StatusV: choices.Processing,
		},
		ParentV: Genesis.ID(),
		HeightV: Genesis.Height() + 1,
	}

	require.NoError(sm.Add(context.Background(), block))

	votes := bag.Bag[ids.ID]{}
	votes.Add(block.ID())

	require.ErrorIs(sm.RecordPoll(context.Background(), votes), errTest)
}

func ErrorOnRejectSiblingTest(t *testing.T, factory Factory) {
	require := require.New(t)

	sm := factory.New()

	ctx := snow.DefaultConsensusContextTest()
	params := snowball.Parameters{
		K:                     1,
		Alpha:                 1,
		BetaVirtuous:          1,
		BetaRogue:             1,
		ConcurrentRepolls:     1,
		OptimalProcessing:     1,
		MaxOutstandingItems:   1,
		MaxItemProcessingTime: 1,
	}
	require.NoError(sm.Initialize(ctx, params, GenesisID, GenesisHeight, GenesisTimestamp))

	block0 := &TestBlock{
		TestDecidable: choices.TestDecidable{
			IDV:     ids.GenerateTestID(),
			StatusV: choices.Processing,
		},
		ParentV: Genesis.ID(),
		HeightV: Genesis.Height() + 1,
	}
	block1 := &TestBlock{
		TestDecidable: choices.TestDecidable{
			IDV:     ids.GenerateTestID(),
			RejectV: errTest,
			StatusV: choices.Processing,
		},
		ParentV: Genesis.ID(),
		HeightV: Genesis.Height() + 1,
	}

	require.NoError(sm.Add(context.Background(), block0))
	require.NoError(sm.Add(context.Background(), block1))

	votes := bag.Bag[ids.ID]{}
	votes.Add(block0.ID())

	require.ErrorIs(sm.RecordPoll(context.Background(), votes), errTest)
}

func ErrorOnTransitiveRejectionTest(t *testing.T, factory Factory) {
	require := require.New(t)

	sm := factory.New()

	ctx := snow.DefaultConsensusContextTest()
	params := snowball.Parameters{
		K:                     1,
		Alpha:                 1,
		BetaVirtuous:          1,
		BetaRogue:             1,
		ConcurrentRepolls:     1,
		OptimalProcessing:     1,
		MaxOutstandingItems:   1,
		MaxItemProcessingTime: 1,
	}
	require.NoError(sm.Initialize(ctx, params, GenesisID, GenesisHeight, GenesisTimestamp))

	block0 := &TestBlock{
		TestDecidable: choices.TestDecidable{
			IDV:     ids.GenerateTestID(),
			StatusV: choices.Processing,
		},
		ParentV: Genesis.ID(),
		HeightV: Genesis.Height() + 1,
	}
	block1 := &TestBlock{
		TestDecidable: choices.TestDecidable{
			IDV:     ids.GenerateTestID(),
			StatusV: choices.Processing,
		},
		ParentV: Genesis.ID(),
		HeightV: Genesis.Height() + 1,
	}
	block2 := &TestBlock{
		TestDecidable: choices.TestDecidable{
			IDV:     ids.GenerateTestID(),
			RejectV: errTest,
			StatusV: choices.Processing,
		},
		ParentV: block1.ID(),
		HeightV: block1.Height() + 1,
	}

	require.NoError(sm.Add(context.Background(), block0))
	require.NoError(sm.Add(context.Background(), block1))
	require.NoError(sm.Add(context.Background(), block2))

	votes := bag.Bag[ids.ID]{}
	votes.Add(block0.ID())

	require.ErrorIs(sm.RecordPoll(context.Background(), votes), errTest)
}

func RandomizedConsistencyTest(t *testing.T, factory Factory) {
	require := require.New(t)

	numColors := 50
	numNodes := 100
	params := snowball.Parameters{
		K:                     20,
		Alpha:                 15,
		BetaVirtuous:          20,
		BetaRogue:             30,
		ConcurrentRepolls:     1,
		OptimalProcessing:     1,
		MaxOutstandingItems:   1,
		MaxItemProcessingTime: 1,
	}
	seed := int64(0)

	sampler.Seed(seed)

	n := Network{}
	n.Initialize(params, numColors)

	for i := 0; i < numNodes; i++ {
		require.NoError(n.AddNode(factory.New()))
	}

	for !n.Finalized() {
		require.NoError(n.Round())
	}

	require.True(n.Agreement())
}

func ErrorOnAddDecidedBlock(t *testing.T, factory Factory) {
	require := require.New(t)

	sm := factory.New()

	ctx := snow.DefaultConsensusContextTest()
	params := snowball.Parameters{
		K:                     1,
		Alpha:                 1,
		BetaVirtuous:          1,
		BetaRogue:             1,
		ConcurrentRepolls:     1,
		OptimalProcessing:     1,
		MaxOutstandingItems:   1,
		MaxItemProcessingTime: 1,
	}
	require.NoError(sm.Initialize(ctx, params, GenesisID, GenesisHeight, GenesisTimestamp))

	block0 := &TestBlock{
		TestDecidable: choices.TestDecidable{
			IDV:     ids.ID{0x03}, // 0b0011
			StatusV: choices.Accepted,
		},
		ParentV: Genesis.ID(),
		HeightV: Genesis.Height() + 1,
	}
	err := sm.Add(context.Background(), block0)
	require.ErrorIs(err, errDuplicateAdd)
}

func ErrorOnAddDuplicateBlockID(t *testing.T, factory Factory) {
	require := require.New(t)

	sm := factory.New()

	ctx := snow.DefaultConsensusContextTest()
	params := snowball.Parameters{
		K:                     1,
		Alpha:                 1,
		BetaVirtuous:          1,
		BetaRogue:             1,
		ConcurrentRepolls:     1,
		OptimalProcessing:     1,
		MaxOutstandingItems:   1,
		MaxItemProcessingTime: 1,
	}
	require.NoError(sm.Initialize(ctx, params, GenesisID, GenesisHeight, GenesisTimestamp))

	block0 := &TestBlock{
		TestDecidable: choices.TestDecidable{
			IDV:     ids.ID{0x03}, // 0b0011
			StatusV: choices.Processing,
		},
		ParentV: Genesis.ID(),
		HeightV: Genesis.Height() + 1,
	}
	block1 := &TestBlock{
		TestDecidable: choices.TestDecidable{
			IDV:     ids.ID{0x03}, // 0b0011, same as block0
			StatusV: choices.Processing,
		},
		ParentV: block0.ID(),
		HeightV: block0.Height() + 1,
	}

	require.NoError(sm.Add(context.Background(), block0))
	err := sm.Add(context.Background(), block1)
	require.ErrorIs(err, errDuplicateAdd)
}

func gatherCounterGauge(t *testing.T, reg *prometheus.Registry) map[string]float64 {
	ms, err := reg.Gather()
	require.NoError(t, err)

	mss := make(map[string]float64, len(ms))
	for _, mf := range ms {
		name := mf.GetName()
		for _, m := range mf.GetMetric() {
			cnt := m.GetCounter()
			if cnt != nil {
				mss[name] = cnt.GetValue()
				break
			}
			gg := m.GetGauge()
			if gg != nil {
				mss[name] = gg.GetValue()
				break
			}
		}
	}
	return mss
}<|MERGE_RESOLUTION|>--- conflicted
+++ resolved
@@ -958,10 +958,6 @@
 	}
 
 	require.NoError(sm.Add(context.Background(), block0))
-<<<<<<< HEAD
-=======
-
->>>>>>> d0fe28c2
 	require.NoError(sm.Add(context.Background(), block1))
 
 	// The first bit is contested as either 0 or 1. When voting for [block0] and
@@ -969,10 +965,6 @@
 	// the 255 remaining bits of [block0].
 	votes0 := bag.Bag[ids.ID]{}
 	votes0.Add(block0.ID())
-<<<<<<< HEAD
-
-=======
->>>>>>> d0fe28c2
 	require.NoError(sm.RecordPoll(context.Background(), votes0))
 
 	// Although we are adding in [block2] here - the underlying snowball
@@ -984,10 +976,6 @@
 	// Because [block2] is effectively rejected, [block3] is also effectively
 	// rejected.
 	require.NoError(sm.Add(context.Background(), block3))
-<<<<<<< HEAD
-=======
-
->>>>>>> d0fe28c2
 	require.Equal(block0.ID(), sm.Preference())
 	require.Equal(choices.Processing, block0.Status())
 	require.Equal(choices.Processing, block1.Status())
@@ -1012,11 +1000,6 @@
 	// transitively.
 	votes3 := bag.Bag[ids.ID]{}
 	votes3.Add(block3.ID())
-<<<<<<< HEAD
-=======
-	require.NoError(sm.RecordPoll(context.Background(), votes3))
->>>>>>> d0fe28c2
-
 	require.NoError(sm.RecordPoll(context.Background(), votes3))
 	require.Zero(sm.NumProcessing())
 	require.Equal(choices.Accepted, block0.Status())
