--- conflicted
+++ resolved
@@ -156,10 +156,6 @@
 		return errDuplicateAdd
 	}
 
-<<<<<<< HEAD
-=======
-	ts.metrics.Verified(height)
->>>>>>> 2b737d5b
 	ts.metrics.Issued(blkID, ts.pollNumber)
 
 	parentID := blk.Parent()
@@ -177,11 +173,7 @@
 		if err := blk.Reject(ctx); err != nil {
 			return err
 		}
-<<<<<<< HEAD
 		ts.metrics.Rejected(blkID, false, ts.pollNumber, len(blk.Bytes()))
-=======
-		ts.metrics.Rejected(blkID, ts.pollNumber, len(blk.Bytes()))
->>>>>>> 2b737d5b
 		return nil
 	}
 
@@ -191,7 +183,6 @@
 		params: ts.params,
 		blk:    blk,
 	}
-<<<<<<< HEAD
 	ts.blocks[blkID] = smBlk
 
 	// If we are extending the preferred chain, this is the new preference
@@ -211,14 +202,6 @@
 			ts.preferredIDs.Add(blkID)
 			ts.preferredHeights[height] = blkID
 		}
-=======
-
-	// If we are extending the preference, this is the new preference
-	if ts.preference == parentID {
-		ts.preference = blkID
-		ts.preferredIDs.Add(blkID)
-		ts.preferredHeights[height] = blkID
->>>>>>> 2b737d5b
 	}
 
 	ts.ctx.Log.Verbo("added block",
@@ -237,11 +220,7 @@
 	}
 	// If the block is marked as fetched, we can check if it has been
 	// transitively rejected.
-<<<<<<< HEAD
 	return status == choices.Processing && blk.Height() <= ts.lastAcceptedHeight
-=======
-	return blk.Status() == choices.Processing && blk.Height() <= ts.lastAcceptedHeight
->>>>>>> 2b737d5b
 }
 
 func (ts *Topological) Processing(blkID ids.ID) bool {
@@ -318,54 +297,9 @@
 	}
 
 	// Runtime = |live set| ; Space = Constant
-<<<<<<< HEAD
 	ts.vote(voteStack)
 
 	return ts.updateProcessing(ctx)
-=======
-	preferred, err := ts.vote(ctx, voteStack)
-	if err != nil {
-		return err
-	}
-
-	// If the set of preferred IDs already contains the preference, then the
-	// preference is guaranteed to already be set correctly. This is because the
-	// value returned from vote reports the next preferred block after the last
-	// preferred block that was voted for. If this block was previously
-	// preferred, then we know that following the preferences down the chain
-	// will return the current preference.
-	if ts.preferredIDs.Contains(preferred) {
-		return nil
-	}
-
-	// Runtime = 2 * |live set| ; Space = Constant
-	ts.preferredIDs.Clear()
-	maps.Clear(ts.preferredHeights)
-
-	ts.preference = preferred
-	startBlock := ts.blocks[ts.preference]
-
-	// Runtime = |live set| ; Space = Constant
-	// Traverse from the preferred ID to the last accepted ancestor.
-	for block := startBlock; !block.Accepted(); {
-		blkID := block.blk.ID()
-		ts.preferredIDs.Add(blkID)
-		ts.preferredHeights[block.blk.Height()] = blkID
-		block = ts.blocks[block.blk.Parent()]
-	}
-	// Traverse from the preferred ID to the preferred child until there are no
-	// children.
-	for block := startBlock; block.sb != nil; {
-		ts.preference = block.sb.Preference()
-		ts.preferredIDs.Add(ts.preference)
-		block = ts.blocks[ts.preference]
-		// Invariant: Because the prior block had an initialized snowball
-		// instance, it must have a processing child. This guarantees that
-		// block.blk is non-nil here.
-		ts.preferredHeights[block.blk.Height()] = ts.preference
-	}
-	return nil
->>>>>>> 2b737d5b
 }
 
 // HealthCheck returns information about the consensus health.
@@ -511,13 +445,8 @@
 	// If the voteStack is empty, then the full tree should falter. This won't
 	// change the preferred branch.
 	if len(voteStack) == 0 {
-<<<<<<< HEAD
-		headBlock := ts.blocks[ts.lastAcceptedID]
-		headBlock.shouldFalter = true
-=======
 		lastAcceptedBlock := ts.blocks[ts.lastAcceptedID]
 		lastAcceptedBlock.shouldFalter = true
->>>>>>> 2b737d5b
 
 		if numProcessing := len(ts.blocks) - 1; numProcessing > 0 {
 			ts.ctx.Log.Verbo("no progress was made after processing pending blocks",
@@ -525,18 +454,9 @@
 			)
 			ts.metrics.FailedPoll()
 		}
-<<<<<<< HEAD
 		return
 	}
 
-=======
-		return ts.preference, nil
-	}
-
-	// keep track of the new preferred block
-	newPreferred := ts.lastAcceptedID
-	onPreferredBranch := true
->>>>>>> 2b737d5b
 	pollSuccessful := false
 	for len(voteStack) > 0 {
 		// pop a vote off the stack
@@ -570,29 +490,6 @@
 		// apply the votes for this snowball instance
 		pollSuccessful = parentBlock.sb.RecordPoll(vote.votes) || pollSuccessful
 
-<<<<<<< HEAD
-=======
-		// Only accept when you are finalized and a child of the last accepted
-		// block.
-		if parentBlock.sb.Finalized() && ts.lastAcceptedID == vote.parentID {
-			if err := ts.acceptPreferredChild(ctx, parentBlock); err != nil {
-				return ids.ID{}, err
-			}
-
-			// by accepting the child of parentBlock, the last accepted block is
-			// no longer voteParentID, but its child. So, voteParentID can be
-			// removed from the tree.
-			delete(ts.blocks, vote.parentID)
-		}
-
-		// If we are on the preferred branch, then the parent's preference is
-		// the next block on the preferred branch.
-		parentPreference := parentBlock.sb.Preference()
-		if onPreferredBranch {
-			newPreferred = parentPreference
-		}
-
->>>>>>> 2b737d5b
 		// Get the ID of the child that is having a RecordPoll called. All other
 		// children will need to have their confidence reset. If there isn't a
 		// child having RecordPoll called, then the nextID will default to the
@@ -719,13 +616,8 @@
 		return false, err
 	}
 
-<<<<<<< HEAD
-	// Because this is the newest accepted block, this is the new head.
+	// Update the last accepted values to the newly accepted block.
 	ts.lastAcceptedID = blkID
-=======
-	// Update the last accepted values to the newly accepted block.
-	ts.lastAcceptedID = pref
->>>>>>> 2b737d5b
 	ts.lastAcceptedHeight = height
 	// Remove the decided block from the set of processing IDs, as its status
 	// now implies its preferredness.
@@ -733,15 +625,9 @@
 	delete(ts.preferredHeights, height)
 
 	ts.metrics.Accepted(
-<<<<<<< HEAD
 		blkID,
 		height,
 		blk.blk.Timestamp(),
-=======
-		pref,
-		height,
-		child.Timestamp(),
->>>>>>> 2b737d5b
 		ts.pollNumber,
 		len(bytes),
 	)
@@ -766,11 +652,7 @@
 		if err := sibling.blk.Reject(ctx); err != nil {
 			return false, err
 		}
-<<<<<<< HEAD
 		ts.metrics.Rejected(siblingID, sibling.verified, ts.pollNumber, len(sibling.blk.Bytes()))
-=======
-		ts.metrics.Rejected(childID, ts.pollNumber, len(child.Bytes()))
->>>>>>> 2b737d5b
 
 		// Track which blocks have been directly rejected
 		rejects = append(rejects, siblingID)
@@ -805,11 +687,7 @@
 			if err := child.blk.Reject(ctx); err != nil {
 				return err
 			}
-<<<<<<< HEAD
 			ts.metrics.Rejected(childID, child.verified, ts.pollNumber, len(child.blk.Bytes()))
-=======
-			ts.metrics.Rejected(childID, ts.pollNumber, len(child.Bytes()))
->>>>>>> 2b737d5b
 
 			// add the newly rejected block to the end of the stack
 			rejected = append(rejected, childID)
