// Copyright (C) 2019-2022, Ava Labs, Inc. All rights reserved.
// See the file LICENSE for licensing terms.

package snowstorm

import (
	"context"

	"github.com/ava-labs/avalanchego/ids"
	"github.com/ava-labs/avalanchego/snow/choices"
	"github.com/ava-labs/avalanchego/utils/set"
)

// Whitelister defines the interface for specifying whitelisted operations.
type Whitelister interface {
	// Returns [true] if the underlying instance does implement whitelisted
	// conflicts.
	HasWhitelist() bool

	// Whitelist returns the set of transaction IDs that are explicitly
	// whitelisted. Transactions that are not explicitly whitelisted are
	// considered conflicting.
<<<<<<< HEAD
	Whitelist() (set.Set[ids.ID], error)
=======
	Whitelist(context.Context) (ids.Set, error)
>>>>>>> 3cdcd771
}

// Tx consumes state.
type Tx interface {
	choices.Decidable
	Whitelister

	// Dependencies is a list of transactions upon which this transaction
	// depends. Each element of Dependencies must be verified before Verify is
	// called on this transaction.
	//
	// Similarly, each element of Dependencies must be accepted before this
	// transaction is accepted.
	Dependencies() ([]Tx, error)

	// InputIDs is a set where each element is the ID of a piece of state that
	// will be consumed if this transaction is accepted.
	//
	// In the context of a UTXO-based payments system, for example, this would
	// be the IDs of the UTXOs consumed by this transaction
	InputIDs() []ids.ID

	// Verify that the state transition this transaction would make if it were
	// accepted is valid. If the state transition is invalid, a non-nil error
	// should be returned.
	//
	// It is guaranteed that when Verify is called, all the dependencies of
	// this transaction have already been successfully verified.
	Verify(context.Context) error

	// Bytes returns the binary representation of this transaction.
	//
	// This is used for sending transactions to peers. Another node should be
	// able to parse these bytes to the same transaction.
	Bytes() []byte
}<|MERGE_RESOLUTION|>--- conflicted
+++ resolved
@@ -20,11 +20,7 @@
 	// Whitelist returns the set of transaction IDs that are explicitly
 	// whitelisted. Transactions that are not explicitly whitelisted are
 	// considered conflicting.
-<<<<<<< HEAD
-	Whitelist() (set.Set[ids.ID], error)
-=======
-	Whitelist(context.Context) (ids.Set, error)
->>>>>>> 3cdcd771
+	Whitelist(context.Context) (set.Set[ids.ID], error)
 }
 
 // Tx consumes state.
