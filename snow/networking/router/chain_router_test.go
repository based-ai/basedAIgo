--- conflicted
+++ resolved
@@ -64,9 +64,6 @@
 	)
 	assert.NoError(t, err)
 
-<<<<<<< HEAD
-	bootstrapper := &common.EngineTest{T: t}
-=======
 	bootstrapper := &common.BootstrapperTest{
 		BootstrapableTest: common.BootstrapableTest{
 			T: t,
@@ -75,7 +72,6 @@
 			T: t,
 		},
 	}
->>>>>>> 802e64df
 	bootstrapper.Default(true)
 	bootstrapper.ContextF = func() *snow.ConsensusContext { return ctx }
 	bootstrapper.ShutdownF = func() error { shutdownCalled <- struct{}{}; return nil }
@@ -167,9 +163,6 @@
 	assert.NoError(t, err)
 
 	bootstrapFinished := make(chan struct{}, 1)
-<<<<<<< HEAD
-	bootstrapper := &common.EngineTest{T: t}
-=======
 	bootstrapper := &common.BootstrapperTest{
 		BootstrapableTest: common.BootstrapableTest{
 			T: t,
@@ -178,7 +171,6 @@
 			T: t,
 		},
 	}
->>>>>>> 802e64df
 	bootstrapper.Default(true)
 	bootstrapper.ContextF = func() *snow.ConsensusContext { return ctx }
 	bootstrapper.ConnectedF = func(nodeID ids.ShortID) error { return nil }
@@ -276,9 +268,6 @@
 	)
 	assert.NoError(t, err)
 
-<<<<<<< HEAD
-	bootstrapper := &common.EngineTest{T: t}
-=======
 	bootstrapper := &common.BootstrapperTest{
 		BootstrapableTest: common.BootstrapableTest{
 			T: t,
@@ -287,7 +276,6 @@
 			T: t,
 		},
 	}
->>>>>>> 802e64df
 	bootstrapper.Default(true)
 	bootstrapper.ContextF = func() *snow.ConsensusContext { return ctx }
 	bootstrapper.ConnectedF = func(nodeID ids.ShortID) error { return nil }
@@ -390,9 +378,6 @@
 	)
 	assert.NoError(t, err)
 
-<<<<<<< HEAD
-	bootstrapper := &common.EngineTest{T: t}
-=======
 	bootstrapper := &common.BootstrapperTest{
 		BootstrapableTest: common.BootstrapableTest{
 			T: t,
@@ -401,7 +386,6 @@
 			T: t,
 		},
 	}
->>>>>>> 802e64df
 	bootstrapper.Default(false)
 	bootstrapper.ContextF = func() *snow.ConsensusContext { return ctx }
 	handler.RegisterBootstrap(bootstrapper)
@@ -505,9 +489,6 @@
 	)
 	assert.NoError(t, err)
 
-<<<<<<< HEAD
-	bootstrapper := &common.EngineTest{T: t}
-=======
 	bootstrapper := &common.BootstrapperTest{
 		BootstrapableTest: common.BootstrapableTest{
 			T: t,
@@ -516,7 +497,6 @@
 			T: t,
 		},
 	}
->>>>>>> 802e64df
 	bootstrapper.Default(false)
 	bootstrapper.ContextF = func() *snow.ConsensusContext { return ctx }
 	bootstrapper.PullQueryF = func(nodeID ids.ShortID, requestID uint32, containerID ids.ID) error {
