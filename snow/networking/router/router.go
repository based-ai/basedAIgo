// (c) 2019-2020, Ava Labs, Inc. All rights reserved.
// See the file LICENSE for licensing terms.

package router

import (
	"time"

	"github.com/ava-labs/avalanchego/health"
	"github.com/ava-labs/avalanchego/ids"
	"github.com/ava-labs/avalanchego/snow/networking/benchlist"
	"github.com/ava-labs/avalanchego/snow/networking/timeout"
	"github.com/ava-labs/avalanchego/utils/constants"
	"github.com/ava-labs/avalanchego/utils/logging"
	"github.com/prometheus/client_golang/prometheus"
)

// Router routes consensus messages to the Handler of the consensus
// engine that the messages are intended for
type Router interface {
	ExternalRouter
	InternalRouter

	Initialize(
		nodeID ids.ShortID,
		log logging.Logger,
		timeouts *timeout.Manager,
		gossipFrequency,
		shutdownTimeout time.Duration,
		criticalChains ids.Set,
		onFatal func(exitCode int),
		healthConfig HealthConfig,
		metricsNamespace string,
		metricsRegisterer prometheus.Registerer,
	) error
	Shutdown()
	AddChain(chain *Handler)
	health.Checkable
}

// ExternalRouter routes messages from the network to the
// Handler of the consensus engine that the message is intended for
type ExternalRouter interface {
<<<<<<< HEAD
	RegisterRequest(validatorID ids.ShortID, chainID ids.ID, requestID uint32, msgType constants.MsgType)
	GetAcceptedFrontier(validatorID ids.ShortID, chainID ids.ID, requestID uint32, deadline time.Time)
	AcceptedFrontier(validatorID ids.ShortID, chainID ids.ID, requestID uint32, containerIDs []ids.ID)
	GetAccepted(validatorID ids.ShortID, chainID ids.ID, requestID uint32, deadline time.Time, containerIDs []ids.ID)
	Accepted(validatorID ids.ShortID, chainID ids.ID, requestID uint32, containerIDs []ids.ID)
	GetAncestors(validatorID ids.ShortID, chainID ids.ID, requestID uint32, deadline time.Time, containerID ids.ID)
	MultiPut(validatorID ids.ShortID, chainID ids.ID, requestID uint32, containers [][]byte)
	Get(validatorID ids.ShortID, chainID ids.ID, requestID uint32, deadline time.Time, containerID ids.ID)
	Put(validatorID ids.ShortID, chainID ids.ID, requestID uint32, containerID ids.ID, container []byte)
	PushQuery(validatorID ids.ShortID, chainID ids.ID, requestID uint32, deadline time.Time, containerID ids.ID, container []byte)
	PullQuery(validatorID ids.ShortID, chainID ids.ID, requestID uint32, deadline time.Time, containerID ids.ID)
	Chits(validatorID ids.ShortID, chainID ids.ID, requestID uint32, votes []ids.ID)
	AppRequest(nodeID ids.ShortID, chainID ids.ID, requestID uint32, deadline time.Time, appRequestBytes []byte)
	AppResponse(nodeID ids.ShortID, chainID ids.ID, requestID uint32, appResponseBytes []byte)
	AppGossip(nodeID ids.ShortID, chainID ids.ID, requestID uint32, appGossipBytes []byte)
=======
	RegisterRequest(
		validatorID ids.ShortID,
		chainID ids.ID,
		requestID uint32,
		msgType constants.MsgType,
	)
	GetAcceptedFrontier(
		validatorID ids.ShortID,
		chainID ids.ID,
		requestID uint32,
		deadline time.Time,
		onFinishedHandling func(),
	)
	AcceptedFrontier(
		validatorID ids.ShortID,
		chainID ids.ID,
		requestID uint32,
		containerIDs []ids.ID,
		onFinishedHandling func(),
	)
	GetAccepted(
		validatorID ids.ShortID,
		chainID ids.ID,
		requestID uint32,
		deadline time.Time,
		containerIDs []ids.ID,
		onFinishedHandling func(),
	)
	Accepted(
		validatorID ids.ShortID,
		chainID ids.ID,
		requestID uint32,
		containerIDs []ids.ID,
		onFinishedHandling func(),
	)
	GetAncestors(
		validatorID ids.ShortID,
		chainID ids.ID,
		requestID uint32,
		deadline time.Time,
		containerID ids.ID,
		onFinishedHandling func(),
	)
	MultiPut(
		validatorID ids.ShortID,
		chainID ids.ID,
		requestID uint32,
		containers [][]byte,
		onFinishedHandling func(),
	)
	Get(
		validatorID ids.ShortID,
		chainID ids.ID,
		requestID uint32,
		deadline time.Time,
		containerID ids.ID,
		onFinishedHandling func(),
	)
	Put(
		validatorID ids.ShortID,
		chainID ids.ID,
		requestID uint32,
		containerID ids.ID,
		container []byte,
		onFinishedHandling func(),
	)
	PushQuery(
		validatorID ids.ShortID,
		chainID ids.ID,
		requestID uint32,
		deadline time.Time,
		containerID ids.ID,
		container []byte,
		onFinishedHandling func(),
	)
	PullQuery(
		validatorID ids.ShortID,
		chainID ids.ID,
		requestID uint32,
		deadline time.Time,
		containerID ids.ID,
		onFinishedHandling func(),
	)
	Chits(
		validatorID ids.ShortID,
		chainID ids.ID,
		requestID uint32,
		votes []ids.ID,
		onFinishedHandling func(),
	)
>>>>>>> dca1a485
}

// InternalRouter deals with messages internal to this node
type InternalRouter interface {
	GetAcceptedFrontierFailed(validatorID ids.ShortID, chainID ids.ID, requestID uint32)
	GetAcceptedFailed(validatorID ids.ShortID, chainID ids.ID, requestID uint32)
	GetFailed(validatorID ids.ShortID, chainID ids.ID, requestID uint32)
	GetAncestorsFailed(validatorID ids.ShortID, chainID ids.ID, requestID uint32)
	QueryFailed(validatorID ids.ShortID, chainID ids.ID, requestID uint32)

	Connected(validatorID ids.ShortID)
	Disconnected(validatorID ids.ShortID)
<<<<<<< HEAD
	AppRequestFailed(nodeID ids.ShortID, chainID ids.ID, requestID uint32)
=======

	benchlist.Benchable
>>>>>>> dca1a485
}<|MERGE_RESOLUTION|>--- conflicted
+++ resolved
@@ -41,45 +41,28 @@
 // ExternalRouter routes messages from the network to the
 // Handler of the consensus engine that the message is intended for
 type ExternalRouter interface {
-<<<<<<< HEAD
-	RegisterRequest(validatorID ids.ShortID, chainID ids.ID, requestID uint32, msgType constants.MsgType)
-	GetAcceptedFrontier(validatorID ids.ShortID, chainID ids.ID, requestID uint32, deadline time.Time)
-	AcceptedFrontier(validatorID ids.ShortID, chainID ids.ID, requestID uint32, containerIDs []ids.ID)
-	GetAccepted(validatorID ids.ShortID, chainID ids.ID, requestID uint32, deadline time.Time, containerIDs []ids.ID)
-	Accepted(validatorID ids.ShortID, chainID ids.ID, requestID uint32, containerIDs []ids.ID)
-	GetAncestors(validatorID ids.ShortID, chainID ids.ID, requestID uint32, deadline time.Time, containerID ids.ID)
-	MultiPut(validatorID ids.ShortID, chainID ids.ID, requestID uint32, containers [][]byte)
-	Get(validatorID ids.ShortID, chainID ids.ID, requestID uint32, deadline time.Time, containerID ids.ID)
-	Put(validatorID ids.ShortID, chainID ids.ID, requestID uint32, containerID ids.ID, container []byte)
-	PushQuery(validatorID ids.ShortID, chainID ids.ID, requestID uint32, deadline time.Time, containerID ids.ID, container []byte)
-	PullQuery(validatorID ids.ShortID, chainID ids.ID, requestID uint32, deadline time.Time, containerID ids.ID)
-	Chits(validatorID ids.ShortID, chainID ids.ID, requestID uint32, votes []ids.ID)
-	AppRequest(nodeID ids.ShortID, chainID ids.ID, requestID uint32, deadline time.Time, appRequestBytes []byte)
-	AppResponse(nodeID ids.ShortID, chainID ids.ID, requestID uint32, appResponseBytes []byte)
-	AppGossip(nodeID ids.ShortID, chainID ids.ID, requestID uint32, appGossipBytes []byte)
-=======
 	RegisterRequest(
-		validatorID ids.ShortID,
+		nodeID ids.ShortID,
 		chainID ids.ID,
 		requestID uint32,
 		msgType constants.MsgType,
 	)
 	GetAcceptedFrontier(
-		validatorID ids.ShortID,
+		nodeID ids.ShortID,
 		chainID ids.ID,
 		requestID uint32,
 		deadline time.Time,
 		onFinishedHandling func(),
 	)
 	AcceptedFrontier(
-		validatorID ids.ShortID,
+		nodeID ids.ShortID,
 		chainID ids.ID,
 		requestID uint32,
 		containerIDs []ids.ID,
 		onFinishedHandling func(),
 	)
 	GetAccepted(
-		validatorID ids.ShortID,
+		nodeID ids.ShortID,
 		chainID ids.ID,
 		requestID uint32,
 		deadline time.Time,
@@ -87,14 +70,14 @@
 		onFinishedHandling func(),
 	)
 	Accepted(
-		validatorID ids.ShortID,
+		nodeID ids.ShortID,
 		chainID ids.ID,
 		requestID uint32,
 		containerIDs []ids.ID,
 		onFinishedHandling func(),
 	)
 	GetAncestors(
-		validatorID ids.ShortID,
+		nodeID ids.ShortID,
 		chainID ids.ID,
 		requestID uint32,
 		deadline time.Time,
@@ -102,14 +85,14 @@
 		onFinishedHandling func(),
 	)
 	MultiPut(
-		validatorID ids.ShortID,
+		nodeID ids.ShortID,
 		chainID ids.ID,
 		requestID uint32,
 		containers [][]byte,
 		onFinishedHandling func(),
 	)
 	Get(
-		validatorID ids.ShortID,
+		nodeID ids.ShortID,
 		chainID ids.ID,
 		requestID uint32,
 		deadline time.Time,
@@ -117,7 +100,7 @@
 		onFinishedHandling func(),
 	)
 	Put(
-		validatorID ids.ShortID,
+		nodeID ids.ShortID,
 		chainID ids.ID,
 		requestID uint32,
 		containerID ids.ID,
@@ -125,7 +108,7 @@
 		onFinishedHandling func(),
 	)
 	PushQuery(
-		validatorID ids.ShortID,
+		nodeID ids.ShortID,
 		chainID ids.ID,
 		requestID uint32,
 		deadline time.Time,
@@ -134,7 +117,7 @@
 		onFinishedHandling func(),
 	)
 	PullQuery(
-		validatorID ids.ShortID,
+		nodeID ids.ShortID,
 		chainID ids.ID,
 		requestID uint32,
 		deadline time.Time,
@@ -142,29 +125,42 @@
 		onFinishedHandling func(),
 	)
 	Chits(
-		validatorID ids.ShortID,
+		nodeID ids.ShortID,
 		chainID ids.ID,
 		requestID uint32,
 		votes []ids.ID,
 		onFinishedHandling func(),
 	)
->>>>>>> dca1a485
+	AppRequest(
+		nodeID ids.ShortID,
+		chainID ids.ID,
+		requestID uint32,
+		deadline time.Time,
+		appRequestBytes []byte,
+	)
+	AppResponse(
+		nodeID ids.ShortID,
+		chainID ids.ID,
+		requestID uint32,
+		appResponseBytes []byte,
+	)
+	AppGossip(
+		nodeID ids.ShortID,
+		chainID ids.ID,
+		requestID uint32,
+		appGossipBytes []byte,
+	)
 }
 
 // InternalRouter deals with messages internal to this node
 type InternalRouter interface {
-	GetAcceptedFrontierFailed(validatorID ids.ShortID, chainID ids.ID, requestID uint32)
-	GetAcceptedFailed(validatorID ids.ShortID, chainID ids.ID, requestID uint32)
-	GetFailed(validatorID ids.ShortID, chainID ids.ID, requestID uint32)
-	GetAncestorsFailed(validatorID ids.ShortID, chainID ids.ID, requestID uint32)
-	QueryFailed(validatorID ids.ShortID, chainID ids.ID, requestID uint32)
-
-	Connected(validatorID ids.ShortID)
-	Disconnected(validatorID ids.ShortID)
-<<<<<<< HEAD
+	benchlist.Benchable
+	GetAcceptedFrontierFailed(nodeID ids.ShortID, chainID ids.ID, requestID uint32)
+	GetAcceptedFailed(nodeID ids.ShortID, chainID ids.ID, requestID uint32)
+	GetFailed(nodeID ids.ShortID, chainID ids.ID, requestID uint32)
+	GetAncestorsFailed(nodeID ids.ShortID, chainID ids.ID, requestID uint32)
+	QueryFailed(nodeID ids.ShortID, chainID ids.ID, requestID uint32)
+	Connected(nodeID ids.ShortID)
+	Disconnected(nodeID ids.ShortID)
 	AppRequestFailed(nodeID ids.ShortID, chainID ids.ID, requestID uint32)
-=======
-
-	benchlist.Benchable
->>>>>>> dca1a485
 }