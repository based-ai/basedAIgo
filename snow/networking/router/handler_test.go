// Copyright (C) 2019-2021, Ava Labs, Inc. All rights reserved.
// See the file LICENSE for licensing terms.

package router

import (
	"errors"
	"testing"
	"time"

	"github.com/prometheus/client_golang/prometheus"
	"github.com/stretchr/testify/assert"

	"github.com/ava-labs/avalanchego/ids"
	"github.com/ava-labs/avalanchego/message"
	"github.com/ava-labs/avalanchego/snow"
	"github.com/ava-labs/avalanchego/snow/engine/common"
	"github.com/ava-labs/avalanchego/snow/validators"
)

func TestHandlerDropsTimedOutMessages(t *testing.T) {
	called := make(chan struct{})

	metrics := prometheus.NewRegistry()
	mc, err := message.NewCreator(metrics, true /*compressionEnabled*/, "dummyNamespace")
	assert.NoError(t, err)

	ctx := snow.DefaultConsensusContextTest()

	vdrs := validators.NewSet()
	vdr0 := ids.GenerateTestShortID()
	err = vdrs.AddWeight(vdr0, 1)
	assert.NoError(t, err)

	handler, err := NewHandler(
		mc,
		ctx,
		vdrs,
		nil,
	)
	assert.NoError(t, err)

<<<<<<< HEAD
	bootstrapper := &common.EngineTest{T: t}
=======
	bootstrapper := &common.BootstrapperTest{
		BootstrapableTest: common.BootstrapableTest{
			T: t,
		},
		EngineTest: common.EngineTest{
			T: t,
		},
	}
>>>>>>> 802e64df
	bootstrapper.Default(false)
	bootstrapper.ContextF = func() *snow.ConsensusContext { return ctx }
	bootstrapper.GetAcceptedFrontierF = func(nodeID ids.ShortID, requestID uint32) error {
		t.Fatalf("GetAcceptedFrontier message should have timed out")
		return nil
	}
	bootstrapper.GetAcceptedF = func(nodeID ids.ShortID, requestID uint32, containerIDs []ids.ID) error {
		called <- struct{}{}
		return nil
	}
	handler.RegisterBootstrap(bootstrapper)
	ctx.SetState(snow.Bootstrapping) // assumed bootstrapping is ongoing

	pastTime := time.Now()
	mc.SetTime(pastTime)
	handler.clock.Set(pastTime)

	nodeID := ids.ShortEmpty
	reqID := uint32(1)
	deadline := time.Nanosecond
	chainID := ids.ID{}
	msg := mc.InboundGetAcceptedFrontier(chainID, reqID, deadline, nodeID)
	handler.Push(msg)

	currentTime := time.Now().Add(time.Second)
	mc.SetTime(currentTime)
	handler.clock.Set(currentTime)

	reqID++
	msg = mc.InboundGetAccepted(chainID, reqID, deadline, nil, nodeID)
	handler.Push(msg)

	go handler.Dispatch()

	ticker := time.NewTicker(50 * time.Millisecond)
	defer ticker.Stop()
	select {
	case <-ticker.C:
		t.Fatalf("Calling engine function timed out")
	case <-called:
	}
}

func TestHandlerClosesOnError(t *testing.T) {
	closed := make(chan struct{}, 1)
	ctx := snow.DefaultConsensusContextTest()

	vdrs := validators.NewSet()
	err := vdrs.AddWeight(ids.GenerateTestShortID(), 1)
	assert.NoError(t, err)
	metrics := prometheus.NewRegistry()
	mc, err := message.NewCreator(metrics, true /*compressionEnabled*/, "dummyNamespace")
	assert.NoError(t, err)

	handler, err := NewHandler(
		mc,
		ctx,
		vdrs,
		nil,
	)
	assert.NoError(t, err)

	handler.clock.Set(time.Now())
	handler.onCloseF = func() {
		closed <- struct{}{}
	}

<<<<<<< HEAD
	bootstrapper := &common.EngineTest{T: t}
=======
	bootstrapper := &common.BootstrapperTest{
		BootstrapableTest: common.BootstrapableTest{
			T: t,
		},
		EngineTest: common.EngineTest{
			T: t,
		},
	}
>>>>>>> 802e64df
	bootstrapper.Default(false)
	bootstrapper.ContextF = func() *snow.ConsensusContext { return ctx }
	bootstrapper.GetAcceptedFrontierF = func(nodeID ids.ShortID, requestID uint32) error {
		return errors.New("Engine error should cause handler to close")
	}
	handler.RegisterBootstrap(bootstrapper)

	engine := &common.EngineTest{T: t}
	engine.Default(false)
	engine.ContextF = func() *snow.ConsensusContext { return ctx }
	handler.RegisterEngine(engine)
	ctx.SetState(snow.NormalOp) // assumed bootstrapping is done

	go handler.Dispatch()

	nodeID := ids.ShortEmpty
	reqID := uint32(1)
	deadline := time.Nanosecond
	msg := mc.InboundGetAcceptedFrontier(ids.ID{}, reqID, deadline, nodeID)
	handler.Push(msg)

	ticker := time.NewTicker(20 * time.Millisecond)
	select {
	case <-ticker.C:
		t.Fatalf("Handler shutdown timed out before calling toClose")
	case <-closed:
	}
}

func TestHandlerDropsGossipDuringBootstrapping(t *testing.T) {
	closed := make(chan struct{}, 1)
	ctx := snow.DefaultConsensusContextTest()
	vdrs := validators.NewSet()
	err := vdrs.AddWeight(ids.GenerateTestShortID(), 1)
	assert.NoError(t, err)
	metrics := prometheus.NewRegistry()
	mc, err := message.NewCreator(metrics, true /*compressionEnabled*/, "dummyNamespace")
	assert.NoError(t, err)

	handler, err := NewHandler(
		mc,
		ctx,
		vdrs,
		nil,
	)
	assert.NoError(t, err)

	handler.clock.Set(time.Now())

<<<<<<< HEAD
	bootstrapper := &common.EngineTest{T: t}
=======
	bootstrapper := &common.BootstrapperTest{
		BootstrapableTest: common.BootstrapableTest{
			T: t,
		},
		EngineTest: common.EngineTest{
			T: t,
		},
	}
>>>>>>> 802e64df
	bootstrapper.Default(false)
	bootstrapper.ContextF = func() *snow.ConsensusContext { return ctx }
	bootstrapper.GetFailedF = func(nodeID ids.ShortID, requestID uint32) error {
		closed <- struct{}{}
		return nil
	}
	handler.RegisterBootstrap(bootstrapper)
	ctx.SetState(snow.Bootstrapping) // assumed bootstrapping is ongoing

	go handler.Dispatch()

	handler.Gossip()

	nodeID := ids.ShortEmpty
	chainID := ids.Empty
	reqID := uint32(1)
	inMsg := mc.InternalFailedRequest(message.GetFailed, nodeID, chainID, reqID)
	handler.Push(inMsg)

	ticker := time.NewTicker(20 * time.Millisecond)
	select {
	case <-ticker.C:
		t.Fatalf("Handler shutdown timed out before calling toClose")
	case <-closed:
	}
}

// Test that messages from the VM are handled
func TestHandlerDispatchInternal(t *testing.T) {
	calledNotify := make(chan struct{}, 1)
	ctx := snow.DefaultConsensusContextTest()
	msgFromVMChan := make(chan common.Message)
	vdrs := validators.NewSet()
	err := vdrs.AddWeight(ids.GenerateTestShortID(), 1)
	assert.NoError(t, err)
	metrics := prometheus.NewRegistry()
	mc, err := message.NewCreator(metrics, true /*compressionEnabled*/, "dummyNamespace")
	assert.NoError(t, err)

	handler, err := NewHandler(
		mc,
		ctx,
		vdrs,
		msgFromVMChan,
	)
	assert.NoError(t, err)

	engine := &common.EngineTest{T: t}
	engine.Default(false)
	engine.ContextF = func() *snow.ConsensusContext { return ctx }
	engine.NotifyF = func(common.Message) error {
		calledNotify <- struct{}{}
		return nil
	}
	handler.RegisterEngine(engine)
	ctx.SetState(snow.NormalOp) // assumed bootstrapping is done

	go handler.Dispatch()
	msgFromVMChan <- 0

	select {
	case <-time.After(20 * time.Millisecond):
		t.Fatalf("should have called notify")
	case <-calledNotify:
	}
}<|MERGE_RESOLUTION|>--- conflicted
+++ resolved
@@ -40,9 +40,6 @@
 	)
 	assert.NoError(t, err)
 
-<<<<<<< HEAD
-	bootstrapper := &common.EngineTest{T: t}
-=======
 	bootstrapper := &common.BootstrapperTest{
 		BootstrapableTest: common.BootstrapableTest{
 			T: t,
@@ -51,7 +48,6 @@
 			T: t,
 		},
 	}
->>>>>>> 802e64df
 	bootstrapper.Default(false)
 	bootstrapper.ContextF = func() *snow.ConsensusContext { return ctx }
 	bootstrapper.GetAcceptedFrontierF = func(nodeID ids.ShortID, requestID uint32) error {
@@ -119,9 +115,6 @@
 		closed <- struct{}{}
 	}
 
-<<<<<<< HEAD
-	bootstrapper := &common.EngineTest{T: t}
-=======
 	bootstrapper := &common.BootstrapperTest{
 		BootstrapableTest: common.BootstrapableTest{
 			T: t,
@@ -130,7 +123,6 @@
 			T: t,
 		},
 	}
->>>>>>> 802e64df
 	bootstrapper.Default(false)
 	bootstrapper.ContextF = func() *snow.ConsensusContext { return ctx }
 	bootstrapper.GetAcceptedFrontierF = func(nodeID ids.ShortID, requestID uint32) error {
@@ -180,9 +172,6 @@
 
 	handler.clock.Set(time.Now())
 
-<<<<<<< HEAD
-	bootstrapper := &common.EngineTest{T: t}
-=======
 	bootstrapper := &common.BootstrapperTest{
 		BootstrapableTest: common.BootstrapableTest{
 			T: t,
@@ -191,7 +180,6 @@
 			T: t,
 		},
 	}
->>>>>>> 802e64df
 	bootstrapper.Default(false)
 	bootstrapper.ContextF = func() *snow.ConsensusContext { return ctx }
 	bootstrapper.GetFailedF = func(nodeID ids.ShortID, requestID uint32) error {
