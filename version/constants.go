--- conflicted
+++ resolved
@@ -13,18 +13,13 @@
 	"github.com/ava-labs/avalanchego/utils/constants"
 )
 
-<<<<<<< HEAD
+
 const (
 	Client = "avalanchego"
 	// RPCChainVMProtocol should be bumped anytime changes are made which require
 	// the plugin vm to upgrade to latest avalanchego release to be compatible.
 	RPCChainVMProtocol uint = 30
 )
-=======
-// RPCChainVMProtocol should be bumped anytime changes are made which require
-// the plugin vm to upgrade to latest avalanchego release to be compatible.
-const RPCChainVMProtocol uint = 30
->>>>>>> 4768ed4b
 
 // These are globals that describe network upgrades and node versions
 var (
