package merkledb

import (
	"bytes"
	"fmt"

	"github.com/ava-labs/avalanchego/database/memdb"

	"github.com/ava-labs/avalanchego/database"
)

// Tree holds the tree data
type Tree struct {
	closed      bool
	persistence *Persistence
}

// Has returns whether the key exists in the tree
func (t *Tree) Has(key []byte) (bool, error) {
	if t.isClosed() != nil {
		return false, t.isClosed()
	}

	node := t.findNode(BytesToKey(key), t.persistence.GetRootNode())
	if node == nil || !bytes.Equal(node.Key().ToBytes(), key) {
		return false, nil
	}
	return true, nil
}

// NewBatch creates a write-only database that buffers changes to its host db
// until a final write is called.
func (t *Tree) NewBatch() database.Batch {
	return NewBatch(t)
}

// NewIterator creates a binary-alphabetical iterator over the entire
// keyspace contained within the key-value database.
func (t *Tree) NewIterator() database.Iterator {
	return NewIterator(t)
}

// NewIteratorWithStart creates a binary-alphabetical iterator over a subset
// of database content starting at a particular initial key (or after, if it
// does not exist).
func (t *Tree) NewIteratorWithStart(start []byte) database.Iterator {
	return NewIteratorWithStart(t, start)
}

// NewIteratorWithPrefix creates a binary-alphabetical iterator over a
// subset of database content with a particular key prefix.
func (t *Tree) NewIteratorWithPrefix(prefix []byte) database.Iterator {
	return NewIteratorWithPrefix(t, prefix)
}

// NewIteratorWithStartAndPrefix creates a binary-alphabetical iterator over
// a subset of database content with a particular key prefix starting at a
// specified key.
func (t *Tree) NewIteratorWithStartAndPrefix(start, prefix []byte) database.Iterator {
	return NewIteratorWithStartAndPrefix(t, start, prefix)
}

func (t *Tree) Stat(property string) (string, error) {
	return "nil", nil
}

func (t *Tree) Compact(start []byte, limit []byte) error {
	if t.isClosed() != nil {
		return t.isClosed()
	}
	return nil
}

func (t *Tree) Close() error {
	if t.isClosed() != nil {
		return t.isClosed()
	}
	t.closed = true
	return nil
}

// NewMemoryTree returns a new instance of the Tree with a in-memoryDB
func NewMemoryTree() *Tree {
	return NewTree(memdb.New())
}

// NewTree returns a new instance of the Tree
func NewTree(db database.Database) *Tree {
	persistence, _ := NewPersistence(db)
	return &Tree{
		closed:      false,
		persistence: persistence,
	}
}

func (t *Tree) Root() []byte {
	return t.persistence.GetRootNode().GetHash()
}

func (t *Tree) Get(key []byte) ([]byte, error) {
	if t.isClosed() != nil {
		return nil, t.isClosed()
	}

	node := t.findNode(BytesToKey(key), t.persistence.GetRootNode())
	if node == nil {
		return nil, database.ErrNotFound
	}
	if _, ok := node.(*EmptyNode); ok {
		return nil, database.ErrNotFound
	}

	return node.Value(), nil
}

// Put travels the tree and finds the node to insert the LeafNode
func (t *Tree) Put(key []byte, value []byte) (err error) {
	if t.isClosed() != nil {
		return t.isClosed()
	}

<<<<<<< HEAD
	unitKey := FromBytes(key)
=======
	t.persistence.Start()
	defer t.persistence.Commit(err)

	unitKey := BytesToKey(key)
>>>>>>> 77b83012
	rootNode := t.persistence.GetRootNode()
	// err safe to ignore
	rootChild, _ := rootNode.GetChild(Key{})
	if rootChild == nil {
		newLeafNode, err := NewLeafNode(unitKey, value, rootNode, t.persistence)
		if err != nil {
			return err
		}

		return rootNode.SetChild(newLeafNode)
	}

	insertNode := t.findNode(unitKey, rootNode)
	if insertNode == nil {
		return fmt.Errorf("should never happen - can't insert on a nil node k: %v", unitKey)
	}

	return insertNode.Insert(unitKey, value)
}

func (t *Tree) Delete(key []byte) error {
	if t.isClosed() != nil {
		return t.isClosed()
	}
	unitKey := BytesToKey(key)

	deleteNode := t.findNode(unitKey, t.persistence.GetRootNode())
	if deleteNode == nil {
		return nil
	}

	return deleteNode.Delete(unitKey)
}

func (t *Tree) findNode(key Key, node Node) Node {

	if node == nil {
		return nil
	}

	switch node.(type) {
	case *EmptyNode:
		return node
	case *LeafNode:
		return node
	}

	nodeChild, err := node.GetChild(key)
	if err != nil {
		panic(err)
	}

	return t.findNode(key, nodeChild)
}

func (t *Tree) PrintTree() {
	t.persistence.GetRootNode().Print()
}

func (t *Tree) fetchNextNode(prefix Key, start Key, key Key, node Node) (Node, error) {
	if node == nil || t.closed {
		return nil, database.ErrClosed
	}

	switch node.(type) {
	case *EmptyNode:
		return nil, nil
	case *LeafNode:
		return node, nil
	}

	nextNode, err := node.GetNextNode(prefix, start, key)
	if err != nil {
		return nil, err
	}
	return t.fetchNextNode(prefix, start, key, nextNode)
}

func (t *Tree) isClosed() error {
	if t.closed {
		return database.ErrClosed
	}
	return nil
}

func (t *Tree) GetPersistence() error {
	if t.closed {
		return database.ErrClosed
	}
	return nil
}<|MERGE_RESOLUTION|>--- conflicted
+++ resolved
@@ -119,14 +119,8 @@
 		return t.isClosed()
 	}
 
-<<<<<<< HEAD
-	unitKey := FromBytes(key)
-=======
-	t.persistence.Start()
-	defer t.persistence.Commit(err)
 
 	unitKey := BytesToKey(key)
->>>>>>> 77b83012
 	rootNode := t.persistence.GetRootNode()
 	// err safe to ignore
 	rootChild, _ := rootNode.GetChild(Key{})
