--- conflicted
+++ resolved
@@ -64,21 +64,7 @@
 
 // Returns the byte representation of this node.
 func (n *node) bytes() []byte {
-<<<<<<< HEAD
 	return codec.encodeDBNode(&n.dbNode)
-=======
-	if n.nodeBytes == nil {
-		n.nodeBytes = codec.encodeDBNode(&n.dbNode)
-	}
-
-	return n.nodeBytes
-}
-
-// clear the cached values that will need to be recalculated whenever the node changes
-// for example, node ID and byte representation
-func (n *node) onNodeChanged() {
-	n.nodeBytes = nil
->>>>>>> f3461fa9
 }
 
 // Returns and caches the ID of this node.
@@ -117,10 +103,6 @@
 
 // Adds a child to [n] without a reference to the child node.
 func (n *node) setChildEntry(index byte, childEntry *child) {
-<<<<<<< HEAD
-=======
-	n.onNodeChanged()
->>>>>>> f3461fa9
 	n.children[index] = childEntry
 }
 
@@ -143,15 +125,11 @@
 		valueDigest: n.valueDigest,
 	}
 	for key, existing := range n.children {
-<<<<<<< HEAD
-		result.children[key] = &child{compressedKey: existing.compressedKey, id: existing.id, hasValue: existing.hasValue}
-=======
 		result.children[key] = &child{
 			compressedKey: existing.compressedKey,
 			id:            existing.id,
 			hasValue:      existing.hasValue,
 		}
->>>>>>> f3461fa9
 	}
 	return result
 }
