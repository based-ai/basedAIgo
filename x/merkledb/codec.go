// Copyright (C) 2019-2023, Ava Labs, Inc. All rights reserved.
// See the file LICENSE for licensing terms.

package merkledb

import (
	"bytes"
	"encoding/binary"
	"errors"
	"io"
	"math"
	"sync"

	"golang.org/x/exp/maps"
	"golang.org/x/exp/slices"

	"github.com/ava-labs/avalanchego/ids"
	"github.com/ava-labs/avalanchego/utils/maybe"
)

const (
	boolLen              = 1
	trueByte             = 1
	falseByte            = 0
	minVarIntLen         = 1
	minMaybeByteSliceLen = boolLen
	minKeyLen            = minVarIntLen
	minByteSliceLen      = minVarIntLen
	minDBNodeLen         = minMaybeByteSliceLen + minVarIntLen
	minChildLen          = minVarIntLen + minKeyLen + ids.IDLen + boolLen

	estimatedKeyLen           = 64
	estimatedValueLen         = 64
	estimatedCompressedKeyLen = 8
	// Child index, child compressed key, child ID, child has value
	estimatedNodeChildLen = minVarIntLen + estimatedCompressedKeyLen + ids.IDLen + boolLen
	// Child index, child ID
	hashValuesChildLen = minVarIntLen + ids.IDLen
)

var (
	_ encoderDecoder = (*codecImpl)(nil)

	trueBytes  = []byte{trueByte}
	falseBytes = []byte{falseByte}

	errChildIndexTooLarge = errors.New("invalid child index. Must be less than branching factor")
	errLeadingZeroes      = errors.New("varint has leading zeroes")
	errInvalidBool        = errors.New("decoded bool is neither true nor false")
	errNonZeroKeyPadding  = errors.New("key partial byte should be padded with 0s")
	errExtraSpace         = errors.New("trailing buffer space")
	errIntOverflow        = errors.New("value overflows int")
)

// encoderDecoder defines the interface needed by merkleDB to marshal
// and unmarshal relevant types.
type encoderDecoder interface {
	encoder
	decoder
}

type encoder interface {
	// Assumes [n] is non-nil.
	encodeDBNode(n *dbNode) []byte
<<<<<<< HEAD
	// Assumes [hv] is non-nil.
	encodeHashValues(hv *hashValues) []byte
	encodeKeyAndHasValue(key Key, hasValue bool) []byte
=======

	// Returns the bytes that will be hashed to generate [n]'s ID.
	// Assumes [n] is non-nil.
	encodeHashValues(n *node) []byte
>>>>>>> 10bd4286
}

type decoder interface {
	// Assumes [n] is non-nil.
<<<<<<< HEAD
	decodeDBNode(bytes []byte, n *dbNode, factor BranchFactor) error
	decodeKeyAndHasValue(bytes []byte, key *Key, hasValue *bool, factor BranchFactor) error
=======
	decodeDBNode(bytes []byte, n *dbNode) error
>>>>>>> 10bd4286
}

func newCodec() encoderDecoder {
	return &codecImpl{
		varIntPool: sync.Pool{
			New: func() interface{} {
				return make([]byte, binary.MaxVarintLen64)
			},
		},
	}
}

// Note that bytes.Buffer.Write always returns nil so we
// can ignore its return values in [codecImpl] methods.
type codecImpl struct {
	// Invariant: Every byte slice returned by [varIntPool] has
	// length [binary.MaxVarintLen64].
	varIntPool sync.Pool
}

func (c *codecImpl) encodeDBNode(n *dbNode) []byte {
	var (
		numChildren = len(n.children)
		// Estimate size of [n] to prevent memory allocations
		estimatedLen = estimatedValueLen + minVarIntLen + estimatedNodeChildLen*numChildren
		buf          = bytes.NewBuffer(make([]byte, 0, estimatedLen))
	)
	c.encodeMaybeByteSlice(buf, n.value)
	c.encodeUint(buf, uint64(numChildren))
	// Note we insert children in order of increasing index
	// for determinism.
	keys := maps.Keys(n.children)
	slices.Sort(keys)
	for _, index := range keys {
		entry := n.children[index]
		c.encodeUint(buf, uint64(index))
		c.encodeKey(buf, entry.compressedKey)
		_, _ = buf.Write(entry.id[:])
		c.encodeBool(buf, entry.hasValue)
	}
	return buf.Bytes()
}

func (c *codecImpl) encodeHashValues(n *node) []byte {
	var (
		numChildren = len(n.children)
		// Estimate size [hv] to prevent memory allocations
		estimatedLen = minVarIntLen + numChildren*hashValuesChildLen + estimatedValueLen + estimatedKeyLen
		buf          = bytes.NewBuffer(make([]byte, 0, estimatedLen))
	)

	c.encodeUint(buf, uint64(numChildren))

	// ensure that the order of entries is consistent
	keys := maps.Keys(n.children)
	slices.Sort(keys)
	for _, index := range keys {
		entry := n.children[index]
		c.encodeUint(buf, uint64(index))
		_, _ = buf.Write(entry.id[:])
	}
	c.encodeMaybeByteSlice(buf, n.valueDigest)
	c.encodeKey(buf, n.key)

	return buf.Bytes()
}

<<<<<<< HEAD
func (c *codecImpl) encodeKeyAndHasValue(key Key, hasValue bool) []byte {
	var (
		estimatedLen = binary.MaxVarintLen64 + len(key.Bytes()) + boolLen
		buf          = bytes.NewBuffer(make([]byte, 0, estimatedLen))
	)

	c.encodeKey(buf, key)
	c.encodeBool(buf, hasValue)
	return buf.Bytes()
}

func (c *codecImpl) decodeDBNode(b []byte, n *dbNode, branchFactor BranchFactor) error {
=======
func (c *codecImpl) decodeDBNode(b []byte, n *dbNode) error {
>>>>>>> 10bd4286
	if minDBNodeLen > len(b) {
		return io.ErrUnexpectedEOF
	}

	src := bytes.NewReader(b)

	value, err := c.decodeMaybeByteSlice(src)
	if err != nil {
		return err
	}
	n.value = value

	numChildren, err := c.decodeUint(src)
	switch {
	case err != nil:
		return err
	case numChildren > uint64(src.Len()/minChildLen):
		return io.ErrUnexpectedEOF
	}

	n.children = make(map[byte]child, numChildren)
	var previousChild uint64
	for i := uint64(0); i < numChildren; i++ {
		index, err := c.decodeUint(src)
		if err != nil {
			return err
		}
		if (i != 0 && index <= previousChild) || index > math.MaxUint8 {
			return errChildIndexTooLarge
		}
		previousChild = index

		compressedKey, err := c.decodeKey(src)
		if err != nil {
			return err
		}
		childID, err := c.decodeID(src)
		if err != nil {
			return err
		}
		hasValue, err := c.decodeBool(src)
		if err != nil {
			return err
		}
		n.children[byte(index)] = child{
			compressedKey: compressedKey,
			id:            childID,
			hasValue:      hasValue,
		}
	}
	if src.Len() != 0 {
		return errExtraSpace
	}
	return nil
}

func (c *codecImpl) decodeKeyAndHasValue(b []byte, key *Key, hasValue *bool, branchFactor BranchFactor) error {
	if minKeyLen+boolLen > len(b) {
		return io.ErrUnexpectedEOF
	}

	var (
		src = bytes.NewReader(b)
		err error
	)

	*key, err = c.decodeKey(src, branchFactor)
	if err != nil {
		return err
	}

	*hasValue, err = c.decodeBool(src)
	return err
}

func (*codecImpl) encodeBool(dst *bytes.Buffer, value bool) {
	bytesValue := falseBytes
	if value {
		bytesValue = trueBytes
	}
	_, _ = dst.Write(bytesValue)
}

func (*codecImpl) decodeBool(src *bytes.Reader) (bool, error) {
	boolByte, err := src.ReadByte()
	switch {
	case err == io.EOF:
		return false, io.ErrUnexpectedEOF
	case err != nil:
		return false, err
	case boolByte == trueByte:
		return true, nil
	case boolByte == falseByte:
		return false, nil
	default:
		return false, errInvalidBool
	}
}

func (*codecImpl) decodeUint(src *bytes.Reader) (uint64, error) {
	// To ensure encoding/decoding is canonical, we need to check for leading
	// zeroes in the varint.
	// The last byte of the varint we read is the most significant byte.
	// If it's 0, then it's a leading zero, which is considered invalid in the
	// canonical encoding.
	startLen := src.Len()
	val64, err := binary.ReadUvarint(src)
	if err != nil {
		if err == io.EOF {
			return 0, io.ErrUnexpectedEOF
		}
		return 0, err
	}
	endLen := src.Len()

	// Just 0x00 is a valid value so don't check if the varint is 1 byte
	if startLen-endLen > 1 {
		if err := src.UnreadByte(); err != nil {
			return 0, err
		}
		lastByte, err := src.ReadByte()
		if err != nil {
			return 0, err
		}
		if lastByte == 0x00 {
			return 0, errLeadingZeroes
		}
	}

	return val64, nil
}

func (c *codecImpl) encodeUint(dst *bytes.Buffer, value uint64) {
	buf := c.varIntPool.Get().([]byte)
	size := binary.PutUvarint(buf, value)
	_, _ = dst.Write(buf[:size])
	c.varIntPool.Put(buf)
}

func (c *codecImpl) encodeMaybeByteSlice(dst *bytes.Buffer, maybeValue maybe.Maybe[[]byte]) {
	hasValue := maybeValue.HasValue()
	c.encodeBool(dst, hasValue)
	if hasValue {
		c.encodeByteSlice(dst, maybeValue.Value())
	}
}

func (c *codecImpl) decodeMaybeByteSlice(src *bytes.Reader) (maybe.Maybe[[]byte], error) {
	if minMaybeByteSliceLen > src.Len() {
		return maybe.Nothing[[]byte](), io.ErrUnexpectedEOF
	}

	if hasValue, err := c.decodeBool(src); err != nil || !hasValue {
		return maybe.Nothing[[]byte](), err
	}

	bytes, err := c.decodeByteSlice(src)
	if err != nil {
		return maybe.Nothing[[]byte](), err
	}

	return maybe.Some(bytes), nil
}

func (c *codecImpl) decodeByteSlice(src *bytes.Reader) ([]byte, error) {
	if minByteSliceLen > src.Len() {
		return nil, io.ErrUnexpectedEOF
	}

	length, err := c.decodeUint(src)
	switch {
	case err == io.EOF:
		return nil, io.ErrUnexpectedEOF
	case err != nil:
		return nil, err
	case length == 0:
		return nil, nil
	case length > uint64(src.Len()):
		return nil, io.ErrUnexpectedEOF
	}

	result := make([]byte, length)
	_, err = io.ReadFull(src, result)
	if err == io.EOF {
		err = io.ErrUnexpectedEOF
	}
	return result, err
}

func (c *codecImpl) encodeByteSlice(dst *bytes.Buffer, value []byte) {
	c.encodeUint(dst, uint64(len(value)))
	if value != nil {
		_, _ = dst.Write(value)
	}
}

func (*codecImpl) decodeID(src *bytes.Reader) (ids.ID, error) {
	if ids.IDLen > src.Len() {
		return ids.ID{}, io.ErrUnexpectedEOF
	}

	var id ids.ID
	_, err := io.ReadFull(src, id[:])
	if err == io.EOF {
		err = io.ErrUnexpectedEOF
	}
	return id, err
}

func (c *codecImpl) encodeKey(dst *bytes.Buffer, key Key) {
	c.encodeUint(dst, uint64(key.length))
	_, _ = dst.Write(key.Bytes())
}

func (c *codecImpl) decodeKey(src *bytes.Reader) (Key, error) {
	if minKeyLen > src.Len() {
		return Key{}, io.ErrUnexpectedEOF
	}

	length, err := c.decodeUint(src)
	if err != nil {
		return Key{}, err
	}
	if length > math.MaxInt {
		return Key{}, errIntOverflow
	}
	result := Key{
		length: int(length),
	}
	keyBytesLen := bytesNeeded(result.length)
	if keyBytesLen > src.Len() {
		return Key{}, io.ErrUnexpectedEOF
	}
	buffer := make([]byte, keyBytesLen)
	if _, err := io.ReadFull(src, buffer); err != nil {
		if err == io.EOF {
			err = io.ErrUnexpectedEOF
		}
		return Key{}, err
	}
	if result.hasPartialByte() {
		// Confirm that the padding bits in the partial byte are 0.
		// We want to only look at the bits to the right of the last token, which is at index length-1.
		// Generate a mask where the (result.length % 8) left bits are 0.
		paddingMask := byte(0xFF >> (result.length % 8))
		if buffer[keyBytesLen-1]&paddingMask != 0 {
			return Key{}, errNonZeroKeyPadding
		}
	}
	result.value = string(buffer)
	return result, nil
}<|MERGE_RESOLUTION|>--- conflicted
+++ resolved
@@ -62,26 +62,17 @@
 type encoder interface {
 	// Assumes [n] is non-nil.
 	encodeDBNode(n *dbNode) []byte
-<<<<<<< HEAD
-	// Assumes [hv] is non-nil.
-	encodeHashValues(hv *hashValues) []byte
-	encodeKeyAndHasValue(key Key, hasValue bool) []byte
-=======
 
 	// Returns the bytes that will be hashed to generate [n]'s ID.
 	// Assumes [n] is non-nil.
 	encodeHashValues(n *node) []byte
->>>>>>> 10bd4286
+	encodeKeyAndHasValue(key Key, hasValue bool) []byte
 }
 
 type decoder interface {
 	// Assumes [n] is non-nil.
-<<<<<<< HEAD
-	decodeDBNode(bytes []byte, n *dbNode, factor BranchFactor) error
-	decodeKeyAndHasValue(bytes []byte, key *Key, hasValue *bool, factor BranchFactor) error
-=======
 	decodeDBNode(bytes []byte, n *dbNode) error
->>>>>>> 10bd4286
+	decodeKeyAndHasValue(bytes []byte, key *Key, hasValue *bool) error
 }
 
 func newCodec() encoderDecoder {
@@ -149,7 +140,6 @@
 	return buf.Bytes()
 }
 
-<<<<<<< HEAD
 func (c *codecImpl) encodeKeyAndHasValue(key Key, hasValue bool) []byte {
 	var (
 		estimatedLen = binary.MaxVarintLen64 + len(key.Bytes()) + boolLen
@@ -161,10 +151,7 @@
 	return buf.Bytes()
 }
 
-func (c *codecImpl) decodeDBNode(b []byte, n *dbNode, branchFactor BranchFactor) error {
-=======
 func (c *codecImpl) decodeDBNode(b []byte, n *dbNode) error {
->>>>>>> 10bd4286
 	if minDBNodeLen > len(b) {
 		return io.ErrUnexpectedEOF
 	}
@@ -221,7 +208,7 @@
 	return nil
 }
 
-func (c *codecImpl) decodeKeyAndHasValue(b []byte, key *Key, hasValue *bool, branchFactor BranchFactor) error {
+func (c *codecImpl) decodeKeyAndHasValue(b []byte, key *Key, hasValue *bool) error {
 	if minKeyLen+boolLen > len(b) {
 		return io.ErrUnexpectedEOF
 	}
@@ -231,7 +218,7 @@
 		err error
 	)
 
-	*key, err = c.decodeKey(src, branchFactor)
+	*key, err = c.decodeKey(src)
 	if err != nil {
 		return err
 	}
