--- conflicted
+++ resolved
@@ -156,16 +156,9 @@
 	nodePath, err = trie.getPathTo(ToKey(key1, BranchFactor16))
 	require.NoError(err)
 
-<<<<<<< HEAD
 	// 1 value
 	require.Len(nodePath, 1)
-	require.Equal(NewPath(key1, BranchFactor16), nodePath[0].key)
-=======
-	// Root and 1 value
-	require.Len(nodePath, 2)
-	require.Equal(trie.root, nodePath[0])
-	require.Equal(ToKey(key1, BranchFactor16), nodePath[1].key)
->>>>>>> 7ed450b2
+	require.Equal(ToKey(key1, BranchFactor16), nodePath[0].key)
 
 	// Insert another key which is a child of the first
 	key2 := []byte{0, 1}
@@ -184,16 +177,9 @@
 
 	nodePath, err = trie.getPathTo(ToKey(key2, BranchFactor16))
 	require.NoError(err)
-<<<<<<< HEAD
 	require.Len(nodePath, 2)
 	require.Equal(trie.root.Value(), nodePath[0])
-	require.Equal(NewPath(key2, BranchFactor16), nodePath[1].key)
-=======
-	require.Len(nodePath, 3)
-	require.Equal(trie.root, nodePath[0])
-	require.Equal(ToKey(key1, BranchFactor16), nodePath[1].key)
-	require.Equal(ToKey(key2, BranchFactor16), nodePath[2].key)
->>>>>>> 7ed450b2
+	require.Equal(ToKey(key2, BranchFactor16), nodePath[1].key)
 
 	// Trie is:
 	// [0]
@@ -214,56 +200,34 @@
 	trie = trieIntf.(*trieView)
 	require.NoError(trie.calculateNodeIDs(context.Background()))
 
-<<<<<<< HEAD
 	// Trie is:
 	//    []
 	//   /  \
 	// [0]  [255]
 	//  |
 	// [0,1]
-	nodePath, err = trie.getPathTo(NewPath(key3, BranchFactor16))
+	nodePath, err = trie.getPathTo(ToKey(key3, BranchFactor16))
 	require.NoError(err)
 	require.Len(nodePath, 2)
 	require.Equal(trie.root.Value(), nodePath[0])
-	require.Zero(trie.root.Value().key.tokensLength)
-	require.Equal(NewPath(key3, BranchFactor16), nodePath[1].key)
-
-	nodePath, err = trie.getPathTo(NewPath(key2, BranchFactor16))
+	require.Zero(trie.root.Value().key.tokenLength)
+	require.Equal(ToKey(key3, BranchFactor16), nodePath[1].key)
+
+	nodePath, err = trie.getPathTo(ToKey(key2, BranchFactor16))
 	require.NoError(err)
 	require.Len(nodePath, 3)
 	require.Equal(trie.root.Value(), nodePath[0])
-	require.Equal(NewPath(key1, BranchFactor16), nodePath[1].key)
-	require.Equal(NewPath(key2, BranchFactor16), nodePath[2].key)
-=======
-	nodePath, err = trie.getPathTo(ToKey(key3, BranchFactor16))
-	require.NoError(err)
-	require.Len(nodePath, 2)
-	require.Equal(trie.root, nodePath[0])
-	require.Equal(ToKey(key3, BranchFactor16), nodePath[1].key)
-
-	// Other key path not affected
-	nodePath, err = trie.getPathTo(ToKey(key2, BranchFactor16))
-	require.NoError(err)
-	require.Len(nodePath, 3)
-	require.Equal(trie.root, nodePath[0])
 	require.Equal(ToKey(key1, BranchFactor16), nodePath[1].key)
 	require.Equal(ToKey(key2, BranchFactor16), nodePath[2].key)
->>>>>>> 7ed450b2
 
 	// Gets closest node when key doesn't exist
 	key4 := []byte{0, 1, 2}
 	nodePath, err = trie.getPathTo(ToKey(key4, BranchFactor16))
 	require.NoError(err)
 	require.Len(nodePath, 3)
-<<<<<<< HEAD
 	require.Equal(trie.root.Value(), nodePath[0])
-	require.Equal(NewPath(key1, BranchFactor16), nodePath[1].key)
-	require.Equal(NewPath(key2, BranchFactor16), nodePath[2].key)
-=======
-	require.Equal(trie.root, nodePath[0])
 	require.Equal(ToKey(key1, BranchFactor16), nodePath[1].key)
 	require.Equal(ToKey(key2, BranchFactor16), nodePath[2].key)
->>>>>>> 7ed450b2
 
 	// Gets just root when key doesn't exist and no key shares a prefix
 	key5 := []byte{128}
@@ -520,7 +484,7 @@
 	require.Equal([]byte("value12"), value)
 }
 
-func Test_Trie_CompressedPaths(t *testing.T) {
+func Test_Trie_CompressedKeys(t *testing.T) {
 	require := require.New(t)
 
 	dbTrie, err := getBasicDB()
@@ -651,11 +615,7 @@
 
 	// Make sure the branch node with the common prefix was created.
 	// Note it's only created on call to GetMerkleRoot, not in NewView.
-<<<<<<< HEAD
-	gotRoot, err := view2.getEditableNode(NewPath(keyPrefix, BranchFactor16), false)
-=======
-	_, err = view2.getEditableNode(ToKey(keyPrefix, BranchFactor16), false)
->>>>>>> 7ed450b2
+	gotRoot, err := view2.getEditableNode(ToKey(keyPrefix, BranchFactor16), false)
 	require.NoError(err)
 	require.Equal(view2.getRoot().Value(), gotRoot)
 
@@ -796,11 +756,7 @@
 	require.NoError(err)
 
 	require.NoError(newTrie.(*trieView).calculateNodeIDs(context.Background()))
-<<<<<<< HEAD
 	maybeRoot := newTrie.getRoot()
-=======
-	root, err := newTrie.getEditableNode(emptyKey(BranchFactor16), false)
->>>>>>> 7ed450b2
 	require.NoError(err)
 	require.True(maybeRoot.HasValue())
 	require.Equal([]byte("value0"), maybeRoot.Value().value.Value())
@@ -819,17 +775,10 @@
 	)
 	require.NoError(err)
 	require.NoError(newTrie.(*trieView).calculateNodeIDs(context.Background()))
-<<<<<<< HEAD
 
 	// trie should be empty
 	root := newTrie.getRoot()
 	require.False(root.HasValue())
-=======
-	root, err = newTrie.getEditableNode(emptyKey(BranchFactor16), false)
-	require.NoError(err)
-	// since all values have been deleted, the nodes should have been cleaned up
-	require.Empty(root.children)
->>>>>>> 7ed450b2
 }
 
 func Test_Trie_Invalidate_Siblings_On_Commit(t *testing.T) {
@@ -893,10 +842,9 @@
 	require.NoError(err)
 
 	require.NoError(trie.(*trieView).calculateNodeIDs(context.Background()))
-<<<<<<< HEAD
 
 	for _, kv := range kvs {
-		node, err := trie.getEditableNode(dbTrie.newPath(kv.Key), true)
+		node, err := trie.getEditableNode(dbTrie.toKey(kv.Key), true)
 		require.NoError(err)
 
 		require.Equal(kv.Value, node.value.Value())
@@ -911,19 +859,6 @@
 			Delete: true,
 		}
 	}
-=======
-	root, err := trie.getEditableNode(emptyKey(BranchFactor16), false)
-	require.NoError(err)
-	require.Len(root.children, 1)
-
-	root, err = trie.getEditableNode(emptyKey(BranchFactor16), false)
-	require.NoError(err)
-	require.Len(root.children, 1)
-
-	firstNode, err := trie.getEditableNode(getSingleChildKey(root), true)
-	require.NoError(err)
-	require.Len(firstNode.children, 1)
->>>>>>> 7ed450b2
 
 	trie, err = trie.NewView(
 		context.Background(),
@@ -935,28 +870,18 @@
 
 	require.NoError(trie.(*trieView).calculateNodeIDs(context.Background()))
 
-<<<<<<< HEAD
 	for _, kv := range deletedKVs {
-		_, err := trie.getEditableNode(dbTrie.newPath(kv.Key), true)
+		_, err := trie.getEditableNode(dbTrie.toKey(kv.Key), true)
 		require.ErrorIs(err, database.ErrNotFound)
 	}
 
 	// make sure the other values are still there
 	for _, kv := range remainingKVs {
-		node, err := trie.getEditableNode(dbTrie.newPath(kv.Key), true)
+		node, err := trie.getEditableNode(dbTrie.toKey(kv.Key), true)
 		require.NoError(err)
 
 		require.Equal(kv.Value, node.value.Value())
 	}
-=======
-	root, err = trie.getEditableNode(emptyKey(BranchFactor16), false)
-	require.NoError(err)
-	require.Len(root.children, 1)
-
-	firstNode, err = trie.getEditableNode(getSingleChildKey(root), true)
-	require.NoError(err)
-	require.Len(firstNode.children, 2)
->>>>>>> 7ed450b2
 }
 
 func Test_Trie_MultipleStates(t *testing.T) {
