// Copyright (C) 2019-2023, Ava Labs, Inc. All rights reserved.
// See the file LICENSE for licensing terms.

package merkledb

import (
	"bytes"
	"context"
	"errors"
	"fmt"
	"math"

	"github.com/ava-labs/avalanchego/database"
	"github.com/ava-labs/avalanchego/database/memdb"
	"github.com/ava-labs/avalanchego/ids"
	"github.com/ava-labs/avalanchego/trace"
	"github.com/ava-labs/avalanchego/utils/hashing"
	"github.com/ava-labs/avalanchego/utils/maybe"

	pb "github.com/ava-labs/avalanchego/proto/pb/sync"
)

const (
	verificationEvictionBatchSize = 0
	verificationCacheSize         = math.MaxInt
)

var (
	ErrInvalidProof                = errors.New("proof obtained an invalid root ID")
	ErrInvalidMaxLength            = errors.New("expected max length to be > 0")
	ErrNonIncreasingValues         = errors.New("keys sent are not in increasing order")
	ErrStateFromOutsideOfRange     = errors.New("state key falls outside of the start->end range")
	ErrNonIncreasingProofNodes     = errors.New("each proof node key must be a strict prefix of the next")
	ErrExtraProofNodes             = errors.New("extra proof nodes in path")
	ErrDataInMissingRootProof      = errors.New("there should be no state or deleted keys in a change proof that had a missing root")
	ErrEmptyProof                  = errors.New("proof is empty")
	ErrShouldJustBeRoot            = errors.New("end proof should only contain root")
	ErrNoStartProof                = errors.New("no start proof")
	ErrNoEndProof                  = errors.New("no end proof")
	ErrNoProof                     = errors.New("proof has no nodes")
	ErrProofNodeNotForKey          = errors.New("the provided node has a key that is not a prefix of the specified key")
	ErrProofValueDoesntMatch       = errors.New("the provided value does not match the proof node for the provided key's value")
	ErrProofNodeHasUnincludedValue = errors.New("the provided proof has a value for a key within the range that is not present in the provided key/values")
	ErrInvalidMaybe                = errors.New("maybe is nothing but has value")
	ErrInvalidChildIndex           = errors.New("child index must be less than branch factor")
	ErrNilProofNode                = errors.New("proof node is nil")
	ErrNilValueOrHash              = errors.New("proof node's valueOrHash field is nil")
	ErrNilKey                      = errors.New("key is nil")
	ErrInvalidKeyLength            = errors.New("key length doesn't match bytes length, check specified branchFactor")
	ErrNilRangeProof               = errors.New("range proof is nil")
	ErrNilChangeProof              = errors.New("change proof is nil")
	ErrNilMaybeBytes               = errors.New("maybe bytes is nil")
	ErrNilProof                    = errors.New("proof is nil")
	ErrNilValue                    = errors.New("value is nil")
	ErrUnexpectedEndProof          = errors.New("end proof should be empty")
	ErrInconsistentBranchFactor    = errors.New("all keys in proof nodes should have the same branch factor")
)

type ProofNode struct {
	Key Key
	// Nothing if this is an intermediate node.
	// The value in this node if its length < [HashLen].
	// The hash of the value in this node otherwise.
	ValueOrHash maybe.Maybe[[]byte]
	Children    map[byte]ids.ID
}

// Assumes [node.Key.Key.length] <= math.MaxUint64.
func (node *ProofNode) ToProto() *pb.ProofNode {
	pbNode := &pb.ProofNode{
		Key: &pb.Key{
			Length: uint64(node.Key.tokenLength),
			Value:  node.Key.Bytes(),
		},
		ValueOrHash: &pb.MaybeBytes{
			Value:     node.ValueOrHash.Value(),
			IsNothing: node.ValueOrHash.IsNothing(),
		},
		Children: make(map[uint32][]byte, len(node.Children)),
	}

	for childIndex, childID := range node.Children {
		childID := childID
		pbNode.Children[uint32(childIndex)] = childID[:]
	}

	return pbNode
}

func (node *ProofNode) UnmarshalProto(pbNode *pb.ProofNode, bf BranchFactor) error {
	switch {
	case pbNode == nil:
		return ErrNilProofNode
	case pbNode.ValueOrHash == nil:
		return ErrNilValueOrHash
	case pbNode.ValueOrHash.IsNothing && len(pbNode.ValueOrHash.Value) != 0:
		return ErrInvalidMaybe
	case pbNode.Key == nil:
		return ErrNilKey
	}
	node.Key = ToKey(pbNode.Key.Value, bf).Take(int(pbNode.Key.Length))

	if len(pbNode.Key.Value) != node.Key.bytesNeeded(node.Key.tokenLength) {
		return ErrInvalidKeyLength
	}

	node.Children = make(map[byte]ids.ID, len(pbNode.Children))
	for childIndex, childIDBytes := range pbNode.Children {
		if childIndex >= uint32(bf) {
			return ErrInvalidChildIndex
		}
		childID, err := ids.ToID(childIDBytes)
		if err != nil {
			return err
		}
		node.Children[byte(childIndex)] = childID
	}

	if !pbNode.ValueOrHash.IsNothing {
		node.ValueOrHash = maybe.Some(pbNode.ValueOrHash.Value)
	}

	return nil
}

// An inclusion/exclustion proof of a key.
type Proof struct {
	// Nodes in the proof path from root --> target key
	// (or node that would be where key is if it doesn't exist).
	// Empty iff the trie is empty.
	// Otherwise contains at least one node (the root).
	Path []ProofNode
	// This is a proof that [key] exists/doesn't exist.
	Key Key

	// Nothing if [Key] isn't in the trie.
	// Otherwise the value corresponding to [Key].
	Value maybe.Maybe[[]byte]
}

// Returns nil if the trie given in [proof] has root [expectedRootID].
// That is, this is a valid proof that [proof.Key] exists/doesn't exist
// in the trie with root [expectedRootID].
func (proof *Proof) Verify(ctx context.Context, expectedRootID ids.ID) error {
	// Make sure the proof is well-formed.
	if len(proof.Path) == 0 {
		return ErrNoProof
	}

	if err := verifyProofPath(proof.Path, maybe.Some(proof.Key)); err != nil {
		return err
	}

	// Confirm that the last proof node's value matches the claimed proof value
	lastNode := proof.Path[len(proof.Path)-1]

	// If the last proof node's key is [proof.Key] (i.e. this is an inclusion proof)
	// then the value of the last proof node must match [proof.Value].
	// Note partial byte length keys can never match the [proof.Key] since it's bytes,
	// and thus has a whole number of bytes
	if !lastNode.Key.hasPartialByte() &&
		proof.Key == lastNode.Key &&
		!valueOrHashMatches(proof.Value, lastNode.ValueOrHash) {
		return ErrProofValueDoesntMatch
	}

	// If the last proof node has a length not evenly divisible into bytes or a different key than [proof.Key]
	// then this is an exclusion proof and should prove that [proof.Key] isn't in the trie.
	// Note length not evenly divisible into bytes can never match the [proof.Key] since it's bytes,
	// and thus an exact number of bytes.
	if (lastNode.Key.hasPartialByte() || proof.Key != lastNode.Key) &&
		proof.Value.HasValue() {
		return ErrProofValueDoesntMatch
	}

	// Don't bother locking [view] -- nobody else has a reference to it.
	view, err := getStandaloneTrieView(ctx, nil, proof.Key.branchFactor)
	if err != nil {
		return err
	}

	// Insert all proof nodes.
	// [provenPath] is the path that we are proving exists, or the path
	// that is where the path we are proving doesn't exist should be.
	provenPath := maybe.Some(proof.Path[len(proof.Path)-1].Key)

	if err = addPathInfo(view, proof.Path, provenPath, provenPath); err != nil {
		return err
	}

	gotRootID, err := view.GetMerkleRoot(ctx)
	if err != nil {
		return err
	}
	if expectedRootID != gotRootID {
		return fmt.Errorf("%w:[%s], expected:[%s]", ErrInvalidProof, gotRootID, expectedRootID)
	}
	return nil
}

func (proof *Proof) ToProto() *pb.Proof {
	value := &pb.MaybeBytes{
		Value:     proof.Value.Value(),
		IsNothing: proof.Value.IsNothing(),
	}

	pbProof := &pb.Proof{
		Key:   proof.Key.Bytes(),
		Value: value,
	}

	pbProof.Proof = make([]*pb.ProofNode, len(proof.Path))
	for i, node := range proof.Path {
		pbProof.Proof[i] = node.ToProto()
	}

	return pbProof
}

func (proof *Proof) UnmarshalProto(pbProof *pb.Proof, bf BranchFactor) error {
	switch {
	case pbProof == nil:
		return ErrNilProof
	case pbProof.Value == nil:
		return ErrNilValue
	case pbProof.Value.IsNothing && len(pbProof.Value.Value) != 0:
		return ErrInvalidMaybe
	}

	proof.Key = ToKey(pbProof.Key, bf)

	if !pbProof.Value.IsNothing {
		proof.Value = maybe.Some(pbProof.Value.Value)
	}

	proof.Path = make([]ProofNode, len(pbProof.Proof))
	for i, pbNode := range pbProof.Proof {
		if err := proof.Path[i].UnmarshalProto(pbNode, bf); err != nil {
			return err
		}
	}

	return nil
}

type KeyValue struct {
	Key   []byte
	Value []byte
}

// A proof that a given set of key-value pairs are in a trie.
type RangeProof struct {
	// Invariant: At least one of [StartProof], [EndProof], [KeyValues] is non-empty.

	// A proof that the smallest key in the requested range does/doesn't exist.
	// Note that this may not be an entire proof -- nodes are omitted if
	// they are also in [EndProof].
	StartProof []ProofNode

	// If no upper range bound was given and [KeyValues] is empty, this is empty.
	//
	// If no upper range bound was given and [KeyValues] is non-empty, this is
	// a proof for the largest key in [KeyValues].
	//
	// Otherwise this is a proof for the upper range bound.
	EndProof []ProofNode

	// This proof proves that the key-value pairs in [KeyValues] are in the trie.
	// Sorted by increasing key.
	KeyValues []KeyValue
}

// Verify returns nil iff all the following hold:
//   - The invariants of RangeProof hold.
//   - [start] <= [end].
//   - [proof] proves the key-value pairs in [proof.KeyValues] are in the trie
//     whose root is [expectedRootID].
//
// All keys in [proof.KeyValues] are in the range [start, end].
//
//	If [start] is Nothing, all keys are considered > [start].
//	If [end] is Nothing, all keys are considered < [end].
func (proof *RangeProof) Verify(
	ctx context.Context,
	start maybe.Maybe[[]byte],
	end maybe.Maybe[[]byte],
	expectedRootID ids.ID,
) error {
	switch {
	case start.HasValue() && end.HasValue() && bytes.Compare(start.Value(), end.Value()) > 0:
		return ErrStartAfterEnd
	case len(proof.KeyValues) == 0 && len(proof.StartProof) == 0 && len(proof.EndProof) == 0:
		return ErrNoProof
	case end.IsNothing() && len(proof.KeyValues) == 0 && len(proof.EndProof) != 0:
		return ErrUnexpectedEndProof
	case len(proof.EndProof) == 0 && (end.HasValue() || len(proof.KeyValues) > 0):
		return ErrNoEndProof
	}

	// determine branch factor based on proof paths
	var branchFactor BranchFactor
<<<<<<< HEAD
	switch {
	case len(proof.StartProof) > 0:
		branchFactor = proof.StartProof[0].KeyPath.branchFactor
	case len(proof.EndProof) > 0:
		branchFactor = proof.EndProof[0].KeyPath.branchFactor
	default:
		// TODO Get branch factor
		branchFactor = BranchFactor16
=======
	if len(proof.StartProof) > 0 {
		branchFactor = proof.StartProof[0].Key.branchFactor
	} else {
		// safe because invariants prevent both start proof and end proof from being empty at the same time
		branchFactor = proof.EndProof[0].Key.branchFactor
>>>>>>> 7ed450b2
	}

	// Make sure the key-value pairs are sorted and in [start, end].
	if err := verifyKeyValues(proof.KeyValues, start, end); err != nil {
		return err
	}

	// [proof] allegedly provides and proves all key-value
	// pairs in [smallestProvenPath, largestProvenPath].
	// If [smallestProvenPath] is Nothing, [proof] should
	// provide and prove all keys < [largestProvenPath].
	// If [largestProvenPath] is Nothing, [proof] should
	// provide and prove all keys > [smallestProvenPath].
	// If both are Nothing, [proof] should prove the entire trie.
	smallestProvenPath := maybe.Bind(start, func(b []byte) Key {
		return ToKey(b, branchFactor)
	})

	largestProvenPath := maybe.Bind(end, func(b []byte) Key {
		return ToKey(b, branchFactor)
	})
	if len(proof.KeyValues) > 0 {
		// If [proof] has key-value pairs, we should insert children
		// greater than [largestProvenPath] to ancestors of the node containing
		// [largestProvenPath] so that we get the expected root ID.
		largestProvenPath = maybe.Some(ToKey(proof.KeyValues[len(proof.KeyValues)-1].Key, branchFactor))
	}

	// The key-value pairs (allegedly) proven by [proof].
	keyValues := make(map[Key][]byte, len(proof.KeyValues))
	for _, keyValue := range proof.KeyValues {
		keyValues[ToKey(keyValue.Key, branchFactor)] = keyValue.Value
	}

	// Ensure that the start proof is valid and contains values that
	// match the key/values that were sent.
	if err := verifyProofPath(proof.StartProof, smallestProvenPath); err != nil {
		return err
	}
	if err := verifyAllRangeProofKeyValuesPresent(
		proof.StartProof,
		smallestProvenPath,
		largestProvenPath,
		keyValues,
	); err != nil {
		return err
	}

	// Ensure that the end proof is valid and contains values that
	// match the key/values that were sent.
	if err := verifyProofPath(proof.EndProof, largestProvenPath); err != nil {
		return err
	}
	if err := verifyAllRangeProofKeyValuesPresent(
		proof.EndProof,
		smallestProvenPath,
		largestProvenPath,
		keyValues,
	); err != nil {
		return err
	}

	// Insert all key-value pairs into the trie.
	ops := make([]database.BatchOp, len(proof.KeyValues))
	for i, kv := range proof.KeyValues {
		ops[i] = database.BatchOp{
			Key:   kv.Key,
			Value: kv.Value,
		}
	}

	// Don't need to lock [view] because nobody else has a reference to it.
	view, err := getStandaloneTrieView(ctx, ops, branchFactor)
	if err != nil {
		return err
	}

	// For all the nodes along the edges of the proof, insert children
	// < [smallestProvenPath] and > [largestProvenPath]
	// into the trie so that we get the expected root ID (if this proof is valid).
	// By inserting all children < [smallestProvenPath], we prove that there are no keys
	// > [smallestProvenPath] but less than the first key given.
	// That is, the peer who gave us this proof is not omitting nodes.
	if err := addPathInfo(
		view,
		proof.StartProof,
		smallestProvenPath,
		largestProvenPath,
	); err != nil {
		return err
	}
	if err := addPathInfo(
		view,
		proof.EndProof,
		smallestProvenPath,
		largestProvenPath,
	); err != nil {
		return err
	}

	calculatedRoot, err := view.GetMerkleRoot(ctx)
	if err != nil {
		return err
	}
	if expectedRootID != calculatedRoot {
		return fmt.Errorf("%w:[%s], expected:[%s]", ErrInvalidProof, calculatedRoot, expectedRootID)
	}
	return nil
}

func (proof *RangeProof) ToProto() *pb.RangeProof {
	startProof := make([]*pb.ProofNode, len(proof.StartProof))
	for i, node := range proof.StartProof {
		startProof[i] = node.ToProto()
	}

	endProof := make([]*pb.ProofNode, len(proof.EndProof))
	for i, node := range proof.EndProof {
		endProof[i] = node.ToProto()
	}

	keyValues := make([]*pb.KeyValue, len(proof.KeyValues))
	for i, kv := range proof.KeyValues {
		keyValues[i] = &pb.KeyValue{
			Key:   kv.Key,
			Value: kv.Value,
		}
	}

	return &pb.RangeProof{
		StartProof: startProof,
		EndProof:   endProof,
		KeyValues:  keyValues,
	}
}

func (proof *RangeProof) UnmarshalProto(pbProof *pb.RangeProof, bf BranchFactor) error {
	if pbProof == nil {
		return ErrNilRangeProof
	}

	proof.StartProof = make([]ProofNode, len(pbProof.StartProof))
	for i, protoNode := range pbProof.StartProof {
		if err := proof.StartProof[i].UnmarshalProto(protoNode, bf); err != nil {
			return err
		}
	}

	proof.EndProof = make([]ProofNode, len(pbProof.EndProof))
	for i, protoNode := range pbProof.EndProof {
		if err := proof.EndProof[i].UnmarshalProto(protoNode, bf); err != nil {
			return err
		}
	}

	proof.KeyValues = make([]KeyValue, len(pbProof.KeyValues))
	for i, kv := range pbProof.KeyValues {
		proof.KeyValues[i] = KeyValue{
			Key:   kv.Key,
			Value: kv.Value,
		}
	}

	return nil
}

// Verify that all non-intermediate nodes in [proof] which have keys
// in [[start], [end]] have the value given for that key in [keysValues].
func verifyAllRangeProofKeyValuesPresent(proof []ProofNode, start maybe.Maybe[Key], end maybe.Maybe[Key], keysValues map[Key][]byte) error {
	for i := 0; i < len(proof); i++ {
		var (
			node     = proof[i]
			nodePath = node.Key
		)

		// Skip keys that cannot have a value (enforced by [verifyProofPath]).
		if !nodePath.hasPartialByte() && (start.IsNothing() || !nodePath.Less(start.Value())) && (end.IsNothing() || !nodePath.Greater(end.Value())) {
			value, ok := keysValues[nodePath]
			if !ok && node.ValueOrHash.HasValue() {
				// We didn't get a key-value pair for this key, but the proof node has a value.
				return ErrProofNodeHasUnincludedValue
			}
			if ok && !valueOrHashMatches(maybe.Some(value), node.ValueOrHash) {
				// We got a key-value pair for this key, but the value in the proof
				// node doesn't match the value we got for this key.
				return ErrProofValueDoesntMatch
			}
		}
	}
	return nil
}

type KeyChange struct {
	Key   []byte
	Value maybe.Maybe[[]byte]
}

// A change proof proves that a set of key-value changes occurred
// between two trie roots, where each key-value pair's key is
// between some lower and upper bound (inclusive).
type ChangeProof struct {
	// Invariant: At least one of [StartProof], [EndProof], or
	// [KeyChanges] is non-empty.

	// A proof that the smallest key in the requested range does/doesn't
	// exist in the trie with the requested start root.
	// Empty if no lower bound on the requested range was given.
	// Note that this may not be an entire proof -- nodes are omitted if
	// they are also in [EndProof].
	StartProof []ProofNode

	// If [KeyChanges] is non-empty, this is a proof of the largest key
	// in [KeyChanges].
	//
	// If [KeyChanges] is empty and an upper range bound was given,
	// this is a proof of the upper range bound.
	//
	// If [KeyChanges] is empty and no upper range bound was given,
	// this is empty.
	EndProof []ProofNode

	// A subset of key-values that were added, removed, or had their values
	// modified between the requested start root (exclusive) and the requested
	// end root (inclusive).
	// Each key is in the requested range (inclusive).
	// The first key-value is the first key-value at/after the range start.
	// The key-value pairs are consecutive. That is, if keys k1 and k2 are
	// in [KeyChanges] then there is no k3 that was modified between the start and
	// end roots such that k1 < k3 < k2.
	// This is a subset of the requested key-value range, rather than the entire
	// range, because otherwise the proof may be too large.
	// Sorted by increasing key and with no duplicate keys.
	//
	// Example: Suppose that between the start root and the end root, the following
	// key-value pairs were added, removed, or modified:
	//
	// [kv1, kv2, kv3, kv4, kv5]
	// where start <= kv1 < ... < kv5 <= end.
	//
	// The following are possible values of [KeyChanges]:
	//
	// []
	// [kv1]
	// [kv1, kv2]
	// [kv1, kv2, kv3]
	// [kv1, kv2, kv3, kv4]
	// [kv1, kv2, kv3, kv4, kv5]
	//
	// The following values of [KeyChanges] are always invalid, for example:
	//
	// [kv2] (Doesn't include kv1, the first key-value at/after the range start)
	// [kv1, kv3] (Doesn't include kv2, the key-value between kv1 and kv3)
	// [kv1, kv3, kv2] (Not sorted by increasing key)
	// [kv1, kv1] (Duplicate key-value pairs)
	// [kv0, kv1] (For some kv1 < start)
	// [kv1, kv2, kv3, kv4, kv5, kv6] (For some kv6 > end)
	KeyChanges []KeyChange
}

func (proof *ChangeProof) ToProto() *pb.ChangeProof {
	startProof := make([]*pb.ProofNode, len(proof.StartProof))
	for i, node := range proof.StartProof {
		startProof[i] = node.ToProto()
	}

	endProof := make([]*pb.ProofNode, len(proof.EndProof))
	for i, node := range proof.EndProof {
		endProof[i] = node.ToProto()
	}

	keyChanges := make([]*pb.KeyChange, len(proof.KeyChanges))
	for i, kv := range proof.KeyChanges {
		keyChanges[i] = &pb.KeyChange{
			Key: kv.Key,
			Value: &pb.MaybeBytes{
				Value:     kv.Value.Value(),
				IsNothing: kv.Value.IsNothing(),
			},
		}
	}

	return &pb.ChangeProof{
		StartProof: startProof,
		EndProof:   endProof,
		KeyChanges: keyChanges,
	}
}

func (proof *ChangeProof) UnmarshalProto(pbProof *pb.ChangeProof, bf BranchFactor) error {
	if pbProof == nil {
		return ErrNilChangeProof
	}

	proof.StartProof = make([]ProofNode, len(pbProof.StartProof))
	for i, protoNode := range pbProof.StartProof {
		if err := proof.StartProof[i].UnmarshalProto(protoNode, bf); err != nil {
			return err
		}
	}

	proof.EndProof = make([]ProofNode, len(pbProof.EndProof))
	for i, protoNode := range pbProof.EndProof {
		if err := proof.EndProof[i].UnmarshalProto(protoNode, bf); err != nil {
			return err
		}
	}

	proof.KeyChanges = make([]KeyChange, len(pbProof.KeyChanges))
	for i, kv := range pbProof.KeyChanges {
		if kv.Value == nil {
			return ErrNilMaybeBytes
		}

		if kv.Value.IsNothing && len(kv.Value.Value) != 0 {
			return ErrInvalidMaybe
		}

		value := maybe.Nothing[[]byte]()
		if !kv.Value.IsNothing {
			value = maybe.Some(kv.Value.Value)
		}
		proof.KeyChanges[i] = KeyChange{
			Key:   kv.Key,
			Value: value,
		}
	}

	return nil
}

// Verifies that all values present in the [proof]:
// - Are nothing when deleted, not in the db, or the node has path partial byte length
// - if the node's path is within the key range, that has a value that matches the value passed in the change list or in the db
func verifyAllChangeProofKeyValuesPresent(
	ctx context.Context,
	db MerkleDB,
	proof []ProofNode,
	start maybe.Maybe[Key],
	end maybe.Maybe[Key],
	keysValues map[Key]maybe.Maybe[[]byte],
) error {
	for i := 0; i < len(proof); i++ {
		var (
			node     = proof[i]
			nodePath = node.Key
		)

		// Check the value of any node with a key that is within the range.
		// Skip keys that cannot have a value (enforced by [verifyProofPath]).
		if !nodePath.hasPartialByte() && (start.IsNothing() || !nodePath.Less(start.Value())) && (end.IsNothing() || !nodePath.Greater(end.Value())) {
			value, ok := keysValues[nodePath]
			if !ok {
				// This value isn't in the list of key-value pairs we got.
				dbValue, err := db.GetValue(ctx, nodePath.Bytes())
				if err != nil {
					if err != database.ErrNotFound {
						return err
					}
					// This key isn't in the database so proof node should have Nothing.
					value = maybe.Nothing[[]byte]()
				} else {
					// This key is in the database so proof node should have matching value.
					value = maybe.Some(dbValue)
				}
			}
			if !valueOrHashMatches(value, node.ValueOrHash) {
				return ErrProofValueDoesntMatch
			}
		}
	}
	return nil
}

func (proof *ChangeProof) Empty() bool {
	return len(proof.KeyChanges) == 0 &&
		len(proof.StartProof) == 0 && len(proof.EndProof) == 0
}

// Exactly one of [ChangeProof] or [RangeProof] is non-nil.
type ChangeOrRangeProof struct {
	ChangeProof *ChangeProof
	RangeProof  *RangeProof
}

// Returns nil iff both hold:
// 1. [kvs] is sorted by key in increasing order.
// 2. All keys in [kvs] are in the range [start, end].
// If [start] is Nothing, there is no lower bound on acceptable keys.
// If [end] is Nothing, there is no upper bound on acceptable keys.
// If [kvs] is empty, returns nil.
func verifyKeyChanges(kvs []KeyChange, start maybe.Maybe[[]byte], end maybe.Maybe[[]byte]) error {
	if len(kvs) == 0 {
		return nil
	}

	// ensure that the keys are in increasing order
	for i := 0; i < len(kvs)-1; i++ {
		if bytes.Compare(kvs[i].Key, kvs[i+1].Key) >= 0 {
			return ErrNonIncreasingValues
		}
	}

	// ensure that the keys are within the range [start, end]
	if (start.HasValue() && bytes.Compare(kvs[0].Key, start.Value()) < 0) ||
		(end.HasValue() && bytes.Compare(kvs[len(kvs)-1].Key, end.Value()) > 0) {
		return ErrStateFromOutsideOfRange
	}

	return nil
}

// Returns nil iff both hold:
// 1. [kvs] is sorted by key in increasing order.
// 2. All keys in [kvs] are in the range [start, end].
// If [start] is nil, there is no lower bound on acceptable keys.
// If [end] is nothing, there is no upper bound on acceptable keys.
// If [kvs] is empty, returns nil.
func verifyKeyValues(kvs []KeyValue, start maybe.Maybe[[]byte], end maybe.Maybe[[]byte]) error {
	hasLowerBound := start.HasValue()
	hasUpperBound := end.HasValue()
	for i := 0; i < len(kvs); i++ {
		if i < len(kvs)-1 && bytes.Compare(kvs[i].Key, kvs[i+1].Key) >= 0 {
			return ErrNonIncreasingValues
		}
		if (hasLowerBound && bytes.Compare(kvs[i].Key, start.Value()) < 0) ||
			(hasUpperBound && bytes.Compare(kvs[i].Key, end.Value()) > 0) {
			return ErrStateFromOutsideOfRange
		}
	}
	return nil
}

// Returns nil iff all the following hold:
//   - Any node with a partial byte length, should not have a value associated with it
//     since all keys with values are written in complete bytes([]byte).
//   - Each key in [proof] is a strict prefix of the following key.
//   - Each key in [proof] is a strict prefix of [keyBytes], except possibly the last.
//   - If the last element in [proof] is [Key], this is an inclusion proof.
//     Otherwise, this is an exclusion proof and [keyBytes] must not be in [proof].
func verifyProofPath(proof []ProofNode, key maybe.Maybe[Key]) error {
	if len(proof) == 0 {
		return nil
	}

	// loop over all but the last node since it will not have the prefix in exclusion proofs
	for i := 0; i < len(proof)-1; i++ {
		nodeKey := proof[i].Key
		if key.HasValue() && nodeKey.branchFactor != key.Value().branchFactor {
			return ErrInconsistentBranchFactor
		}

		// Because the interface only support []byte keys,
		// a key with a partial byte should store a value
		if nodeKey.hasPartialByte() && proof[i].ValueOrHash.HasValue() {
			return ErrPartialByteLengthWithValue
		}

		// each node should have a key that has the proven key as a prefix
		if key.HasValue() && !key.Value().HasStrictPrefix(nodeKey) {
			return ErrProofNodeNotForKey
		}

		// each node should have a key that has a matching BranchFactor and is a prefix of the next node's key
		nextKey := proof[i+1].Key
		if nextKey.branchFactor != nodeKey.branchFactor {
			return ErrInconsistentBranchFactor
		}
		if !nextKey.HasStrictPrefix(nodeKey) {
			return ErrNonIncreasingProofNodes
		}
	}

	// check the last node for a value since the above loop doesn't check the last node
	if len(proof) > 0 {
		lastNode := proof[len(proof)-1]
		if lastNode.Key.hasPartialByte() && !lastNode.ValueOrHash.IsNothing() {
			return ErrPartialByteLengthWithValue
		}
	}

	return nil
}

// Returns true if [value] and [valueDigest] match.
// [valueOrHash] should be the [ValueOrHash] field of a [ProofNode].
func valueOrHashMatches(value maybe.Maybe[[]byte], valueOrHash maybe.Maybe[[]byte]) bool {
	var (
		valueIsNothing  = value.IsNothing()
		digestIsNothing = valueOrHash.IsNothing()
	)

	switch {
	case valueIsNothing != digestIsNothing:
		// One is nothing and the other isn't -- no match.
		return false
	case valueIsNothing:
		// Both are nothing -- match.
		return true
	case len(value.Value()) < HashLength:
		return bytes.Equal(value.Value(), valueOrHash.Value())
	default:
		valueHash := hashing.ComputeHash256(value.Value())
		return bytes.Equal(valueHash, valueOrHash.Value())
	}
}

// Adds each key/value pair in [proofPath] to [t].
// For each proof node, adds the children that are
// < [insertChildrenLessThan] or > [insertChildrenGreaterThan].
// If [insertChildrenLessThan] is Nothing, no children are < [insertChildrenLessThan].
// If [insertChildrenGreaterThan] is Nothing, no children are > [insertChildrenGreaterThan].
// Assumes [t.lock] is held.
func addPathInfo(
	t *trieView,
	proofPath []ProofNode,
	insertChildrenLessThan maybe.Maybe[Key],
	insertChildrenGreaterThan maybe.Maybe[Key],
) error {
	var (
		shouldInsertLeftChildren  = insertChildrenLessThan.HasValue()
		shouldInsertRightChildren = insertChildrenGreaterThan.HasValue()
	)

	for i := len(proofPath) - 1; i >= 0; i-- {
		proofNode := proofPath[i]
		key := proofNode.Key

		if key.hasPartialByte() && !proofNode.ValueOrHash.IsNothing() {
			return ErrPartialByteLengthWithValue
		}

		// load the node associated with the key or create a new one
		// pass nothing because we are going to overwrite the value digest below
		n, err := t.insert(key, maybe.Nothing[[]byte]())
		if err != nil {
			return err
		}
		// We overwrite the valueDigest to be the hash provided in the proof
		// node because we may not know the pre-image of the valueDigest.
		n.valueDigest = proofNode.ValueOrHash

		if !shouldInsertLeftChildren && !shouldInsertRightChildren {
			// No children of proof nodes are outside the range.
			// No need to add any children to [n].
			continue
		}

		// Add [proofNode]'s children which are outside the range
		// [insertChildrenLessThan, insertChildrenGreaterThan].
		compressedPath := emptyKey(key.branchFactor)
		for index, childID := range proofNode.Children {
			if existingChild, ok := n.children[index]; ok {
				compressedPath = existingChild.compressedKey
			}
			childPath := key.AppendExtend(index, compressedPath)
			if (shouldInsertLeftChildren && childPath.Less(insertChildrenLessThan.Value())) ||
				(shouldInsertRightChildren && childPath.Greater(insertChildrenGreaterThan.Value())) {
				// We didn't set the other values on the child entry, but it doesn't matter.
				// We only need the IDs to be correct so that the calculated hash is correct.
				n.setChildEntry(
					index,
					child{
						id:            childID,
						compressedKey: compressedPath,
					})
			}
		}
	}

	return nil
}

// getStandaloneTrieView returns a new view that has nothing in it besides the changes due to [ops]
func getStandaloneTrieView(ctx context.Context, ops []database.BatchOp, factor BranchFactor) (*trieView, error) {
	db, err := newDatabase(
		ctx,
		memdb.New(),
		Config{
			EvictionBatchSize:         verificationEvictionBatchSize,
			Tracer:                    trace.Noop,
			ValueNodeCacheSize:        verificationCacheSize,
			IntermediateNodeCacheSize: verificationCacheSize,
			BranchFactor:              factor,
		},
		&mockMetrics{},
	)
	if err != nil {
		return nil, err
	}

	return newTrieView(db, db, ViewChanges{BatchOps: ops, ConsumeBytes: true})
}<|MERGE_RESOLUTION|>--- conflicted
+++ resolved
@@ -299,22 +299,14 @@
 
 	// determine branch factor based on proof paths
 	var branchFactor BranchFactor
-<<<<<<< HEAD
 	switch {
 	case len(proof.StartProof) > 0:
-		branchFactor = proof.StartProof[0].KeyPath.branchFactor
+		branchFactor = proof.StartProof[0].Key.branchFactor
 	case len(proof.EndProof) > 0:
-		branchFactor = proof.EndProof[0].KeyPath.branchFactor
+		branchFactor = proof.EndProof[0].Key.branchFactor
 	default:
 		// TODO Get branch factor
 		branchFactor = BranchFactor16
-=======
-	if len(proof.StartProof) > 0 {
-		branchFactor = proof.StartProof[0].Key.branchFactor
-	} else {
-		// safe because invariants prevent both start proof and end proof from being empty at the same time
-		branchFactor = proof.EndProof[0].Key.branchFactor
->>>>>>> 7ed450b2
 	}
 
 	// Make sure the key-value pairs are sorted and in [start, end].
@@ -864,12 +856,12 @@
 
 		// Add [proofNode]'s children which are outside the range
 		// [insertChildrenLessThan, insertChildrenGreaterThan].
-		compressedPath := emptyKey(key.branchFactor)
+		compressedKey := emptyKey(key.branchFactor)
 		for index, childID := range proofNode.Children {
 			if existingChild, ok := n.children[index]; ok {
-				compressedPath = existingChild.compressedKey
+				compressedKey = existingChild.compressedKey
 			}
-			childPath := key.AppendExtend(index, compressedPath)
+			childPath := key.AppendExtend(index, compressedKey)
 			if (shouldInsertLeftChildren && childPath.Less(insertChildrenLessThan.Value())) ||
 				(shouldInsertRightChildren && childPath.Greater(insertChildrenGreaterThan.Value())) {
 				// We didn't set the other values on the child entry, but it doesn't matter.
@@ -878,7 +870,7 @@
 					index,
 					child{
 						id:            childID,
-						compressedKey: compressedPath,
+						compressedKey: compressedKey,
 					})
 			}
 		}
