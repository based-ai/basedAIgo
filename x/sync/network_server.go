// Copyright (C) 2019-2023, Ava Labs, Inc. All rights reserved.
// See the file LICENSE for licensing terms.

package sync

import (
	"bytes"
	"context"
	"errors"
	"fmt"
	"time"

	"go.uber.org/zap"

	"google.golang.org/grpc/codes"
	"google.golang.org/grpc/status"
	"google.golang.org/protobuf/proto"

	"github.com/ava-labs/avalanchego/ids"
	"github.com/ava-labs/avalanchego/snow/engine/common"
	"github.com/ava-labs/avalanchego/utils/constants"
	"github.com/ava-labs/avalanchego/utils/logging"
	"github.com/ava-labs/avalanchego/utils/units"
	"github.com/ava-labs/avalanchego/x/merkledb"

	pb "github.com/ava-labs/avalanchego/proto/pb/sync"
)

const (
	// Maximum number of key-value pairs to return in a proof.
	// This overrides any other Limit specified in a RangeProofRequest
	// or ChangeProofRequest if the given Limit is greater.
	maxKeyValuesLimit = 2048
	// Estimated max overhead, in bytes, of putting a proof into a message.
	// We use this to ensure that the proof we generate is not too large to fit in a message.
	// TODO: refine this estimate. This is almost certainly a large overestimate.
	estimatedMessageOverhead = 4 * units.KiB
	maxByteSizeLimit         = constants.DefaultMaxMessageSize - estimatedMessageOverhead
	endProofSizeBufferAmount = 2 * units.KiB
)

var (
	ErrMinProofSizeIsTooLarge = errors.New("cannot generate any proof within the requested limit")

	errInvalidBytesLimit    = errors.New("bytes limit must be greater than 0")
	errInvalidKeyLimit      = errors.New("key limit must be greater than 0")
	errInvalidStartRootHash = fmt.Errorf("start root hash must have length %d", hashing.HashLen)
	errInvalidEndRootHash   = fmt.Errorf("end root hash must have length %d", hashing.HashLen)
	errInvalidStartKey      = errors.New("start key is Nothing but has value")
	errInvalidEndKey        = errors.New("end key is Nothing but has value")
	errInvalidBounds        = errors.New("start key is greater than end key")
	errInvalidRootHash      = fmt.Errorf("root hash must have length %d", hashing.HashLen)
)

type NetworkServer struct {
	appSender common.AppSender // Used to respond to peer requests via AppResponse.
	db        DB
	log       logging.Logger
}

func NewNetworkServer(appSender common.AppSender, db DB, log logging.Logger) *NetworkServer {
	return &NetworkServer{
		appSender: appSender,
		db:        db,
		log:       log,
	}
}

// AppRequest is called by avalanchego -> VM when there is an incoming AppRequest from a peer.
// Never returns errors as they are considered fatal.
// Sends a response back to the sender if length of response returned by the handler > 0.
func (s *NetworkServer) AppRequest(
	ctx context.Context,
	nodeID ids.NodeID,
	requestID uint32,
	deadline time.Time,
	request []byte,
) error {
	var req pb.Request
	if err := proto.Unmarshal(request, &req); err != nil {
		s.log.Debug(
			"failed to unmarshal AppRequest",
			zap.Stringer("nodeID", nodeID),
			zap.Uint32("requestID", requestID),
			zap.Int("requestLen", len(request)),
			zap.Error(err),
		)
		return nil
	}
	s.log.Debug(
		"processing AppRequest from node",
		zap.Stringer("nodeID", nodeID),
		zap.Uint32("requestID", requestID),
	)

	// bufferedDeadline is half the time till actual deadline so that the message has a
	// reasonable chance of completing its processing and sending the response to the peer.
	timeTillDeadline := time.Until(deadline)
	bufferedDeadline := time.Now().Add(timeTillDeadline / 2)

	// check if we have enough time to handle this request.
	// TODO danlaine: Do we need this? Why?
	if time.Until(bufferedDeadline) < minRequestHandlingDuration {
		// Drop the request if we already missed the deadline to respond.
		s.log.Info(
			"deadline to process AppRequest has expired, skipping",
			zap.Stringer("nodeID", nodeID),
			zap.Uint32("requestID", requestID),
		)
		return nil
	}

	ctx, cancel := context.WithDeadline(ctx, bufferedDeadline)
	defer cancel()

	var err error
	switch req := req.GetMessage().(type) {
	case *pb.Request_ChangeProofRequest:
		err = s.HandleChangeProofRequest(ctx, nodeID, requestID, req.ChangeProofRequest)
	case *pb.Request_RangeProofRequest:
		err = s.HandleRangeProofRequest(ctx, nodeID, requestID, req.RangeProofRequest)
	default:
		s.log.Debug(
			"unknown AppRequest type",
			zap.Stringer("nodeID", nodeID),
			zap.Uint32("requestID", requestID),
			zap.Int("requestLen", len(request)),
			zap.String("requestType", fmt.Sprintf("%T", req)),
		)
		return nil
	}

	if err != nil && !isTimeout(err) {
		// log unexpected errors instead of returning them, since they are fatal.
		s.log.Warn(
			"unexpected error handling AppRequest",
			zap.Stringer("nodeID", nodeID),
			zap.Uint32("requestID", requestID),
			zap.Error(err),
		)
	}
	return nil
}

// Generates a change proof and sends it to [nodeID].
func (s *NetworkServer) HandleChangeProofRequest(
	ctx context.Context,
	nodeID ids.NodeID,
	requestID uint32,
	req *pb.SyncGetChangeProofRequest,
) error {
<<<<<<< HEAD
	if err := validateChangeProofRequest(req); err != nil {
=======
	if req.BytesLimit == 0 ||
		req.KeyLimit == 0 ||
		len(req.StartRootHash) != ids.IDLen ||
		len(req.EndRootHash) != ids.IDLen ||
		(len(req.EndKey) > 0 && bytes.Compare(req.StartKey, req.EndKey) > 0) {
>>>>>>> 6e97e33e
		s.log.Debug(
			"dropping invalid change proof request",
			zap.Stringer("nodeID", nodeID),
			zap.Uint32("requestID", requestID),
			zap.Stringer("req", req),
			zap.Error(err),
		)
		return nil // dropping request
	}

	// override limit if it is greater than maxKeyValuesLimit
	keyLimit := req.KeyLimit
	if keyLimit > maxKeyValuesLimit {
		keyLimit = maxKeyValuesLimit
	}
	bytesLimit := int(req.BytesLimit)
	if bytesLimit > maxByteSizeLimit {
		bytesLimit = maxByteSizeLimit
	}

	// attempt to get a proof within the bytes limit
	for keyLimit > 0 {
		startRoot, err := ids.ToID(req.StartRootHash)
		if err != nil {
			return err
		}
		endRoot, err := ids.ToID(req.EndRootHash)
		if err != nil {
			return err
		}
		startKey := merkledb.Nothing[[]byte]()
		if req.StartKey != nil && !req.StartKey.IsNothing {
			startKey = merkledb.Some(req.StartKey.Value)
		}
		endKey := merkledb.Nothing[[]byte]()
		if req.EndKey != nil && !req.EndKey.IsNothing {
			endKey = merkledb.Some(req.EndKey.Value)
		}

		changeProof, err := s.db.GetChangeProof(ctx, startRoot, endRoot, startKey, endKey, int(keyLimit))
		if err != nil {
			// handle expected errors so clients cannot cause servers to spam warning logs.
			if errors.Is(err, merkledb.ErrRootIDNotPresent) || errors.Is(err, merkledb.ErrStartRootNotFound) {
				s.log.Debug(
					"dropping invalid change proof request",
					zap.Stringer("nodeID", nodeID),
					zap.Uint32("requestID", requestID),
					zap.Stringer("req", req),
					zap.Error(err),
				)
				return nil // dropping request
			}
			return err
		}

		proofBytes, err := proto.Marshal(&pb.SyncGetChangeProofResponse{
			// TODO: Remove [changeProof.HadRootsInHistory] and if
			// this node is unable to serve a change proof because it has
			// insufficient history, get a range proof and set [Response]
			// to that range proof.
			// When this change is made, the client must be updated accordingly.
			Response: &pb.SyncGetChangeProofResponse_ChangeProof{
				ChangeProof: changeProof.ToProto(),
			},
		})
		if err != nil {
			return err
		}

		if len(proofBytes) < bytesLimit {
			return s.appSender.SendAppResponse(ctx, nodeID, requestID, proofBytes)
		}
		// the proof size was too large, try to shrink it
		keyLimit = uint32(len(changeProof.KeyChanges)) / 2
	}
	return ErrMinProofSizeIsTooLarge
}

// Generates a range proof and sends it to [nodeID].
// TODO danlaine how should we handle context cancellation?
func (s *NetworkServer) HandleRangeProofRequest(
	ctx context.Context,
	nodeID ids.NodeID,
	requestID uint32,
	req *pb.SyncGetRangeProofRequest,
) error {
<<<<<<< HEAD
	if err := validateRangeProofRequest(req); err != nil {
=======
	if req.BytesLimit == 0 ||
		req.KeyLimit == 0 ||
		len(req.RootHash) != ids.IDLen ||
		(len(req.EndKey) > 0 && bytes.Compare(req.StartKey, req.EndKey) > 0) {
>>>>>>> 6e97e33e
		s.log.Debug(
			"dropping invalid range proof request",
			zap.Stringer("nodeID", nodeID),
			zap.Uint32("requestID", requestID),
			zap.Stringer("req", req),
			zap.Error(err),
		)
		return nil // dropping request
	}

	// override limit if it is greater than maxKeyValuesLimit
	keyLimit := req.KeyLimit
	if keyLimit > maxKeyValuesLimit {
		keyLimit = maxKeyValuesLimit
	}
	bytesLimit := int(req.BytesLimit)
	if bytesLimit > maxByteSizeLimit {
		bytesLimit = maxByteSizeLimit
	}
	for keyLimit > 0 {
		root, err := ids.ToID(req.RootHash)
		if err != nil {
			return err
		}
		startKey := merkledb.Nothing[[]byte]()
		if req.StartKey != nil && !req.StartKey.IsNothing {
			startKey = merkledb.Some(req.StartKey.Value)
		}
		endKey := merkledb.Nothing[[]byte]()
		if req.EndKey != nil && !req.EndKey.IsNothing {
			endKey = merkledb.Some(req.EndKey.Value)
		}
		rangeProof, err := s.db.GetRangeProofAtRoot(ctx, root, startKey, endKey, int(keyLimit))
		if err != nil {
			// handle expected errors so clients cannot cause servers to spam warning logs.
			if errors.Is(err, merkledb.ErrRootIDNotPresent) {
				s.log.Debug(
					"dropping invalid range proof request",
					zap.Stringer("nodeID", nodeID),
					zap.Uint32("requestID", requestID),
					zap.Stringer("req", req),
					zap.Error(err),
				)
				return nil // dropping request
			}
			return err
		}

		proofBytes, err := proto.Marshal(rangeProof.ToProto())
		if err != nil {
			return err
		}

		if len(proofBytes) < bytesLimit {
			return s.appSender.SendAppResponse(ctx, nodeID, requestID, proofBytes)
		}
		// the proof size was too large, try to shrink it
		keyLimit = uint32(len(rangeProof.KeyValues)) / 2
	}
	return ErrMinProofSizeIsTooLarge
}

// isTimeout returns true if err is a timeout from a context cancellation
// or a context cancellation over grpc.
func isTimeout(err error) bool {
	// handle grpc wrapped DeadlineExceeded
	if e, ok := status.FromError(err); ok {
		if e.Code() == codes.DeadlineExceeded {
			return true
		}
	}
	// otherwise, check for context.DeadlineExceeded directly
	return errors.Is(err, context.DeadlineExceeded)
}

// Returns nil iff [req] is well-formed.
func validateChangeProofRequest(req *pb.SyncGetChangeProofRequest) error {
	switch {
	case req.BytesLimit == 0:
		return errInvalidBytesLimit
	case req.KeyLimit == 0:
		return errInvalidKeyLimit
	case len(req.StartRootHash) != hashing.HashLen:
		return errInvalidStartRootHash
	case len(req.EndRootHash) != hashing.HashLen:
		return errInvalidEndRootHash
	case req.StartKey != nil && req.StartKey.IsNothing && len(req.StartKey.Value) > 0:
		return errInvalidStartKey
	case req.EndKey != nil && req.EndKey.IsNothing && len(req.EndKey.Value) > 0:
		return errInvalidEndKey
	case req.StartKey != nil && req.EndKey != nil && !req.StartKey.IsNothing &&
		!req.EndKey.IsNothing && bytes.Compare(req.StartKey.Value, req.EndKey.Value) > 0:
		return errInvalidBounds
	default:
		return nil
	}
}

// Returns nil iff [req] is well-formed.
func validateRangeProofRequest(req *pb.SyncGetRangeProofRequest) error {
	switch {
	case req.BytesLimit == 0:
		return errInvalidBytesLimit
	case req.KeyLimit == 0:
		return errInvalidKeyLimit
	case len(req.RootHash) != hashing.HashLen:
		return errInvalidRootHash
	case req.StartKey != nil && req.StartKey.IsNothing && len(req.StartKey.Value) > 0:
		return errInvalidStartKey
	case req.EndKey != nil && req.EndKey.IsNothing && len(req.EndKey.Value) > 0:
		return errInvalidEndKey
	case req.StartKey != nil && req.EndKey != nil && !req.StartKey.IsNothing &&
		!req.EndKey.IsNothing && bytes.Compare(req.StartKey.Value, req.EndKey.Value) > 0:
		return errInvalidBounds
	default:
		return nil
	}
}<|MERGE_RESOLUTION|>--- conflicted
+++ resolved
@@ -19,6 +19,7 @@
 	"github.com/ava-labs/avalanchego/ids"
 	"github.com/ava-labs/avalanchego/snow/engine/common"
 	"github.com/ava-labs/avalanchego/utils/constants"
+	"github.com/ava-labs/avalanchego/utils/hashing"
 	"github.com/ava-labs/avalanchego/utils/logging"
 	"github.com/ava-labs/avalanchego/utils/units"
 	"github.com/ava-labs/avalanchego/x/merkledb"
@@ -149,15 +150,7 @@
 	requestID uint32,
 	req *pb.SyncGetChangeProofRequest,
 ) error {
-<<<<<<< HEAD
 	if err := validateChangeProofRequest(req); err != nil {
-=======
-	if req.BytesLimit == 0 ||
-		req.KeyLimit == 0 ||
-		len(req.StartRootHash) != ids.IDLen ||
-		len(req.EndRootHash) != ids.IDLen ||
-		(len(req.EndKey) > 0 && bytes.Compare(req.StartKey, req.EndKey) > 0) {
->>>>>>> 6e97e33e
 		s.log.Debug(
 			"dropping invalid change proof request",
 			zap.Stringer("nodeID", nodeID),
@@ -244,14 +237,7 @@
 	requestID uint32,
 	req *pb.SyncGetRangeProofRequest,
 ) error {
-<<<<<<< HEAD
 	if err := validateRangeProofRequest(req); err != nil {
-=======
-	if req.BytesLimit == 0 ||
-		req.KeyLimit == 0 ||
-		len(req.RootHash) != ids.IDLen ||
-		(len(req.EndKey) > 0 && bytes.Compare(req.StartKey, req.EndKey) > 0) {
->>>>>>> 6e97e33e
 		s.log.Debug(
 			"dropping invalid range proof request",
 			zap.Stringer("nodeID", nodeID),
@@ -357,7 +343,7 @@
 		return errInvalidBytesLimit
 	case req.KeyLimit == 0:
 		return errInvalidKeyLimit
-	case len(req.RootHash) != hashing.HashLen:
+	case len(req.RootHash) != ids.IDLen:
 		return errInvalidRootHash
 	case req.StartKey != nil && req.StartKey.IsNothing && len(req.StartKey.Value) > 0:
 		return errInvalidStartKey
