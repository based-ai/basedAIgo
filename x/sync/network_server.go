// Copyright (C) 2019-2023, Ava Labs, Inc. All rights reserved.
// See the file LICENSE for licensing terms.

package sync

import (
	"bytes"
	"context"
	"errors"
	"fmt"
	"time"

	"go.uber.org/zap"

	"google.golang.org/grpc/codes"
	"google.golang.org/grpc/status"
	"google.golang.org/protobuf/proto"

	"github.com/ava-labs/avalanchego/ids"
	"github.com/ava-labs/avalanchego/snow/engine/common"
	"github.com/ava-labs/avalanchego/utils/constants"
	"github.com/ava-labs/avalanchego/utils/hashing"
	"github.com/ava-labs/avalanchego/utils/logging"
	"github.com/ava-labs/avalanchego/utils/units"
	"github.com/ava-labs/avalanchego/x/merkledb"

	pb "github.com/ava-labs/avalanchego/proto/pb/sync"
)

const (
	// Maximum number of key-value pairs to return in a proof.
	// This overrides any other Limit specified in a RangeProofRequest
	// or ChangeProofRequest if the given Limit is greater.
	maxKeyValuesLimit = 2048
	// Estimated max overhead, in bytes, of putting a proof into a message.
	// We use this to ensure that the proof we generate is not too large to fit in a message.
	// TODO: refine this estimate. This is almost certainly a large overestimate.
	estimatedMessageOverhead = 4 * units.KiB
	maxByteSizeLimit         = constants.DefaultMaxMessageSize - estimatedMessageOverhead
	endProofSizeBufferAmount = 2 * units.KiB
)

var (
	ErrMinProofSizeIsTooLarge = errors.New("cannot generate any proof within the requested limit")

	errInvalidBytesLimit    = errors.New("bytes limit must be greater than 0")
	errInvalidKeyLimit      = errors.New("key limit must be greater than 0")
	errInvalidStartRootHash = fmt.Errorf("start root hash must have length %d", hashing.HashLen)
	errInvalidEndRootHash   = fmt.Errorf("end root hash must have length %d", hashing.HashLen)
	errInvalidStartKey      = errors.New("start key is Nothing but has value")
	errInvalidEndKey        = errors.New("end key is Nothing but has value")
	errInvalidBounds        = errors.New("start key is greater than end key")
	errInvalidRootHash      = fmt.Errorf("root hash must have length %d", hashing.HashLen)
)

type NetworkServer struct {
	appSender common.AppSender // Used to respond to peer requests via AppResponse.
	db        DB
	log       logging.Logger
}

func NewNetworkServer(appSender common.AppSender, db DB, log logging.Logger) *NetworkServer {
	return &NetworkServer{
		appSender: appSender,
		db:        db,
		log:       log,
	}
}

// AppRequest is called by avalanchego -> VM when there is an incoming AppRequest from a peer.
// Never returns errors as they are considered fatal.
// Sends a response back to the sender if length of response returned by the handler > 0.
func (s *NetworkServer) AppRequest(
	ctx context.Context,
	nodeID ids.NodeID,
	requestID uint32,
	deadline time.Time,
	request []byte,
) error {
	var req pb.Request
	if err := proto.Unmarshal(request, &req); err != nil {
		s.log.Debug(
			"failed to unmarshal AppRequest",
			zap.Stringer("nodeID", nodeID),
			zap.Uint32("requestID", requestID),
			zap.Int("requestLen", len(request)),
			zap.Error(err),
		)
		return nil
	}
	s.log.Debug(
		"processing AppRequest from node",
		zap.Stringer("nodeID", nodeID),
		zap.Uint32("requestID", requestID),
	)

	// bufferedDeadline is half the time till actual deadline so that the message has a
	// reasonable chance of completing its processing and sending the response to the peer.
	timeTillDeadline := time.Until(deadline)
	bufferedDeadline := time.Now().Add(timeTillDeadline / 2)

	// check if we have enough time to handle this request.
	// TODO danlaine: Do we need this? Why?
	if time.Until(bufferedDeadline) < minRequestHandlingDuration {
		// Drop the request if we already missed the deadline to respond.
		s.log.Info(
			"deadline to process AppRequest has expired, skipping",
			zap.Stringer("nodeID", nodeID),
			zap.Uint32("requestID", requestID),
		)
		return nil
	}

	ctx, cancel := context.WithDeadline(ctx, bufferedDeadline)
	defer cancel()

	var err error
	switch req := req.GetMessage().(type) {
	case *pb.Request_ChangeProofRequest:
		err = s.HandleChangeProofRequest(ctx, nodeID, requestID, req.ChangeProofRequest)
	case *pb.Request_RangeProofRequest:
		err = s.HandleRangeProofRequest(ctx, nodeID, requestID, req.RangeProofRequest)
	default:
		s.log.Debug(
			"unknown AppRequest type",
			zap.Stringer("nodeID", nodeID),
			zap.Uint32("requestID", requestID),
			zap.Int("requestLen", len(request)),
			zap.String("requestType", fmt.Sprintf("%T", req)),
		)
		return nil
	}

	if err != nil && !isTimeout(err) {
		// log unexpected errors instead of returning them, since they are fatal.
		s.log.Warn(
			"unexpected error handling AppRequest",
			zap.Stringer("nodeID", nodeID),
			zap.Uint32("requestID", requestID),
			zap.Error(err),
		)
	}
	return nil
}

<<<<<<< HEAD
// isTimeout returns true if err is a timeout from a context cancellation
// or a context cancellation over grpc.
func isTimeout(err error) bool {
	// handle grpc wrapped DeadlineExceeded
	if e, ok := status.FromError(err); ok {
		if e.Code() == codes.DeadlineExceeded {
			return true
		}
	}
	// otherwise, check for context.DeadlineExceeded directly
	return errors.Is(err, context.DeadlineExceeded)
}

// Returns nil iff [req] is well-formed.
func validateChangeProofRequest(req *pb.SyncGetChangeProofRequest) error {
	switch {
	case req.BytesLimit == 0:
		return errInvalidBytesLimit
	case req.KeyLimit == 0:
		return errInvalidKeyLimit
	case len(req.StartRootHash) != hashing.HashLen:
		return errInvalidStartRootHash
	case len(req.EndRootHash) != hashing.HashLen:
		return errInvalidEndRootHash
	case req.StartKey != nil && req.StartKey.IsNothing && len(req.StartKey.Value) > 0:
		return errInvalidStartKey
	case req.EndKey != nil && req.EndKey.IsNothing && len(req.EndKey.Value) > 0:
		return errInvalidEndKey
	case req.StartKey != nil && req.EndKey != nil &&
		!req.EndKey.IsNothing && bytes.Compare(req.StartKey.Value, req.EndKey.Value) > 0:
		return errInvalidBounds
	default:
		return nil
	}
}

=======
>>>>>>> 650dcbac
// Generates a change proof and sends it to [nodeID].
func (s *NetworkServer) HandleChangeProofRequest(
	ctx context.Context,
	nodeID ids.NodeID,
	requestID uint32,
	req *pb.SyncGetChangeProofRequest,
) error {
	if err := validateChangeProofRequest(req); err != nil {
		s.log.Debug(
			"dropping invalid change proof request",
			zap.Stringer("nodeID", nodeID),
			zap.Uint32("requestID", requestID),
			zap.Stringer("req", req),
			zap.Error(err),
		)
		return nil // dropping request
	}

	// override limit if it is greater than maxKeyValuesLimit
	keyLimit := req.KeyLimit
	if keyLimit > maxKeyValuesLimit {
		keyLimit = maxKeyValuesLimit
	}
	bytesLimit := int(req.BytesLimit)
	if bytesLimit > maxByteSizeLimit {
		bytesLimit = maxByteSizeLimit
	}

	// attempt to get a proof within the bytes limit
	for keyLimit > 0 {
		startRoot, err := ids.ToID(req.StartRootHash)
		if err != nil {
			return err
		}
		endRoot, err := ids.ToID(req.EndRootHash)
		if err != nil {
			return err
		}
		startKey := merkledb.Nothing[[]byte]()
		if req.StartKey != nil && !req.StartKey.IsNothing {
			startKey = merkledb.Some(req.StartKey.Value)
		}
		endKey := merkledb.Nothing[[]byte]()
		if req.EndKey != nil && !req.EndKey.IsNothing {
			endKey = merkledb.Some(req.EndKey.Value)
		}

		changeProof, err := s.db.GetChangeProof(ctx, startRoot, endRoot, startKey, endKey, int(keyLimit))
		if err != nil {
			// handle expected errors so clients cannot cause servers to spam warning logs.
			if errors.Is(err, merkledb.ErrRootIDNotPresent) || errors.Is(err, merkledb.ErrStartRootNotFound) {
				s.log.Debug(
					"dropping invalid change proof request",
					zap.Stringer("nodeID", nodeID),
					zap.Uint32("requestID", requestID),
					zap.Stringer("req", req),
					zap.Error(err),
				)
				return nil // dropping request
			}
			return err
		}

		proofBytes, err := proto.Marshal(&pb.SyncGetChangeProofResponse{
			// TODO: Remove [changeProof.HadRootsInHistory] and if
			// this node is unable to serve a change proof because it has
			// insufficient history, get a range proof and set [Response]
			// to that range proof.
			// When this change is made, the client must be updated accordingly.
			Response: &pb.SyncGetChangeProofResponse_ChangeProof{
				ChangeProof: changeProof.ToProto(),
			},
		})
		if err != nil {
			return err
		}

		if len(proofBytes) < bytesLimit {
			return s.appSender.SendAppResponse(ctx, nodeID, requestID, proofBytes)
		}
		// the proof size was too large, try to shrink it
		keyLimit = uint32(len(changeProof.KeyChanges)) / 2
	}
	return ErrMinProofSizeIsTooLarge
}

// Returns nil iff [req] is well-formed.
func validateRangeProofRequest(req *pb.SyncGetRangeProofRequest) error {
	switch {
	case req.BytesLimit == 0:
		return errInvalidBytesLimit
	case req.KeyLimit == 0:
		return errInvalidKeyLimit
	case len(req.RootHash) != hashing.HashLen:
		return errInvalidRootHash
	case req.StartKey != nil && req.StartKey.IsNothing && len(req.StartKey.Value) > 0:
		return errInvalidStartKey
	case req.EndKey != nil && req.EndKey.IsNothing && len(req.EndKey.Value) > 0:
		return errInvalidEndKey
	case req.StartKey != nil && req.EndKey != nil &&
		!req.EndKey.IsNothing && bytes.Compare(req.StartKey.Value, req.EndKey.Value) > 0:
		return errInvalidBounds
	default:
		return nil
	}
}

// Generates a range proof and sends it to [nodeID].
// TODO danlaine how should we handle context cancellation?
func (s *NetworkServer) HandleRangeProofRequest(
	ctx context.Context,
	nodeID ids.NodeID,
	requestID uint32,
	req *pb.SyncGetRangeProofRequest,
) error {
	if err := validateRangeProofRequest(req); err != nil {
		s.log.Debug(
			"dropping invalid range proof request",
			zap.Stringer("nodeID", nodeID),
			zap.Uint32("requestID", requestID),
			zap.Stringer("req", req),
			zap.Error(err),
		)
		return nil // dropping request
	}

	// override limit if it is greater than maxKeyValuesLimit
	keyLimit := req.KeyLimit
	if keyLimit > maxKeyValuesLimit {
		keyLimit = maxKeyValuesLimit
	}
	bytesLimit := int(req.BytesLimit)
	if bytesLimit > maxByteSizeLimit {
		bytesLimit = maxByteSizeLimit
	}
	for keyLimit > 0 {
		root, err := ids.ToID(req.RootHash)
		if err != nil {
			return err
		}
		startKey := merkledb.Nothing[[]byte]()
		if req.StartKey != nil && !req.StartKey.IsNothing {
			startKey = merkledb.Some(req.StartKey.Value)
		}
		endKey := merkledb.Nothing[[]byte]()
		if req.EndKey != nil && !req.EndKey.IsNothing {
			endKey = merkledb.Some(req.EndKey.Value)
		}
		rangeProof, err := s.db.GetRangeProofAtRoot(ctx, root, startKey, endKey, int(keyLimit))
		if err != nil {
			// handle expected errors so clients cannot cause servers to spam warning logs.
			if errors.Is(err, merkledb.ErrRootIDNotPresent) {
				s.log.Debug(
					"dropping invalid range proof request",
					zap.Stringer("nodeID", nodeID),
					zap.Uint32("requestID", requestID),
					zap.Stringer("req", req),
					zap.Error(err),
				)
				return nil // dropping request
			}
			return err
		}

		proofBytes, err := proto.Marshal(rangeProof.ToProto())
		if err != nil {
			return err
		}

		if len(proofBytes) < bytesLimit {
			return s.appSender.SendAppResponse(ctx, nodeID, requestID, proofBytes)
		}
		// the proof size was too large, try to shrink it
		keyLimit = uint32(len(rangeProof.KeyValues)) / 2
	}
	return ErrMinProofSizeIsTooLarge
}

// isTimeout returns true if err is a timeout from a context cancellation
// or a context cancellation over grpc.
func isTimeout(err error) bool {
	// handle grpc wrapped DeadlineExceeded
	if e, ok := status.FromError(err); ok {
		if e.Code() == codes.DeadlineExceeded {
			return true
		}
	}
	// otherwise, check for context.DeadlineExceeded directly
	return errors.Is(err, context.DeadlineExceeded)
}<|MERGE_RESOLUTION|>--- conflicted
+++ resolved
@@ -143,7 +143,163 @@
 	return nil
 }
 
-<<<<<<< HEAD
+// Generates a change proof and sends it to [nodeID].
+func (s *NetworkServer) HandleChangeProofRequest(
+	ctx context.Context,
+	nodeID ids.NodeID,
+	requestID uint32,
+	req *pb.SyncGetChangeProofRequest,
+) error {
+	if err := validateChangeProofRequest(req); err != nil {
+		s.log.Debug(
+			"dropping invalid change proof request",
+			zap.Stringer("nodeID", nodeID),
+			zap.Uint32("requestID", requestID),
+			zap.Stringer("req", req),
+			zap.Error(err),
+		)
+		return nil // dropping request
+	}
+
+	// override limit if it is greater than maxKeyValuesLimit
+	keyLimit := req.KeyLimit
+	if keyLimit > maxKeyValuesLimit {
+		keyLimit = maxKeyValuesLimit
+	}
+	bytesLimit := int(req.BytesLimit)
+	if bytesLimit > maxByteSizeLimit {
+		bytesLimit = maxByteSizeLimit
+	}
+
+	// attempt to get a proof within the bytes limit
+	for keyLimit > 0 {
+		startRoot, err := ids.ToID(req.StartRootHash)
+		if err != nil {
+			return err
+		}
+		endRoot, err := ids.ToID(req.EndRootHash)
+		if err != nil {
+			return err
+		}
+		startKey := merkledb.Nothing[[]byte]()
+		if req.StartKey != nil && !req.StartKey.IsNothing {
+			startKey = merkledb.Some(req.StartKey.Value)
+		}
+		endKey := merkledb.Nothing[[]byte]()
+		if req.EndKey != nil && !req.EndKey.IsNothing {
+			endKey = merkledb.Some(req.EndKey.Value)
+		}
+
+		changeProof, err := s.db.GetChangeProof(ctx, startRoot, endRoot, startKey, endKey, int(keyLimit))
+		if err != nil {
+			// handle expected errors so clients cannot cause servers to spam warning logs.
+			if errors.Is(err, merkledb.ErrRootIDNotPresent) || errors.Is(err, merkledb.ErrStartRootNotFound) {
+				s.log.Debug(
+					"dropping invalid change proof request",
+					zap.Stringer("nodeID", nodeID),
+					zap.Uint32("requestID", requestID),
+					zap.Stringer("req", req),
+					zap.Error(err),
+				)
+				return nil // dropping request
+			}
+			return err
+		}
+
+		proofBytes, err := proto.Marshal(&pb.SyncGetChangeProofResponse{
+			// TODO: Remove [changeProof.HadRootsInHistory] and if
+			// this node is unable to serve a change proof because it has
+			// insufficient history, get a range proof and set [Response]
+			// to that range proof.
+			// When this change is made, the client must be updated accordingly.
+			Response: &pb.SyncGetChangeProofResponse_ChangeProof{
+				ChangeProof: changeProof.ToProto(),
+			},
+		})
+		if err != nil {
+			return err
+		}
+
+		if len(proofBytes) < bytesLimit {
+			return s.appSender.SendAppResponse(ctx, nodeID, requestID, proofBytes)
+		}
+		// the proof size was too large, try to shrink it
+		keyLimit = uint32(len(changeProof.KeyChanges)) / 2
+	}
+	return ErrMinProofSizeIsTooLarge
+}
+
+// Generates a range proof and sends it to [nodeID].
+// TODO danlaine how should we handle context cancellation?
+func (s *NetworkServer) HandleRangeProofRequest(
+	ctx context.Context,
+	nodeID ids.NodeID,
+	requestID uint32,
+	req *pb.SyncGetRangeProofRequest,
+) error {
+	if err := validateRangeProofRequest(req); err != nil {
+		s.log.Debug(
+			"dropping invalid range proof request",
+			zap.Stringer("nodeID", nodeID),
+			zap.Uint32("requestID", requestID),
+			zap.Stringer("req", req),
+			zap.Error(err),
+		)
+		return nil // dropping request
+	}
+
+	// override limit if it is greater than maxKeyValuesLimit
+	keyLimit := req.KeyLimit
+	if keyLimit > maxKeyValuesLimit {
+		keyLimit = maxKeyValuesLimit
+	}
+	bytesLimit := int(req.BytesLimit)
+	if bytesLimit > maxByteSizeLimit {
+		bytesLimit = maxByteSizeLimit
+	}
+	for keyLimit > 0 {
+		root, err := ids.ToID(req.RootHash)
+		if err != nil {
+			return err
+		}
+		startKey := merkledb.Nothing[[]byte]()
+		if req.StartKey != nil && !req.StartKey.IsNothing {
+			startKey = merkledb.Some(req.StartKey.Value)
+		}
+		endKey := merkledb.Nothing[[]byte]()
+		if req.EndKey != nil && !req.EndKey.IsNothing {
+			endKey = merkledb.Some(req.EndKey.Value)
+		}
+		rangeProof, err := s.db.GetRangeProofAtRoot(ctx, root, startKey, endKey, int(keyLimit))
+		if err != nil {
+			// handle expected errors so clients cannot cause servers to spam warning logs.
+			if errors.Is(err, merkledb.ErrRootIDNotPresent) {
+				s.log.Debug(
+					"dropping invalid range proof request",
+					zap.Stringer("nodeID", nodeID),
+					zap.Uint32("requestID", requestID),
+					zap.Stringer("req", req),
+					zap.Error(err),
+				)
+				return nil // dropping request
+			}
+			return err
+		}
+
+		proofBytes, err := proto.Marshal(rangeProof.ToProto())
+		if err != nil {
+			return err
+		}
+
+		if len(proofBytes) < bytesLimit {
+			return s.appSender.SendAppResponse(ctx, nodeID, requestID, proofBytes)
+		}
+		// the proof size was too large, try to shrink it
+		keyLimit = uint32(len(rangeProof.KeyValues)) / 2
+	}
+	return ErrMinProofSizeIsTooLarge
+}
+
 // isTimeout returns true if err is a timeout from a context cancellation
 // or a context cancellation over grpc.
 func isTimeout(err error) bool {
@@ -180,94 +336,6 @@
 	}
 }
 
-=======
->>>>>>> 650dcbac
-// Generates a change proof and sends it to [nodeID].
-func (s *NetworkServer) HandleChangeProofRequest(
-	ctx context.Context,
-	nodeID ids.NodeID,
-	requestID uint32,
-	req *pb.SyncGetChangeProofRequest,
-) error {
-	if err := validateChangeProofRequest(req); err != nil {
-		s.log.Debug(
-			"dropping invalid change proof request",
-			zap.Stringer("nodeID", nodeID),
-			zap.Uint32("requestID", requestID),
-			zap.Stringer("req", req),
-			zap.Error(err),
-		)
-		return nil // dropping request
-	}
-
-	// override limit if it is greater than maxKeyValuesLimit
-	keyLimit := req.KeyLimit
-	if keyLimit > maxKeyValuesLimit {
-		keyLimit = maxKeyValuesLimit
-	}
-	bytesLimit := int(req.BytesLimit)
-	if bytesLimit > maxByteSizeLimit {
-		bytesLimit = maxByteSizeLimit
-	}
-
-	// attempt to get a proof within the bytes limit
-	for keyLimit > 0 {
-		startRoot, err := ids.ToID(req.StartRootHash)
-		if err != nil {
-			return err
-		}
-		endRoot, err := ids.ToID(req.EndRootHash)
-		if err != nil {
-			return err
-		}
-		startKey := merkledb.Nothing[[]byte]()
-		if req.StartKey != nil && !req.StartKey.IsNothing {
-			startKey = merkledb.Some(req.StartKey.Value)
-		}
-		endKey := merkledb.Nothing[[]byte]()
-		if req.EndKey != nil && !req.EndKey.IsNothing {
-			endKey = merkledb.Some(req.EndKey.Value)
-		}
-
-		changeProof, err := s.db.GetChangeProof(ctx, startRoot, endRoot, startKey, endKey, int(keyLimit))
-		if err != nil {
-			// handle expected errors so clients cannot cause servers to spam warning logs.
-			if errors.Is(err, merkledb.ErrRootIDNotPresent) || errors.Is(err, merkledb.ErrStartRootNotFound) {
-				s.log.Debug(
-					"dropping invalid change proof request",
-					zap.Stringer("nodeID", nodeID),
-					zap.Uint32("requestID", requestID),
-					zap.Stringer("req", req),
-					zap.Error(err),
-				)
-				return nil // dropping request
-			}
-			return err
-		}
-
-		proofBytes, err := proto.Marshal(&pb.SyncGetChangeProofResponse{
-			// TODO: Remove [changeProof.HadRootsInHistory] and if
-			// this node is unable to serve a change proof because it has
-			// insufficient history, get a range proof and set [Response]
-			// to that range proof.
-			// When this change is made, the client must be updated accordingly.
-			Response: &pb.SyncGetChangeProofResponse_ChangeProof{
-				ChangeProof: changeProof.ToProto(),
-			},
-		})
-		if err != nil {
-			return err
-		}
-
-		if len(proofBytes) < bytesLimit {
-			return s.appSender.SendAppResponse(ctx, nodeID, requestID, proofBytes)
-		}
-		// the proof size was too large, try to shrink it
-		keyLimit = uint32(len(changeProof.KeyChanges)) / 2
-	}
-	return ErrMinProofSizeIsTooLarge
-}
-
 // Returns nil iff [req] is well-formed.
 func validateRangeProofRequest(req *pb.SyncGetRangeProofRequest) error {
 	switch {
@@ -287,88 +355,4 @@
 	default:
 		return nil
 	}
-}
-
-// Generates a range proof and sends it to [nodeID].
-// TODO danlaine how should we handle context cancellation?
-func (s *NetworkServer) HandleRangeProofRequest(
-	ctx context.Context,
-	nodeID ids.NodeID,
-	requestID uint32,
-	req *pb.SyncGetRangeProofRequest,
-) error {
-	if err := validateRangeProofRequest(req); err != nil {
-		s.log.Debug(
-			"dropping invalid range proof request",
-			zap.Stringer("nodeID", nodeID),
-			zap.Uint32("requestID", requestID),
-			zap.Stringer("req", req),
-			zap.Error(err),
-		)
-		return nil // dropping request
-	}
-
-	// override limit if it is greater than maxKeyValuesLimit
-	keyLimit := req.KeyLimit
-	if keyLimit > maxKeyValuesLimit {
-		keyLimit = maxKeyValuesLimit
-	}
-	bytesLimit := int(req.BytesLimit)
-	if bytesLimit > maxByteSizeLimit {
-		bytesLimit = maxByteSizeLimit
-	}
-	for keyLimit > 0 {
-		root, err := ids.ToID(req.RootHash)
-		if err != nil {
-			return err
-		}
-		startKey := merkledb.Nothing[[]byte]()
-		if req.StartKey != nil && !req.StartKey.IsNothing {
-			startKey = merkledb.Some(req.StartKey.Value)
-		}
-		endKey := merkledb.Nothing[[]byte]()
-		if req.EndKey != nil && !req.EndKey.IsNothing {
-			endKey = merkledb.Some(req.EndKey.Value)
-		}
-		rangeProof, err := s.db.GetRangeProofAtRoot(ctx, root, startKey, endKey, int(keyLimit))
-		if err != nil {
-			// handle expected errors so clients cannot cause servers to spam warning logs.
-			if errors.Is(err, merkledb.ErrRootIDNotPresent) {
-				s.log.Debug(
-					"dropping invalid range proof request",
-					zap.Stringer("nodeID", nodeID),
-					zap.Uint32("requestID", requestID),
-					zap.Stringer("req", req),
-					zap.Error(err),
-				)
-				return nil // dropping request
-			}
-			return err
-		}
-
-		proofBytes, err := proto.Marshal(rangeProof.ToProto())
-		if err != nil {
-			return err
-		}
-
-		if len(proofBytes) < bytesLimit {
-			return s.appSender.SendAppResponse(ctx, nodeID, requestID, proofBytes)
-		}
-		// the proof size was too large, try to shrink it
-		keyLimit = uint32(len(rangeProof.KeyValues)) / 2
-	}
-	return ErrMinProofSizeIsTooLarge
-}
-
-// isTimeout returns true if err is a timeout from a context cancellation
-// or a context cancellation over grpc.
-func isTimeout(err error) bool {
-	// handle grpc wrapped DeadlineExceeded
-	if e, ok := status.FromError(err); ok {
-		if e.Code() == codes.DeadlineExceeded {
-			return true
-		}
-	}
-	// otherwise, check for context.DeadlineExceeded directly
-	return errors.Is(err, context.DeadlineExceeded)
 }