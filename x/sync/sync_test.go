--- conflicted
+++ resolved
@@ -695,20 +695,8 @@
 		}
 
 		// Sort in ascending order by key prefix.
-<<<<<<< HEAD
 		serializedPathCmp := func(i, j keyAndID) int {
-			switch bytes.Compare(i.key.Value, j.key.Value) {
-			case -1:
-				return -1
-			case 1:
-				return 1
-			default:
-				return i.key.NibbleLength - j.key.NibbleLength
-			}
-=======
-		serializedPathLess := func(i, j keyAndID) bool {
-			return i.key.Less(j.key)
->>>>>>> 002e0558
+			return i.key.Cmp(j.key)
 		}
 		slices.SortFunc(remoteKeyIDs, serializedPathCmp)
 		slices.SortFunc(localKeyIDs, serializedPathCmp)
