#!/usr/bin/env ansible-playbook
---
- name: Update the network
  connection: ssh
  gather_facts: false
  hosts: all
<<<<<<< HEAD
  vars:
    ava_binary: ~/go/src/github.com/ava-labs/gecko/build/ava
    repo_folder: ~/go/src/github.com/ava-labs/gecko
    repo_name: ava-labs/gecko-internal
    repo_branch: adaptive-timeouts
=======
>>>>>>> 0b472aed
  roles:
    - name: ava-stop
    - name: ava-build
    - name: ava-reset
    - name: ava-start<|MERGE_RESOLUTION|>--- conflicted
+++ resolved
@@ -4,14 +4,6 @@
   connection: ssh
   gather_facts: false
   hosts: all
-<<<<<<< HEAD
-  vars:
-    ava_binary: ~/go/src/github.com/ava-labs/gecko/build/ava
-    repo_folder: ~/go/src/github.com/ava-labs/gecko
-    repo_name: ava-labs/gecko-internal
-    repo_branch: adaptive-timeouts
-=======
->>>>>>> 0b472aed
   roles:
     - name: ava-stop
     - name: ava-build
