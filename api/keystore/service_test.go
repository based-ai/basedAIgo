// (c) 2019-2020, Ava Labs, Inc. All rights reserved.
// See the file LICENSE for licensing terms.

package keystore

import (
	"bytes"
	"fmt"
	"math/rand"
	"reflect"
	"testing"

	"github.com/ava-labs/avalanchego/api"
	"github.com/ava-labs/avalanchego/ids"
	"github.com/ava-labs/avalanchego/utils/formatting"
)

var (
	// strongPassword defines a password used for the following tests that
	// scores high enough to pass the password strength scoring system
	strongPassword = "N_+=_jJ;^(<;{4,:*m6CET}'&N;83FYK.wtNpwp-Jt" // #nosec G101
)

func TestServiceListNoUsers(t *testing.T) {
	ks, err := CreateTestKeystore()
	if err != nil {
		t.Fatal(err)
	}

	reply := ListUsersReply{}
	if err := ks.ListUsers(nil, nil, &reply); err != nil {
		t.Fatal(err)
	}
	if len(reply.Users) != 0 {
		t.Fatalf("No users should have been created yet")
	}
}

func TestServiceCreateUser(t *testing.T) {
	ks, err := CreateTestKeystore()
	if err != nil {
		t.Fatal(err)
	}

	{
		reply := api.SuccessResponse{}
		if err := ks.CreateUser(nil, &api.UserPass{
			Username: "bob",
			Password: strongPassword,
		}, &reply); err != nil {
			t.Fatal(err)
		}
		if !reply.Success {
			t.Fatalf("User should have been created successfully")
		}
	}

	{
		reply := ListUsersReply{}
		if err := ks.ListUsers(nil, nil, &reply); err != nil {
			t.Fatal(err)
		}
		if len(reply.Users) != 1 {
			t.Fatalf("One user should have been created")
		}
		if user := reply.Users[0]; user != "bob" {
			t.Fatalf("'bob' should have been a user that was created")
		}
	}
}

// genStr returns a string of given length
func genStr(n int) string {
	b := make([]byte, n)
	rand.Read(b) // #nosec G404
	return fmt.Sprintf("%x", b)[:n]
}

// TestServiceCreateUserArgsCheck generates excessively long usernames or
// passwords to assure the sanity checks on string length are not exceeded
func TestServiceCreateUserArgsCheck(t *testing.T) {
	ks, err := CreateTestKeystore()
	if err != nil {
		t.Fatal(err)
	}

	{
		reply := api.SuccessResponse{}
		err := ks.CreateUser(nil, &api.UserPass{
			Username: genStr(maxUserLen + 1),
			Password: strongPassword,
		}, &reply)

		if reply.Success || err != errUserMaxLength {
			t.Fatal("User was created when it should have been rejected due to too long a Username, err =", err)
		}
	}

	{
		reply := api.SuccessResponse{}
		err := ks.CreateUser(nil, &api.UserPass{
			Username: "shortuser",
			Password: genStr(maxUserLen + 1),
		}, &reply)

		if reply.Success || err == nil {
			t.Fatal("User was created when it should have been rejected due to too long a Password, err =", err)
		}
	}

	{
		reply := ListUsersReply{}
		if err := ks.ListUsers(nil, nil, &reply); err != nil {
			t.Fatal(err)
		}

		if len(reply.Users) > 0 {
			t.Fatalf("A user exists when there should be none")
		}
	}
}

// TestServiceCreateUserWeakPassword tests creating a new user with a weak
// password to ensure the password strength check is working
func TestServiceCreateUserWeakPassword(t *testing.T) {
	ks, err := CreateTestKeystore()
	if err != nil {
		t.Fatal(err)
	}

	{
		reply := api.SuccessResponse{}
		err := ks.CreateUser(nil, &api.UserPass{
			Username: "bob",
			Password: "weak",
		}, &reply)

		if err == nil {
			t.Error("Expected error when testing weak password")
		}

		if reply.Success {
			t.Fatal("User was created when it should have been rejected due to weak password")
		}
	}
}

func TestServiceCreateDuplicate(t *testing.T) {
	ks, err := CreateTestKeystore()
	if err != nil {
		t.Fatal(err)
	}

	{
		reply := api.SuccessResponse{}
		if err := ks.CreateUser(nil, &api.UserPass{
			Username: "bob",
			Password: strongPassword,
		}, &reply); err != nil {
			t.Fatal(err)
		}
		if !reply.Success {
			t.Fatalf("User should have been created successfully")
		}
	}

	{
		reply := api.SuccessResponse{}
		if err := ks.CreateUser(nil, &api.UserPass{
			Username: "bob",
			Password: strongPassword,
		}, &reply); err == nil {
			t.Fatalf("Should have errored due to the username already existing")
		}
	}
}

func TestServiceCreateUserNoName(t *testing.T) {
	ks, err := CreateTestKeystore()
	if err != nil {
		t.Fatal(err)
	}

	reply := api.SuccessResponse{}
	if err := ks.CreateUser(nil, &api.UserPass{
		Password: strongPassword,
	}, &reply); err == nil {
		t.Fatalf("Shouldn't have allowed empty username")
	}
}

func TestServiceUseBlockchainDB(t *testing.T) {
	ks, err := CreateTestKeystore()
	if err != nil {
		t.Fatal(err)
	}

	{
		reply := api.SuccessResponse{}
		if err := ks.CreateUser(nil, &api.UserPass{
			Username: "bob",
			Password: strongPassword,
		}, &reply); err != nil {
			t.Fatal(err)
		}
		if !reply.Success {
			t.Fatalf("User should have been created successfully")
		}
	}

	{
		db, err := ks.GetDatabase(ids.Empty, "bob", strongPassword)
		if err != nil {
			t.Fatal(err)
		}
		if err := db.Put([]byte("hello"), []byte("world")); err != nil {
			t.Fatal(err)
		}
	}

	{
		db, err := ks.GetDatabase(ids.Empty, "bob", strongPassword)
		if err != nil {
			t.Fatal(err)
		}
		if val, err := db.Get([]byte("hello")); err != nil {
			t.Fatal(err)
		} else if !bytes.Equal(val, []byte("world")) {
			t.Fatalf("Should have read '%s' from the db", "world")
		}
	}
}

func TestServiceExportImport(t *testing.T) {
<<<<<<< HEAD
	ks, err := CreateTestKeystore()
	if err != nil {
		t.Fatal(err)
	}

	{
		reply := api.SuccessResponse{}
		if err := ks.CreateUser(nil, &api.UserPass{
			Username: "bob",
			Password: strongPassword,
		}, &reply); err != nil {
			t.Fatal(err)
		}
		if !reply.Success {
			t.Fatalf("User should have been created successfully")
		}
	}

	{
		db, err := ks.GetDatabase(ids.Empty, "bob", strongPassword)
		if err != nil {
			t.Fatal(err)
		}
		if err := db.Put([]byte("hello"), []byte("world")); err != nil {
			t.Fatal(err)
		}
	}

	exportReply := ExportUserReply{}
	if err := ks.ExportUser(nil, &api.UserPass{
		Username: "bob",
		Password: strongPassword,
	}, &exportReply); err != nil {
		t.Fatal(err)
	}

	newKS, err := CreateTestKeystore()
	if err != nil {
		t.Fatal(err)
	}

	{
		reply := api.SuccessResponse{}
		if err := newKS.ImportUser(nil, &ImportUserArgs{
			UserPass: api.UserPass{
=======
	encodings := []formatting.Encoding{formatting.Hex, formatting.CB58}
	for _, encoding := range encodings {
		ks := CreateTestKeystore()

		{
			reply := api.SuccessResponse{}
			if err := ks.CreateUser(nil, &api.UserPass{
>>>>>>> c8f3cfd6
				Username: "bob",
				Password: strongPassword,
			}, &reply); err != nil {
				t.Fatal(err)
			}
			if !reply.Success {
				t.Fatalf("User should have been created successfully")
			}
		}

		{
			db, err := ks.GetDatabase(ids.Empty, "bob", strongPassword)
			if err != nil {
				t.Fatal(err)
			}
			if err := db.Put([]byte("hello"), []byte("world")); err != nil {
				t.Fatal(err)
			}
		}

		exportArgs := ExportUserArgs{
			UserPass: api.UserPass{
				Username: "bob",
				Password: strongPassword,
			},
			Encoding: encoding,
		}
		exportReply := ExportUserReply{}
		if err := ks.ExportUser(nil, &exportArgs, &exportReply); err != nil {
			t.Fatal(err)
		}

		newKS := CreateTestKeystore()

		{
			reply := api.SuccessResponse{}
			if err := newKS.ImportUser(nil, &ImportUserArgs{
				UserPass: api.UserPass{
					Username: "bob",
					Password: "",
				},
				User: exportReply.User,
			}, &reply); err == nil {
				t.Fatal("Should have errored due to incorrect password")
			}
		}

		{
			reply := api.SuccessResponse{}
			if err := newKS.ImportUser(nil, &ImportUserArgs{
				UserPass: api.UserPass{
					Username: "",
					Password: "strongPassword",
				},
				User: exportReply.User,
			}, &reply); err == nil {
				t.Fatal("Should have errored due to empty username")
			}
		}

		{
			reply := api.SuccessResponse{}
			if err := newKS.ImportUser(nil, &ImportUserArgs{
				UserPass: api.UserPass{
					Username: "bob",
					Password: strongPassword,
				},
				User:     exportReply.User,
				Encoding: encoding,
			}, &reply); err != nil {
				t.Fatal(err)
			}
			if !reply.Success {
				t.Fatalf("User should have been imported successfully")
			}
		}

		{
			db, err := newKS.GetDatabase(ids.Empty, "bob", strongPassword)
			if err != nil {
				t.Fatal(err)
			}
			if val, err := db.Get([]byte("hello")); err != nil {
				t.Fatal(err)
			} else if !bytes.Equal(val, []byte("world")) {
				t.Fatalf("Should have read '%s' from the db", "world")
			}
		}
	}
}

func TestServiceDeleteUser(t *testing.T) {
	testUser := "testUser"
	password := "passwTest@fake01ord"
	tests := []struct {
		desc      string
		setup     func(ks *Keystore) error
		request   *api.UserPass
		want      *api.SuccessResponse
		wantError bool
	}{{
		desc:      "empty user name case",
		request:   &api.UserPass{},
		wantError: true,
	}, {
		desc:      "user not exists case",
		request:   &api.UserPass{Username: "dummy"},
		wantError: true,
	}, {
		desc:      "user exists and invalid password case",
		request:   &api.UserPass{Username: testUser, Password: "password"},
		wantError: true,
	}, {
		desc: "user exists and valid password case",
		setup: func(ks *Keystore) error {
			return ks.CreateUser(nil, &api.UserPass{Username: testUser, Password: password}, &api.SuccessResponse{})
		},
		request: &api.UserPass{Username: testUser, Password: password},
		want:    &api.SuccessResponse{Success: true},
	}, {
		desc: "delete a user, imported from import api case",
		setup: func(ks *Keystore) error {

			reply := api.SuccessResponse{}
			if err := ks.CreateUser(nil, &api.UserPass{Username: testUser, Password: password}, &reply); err != nil {
				return err
			}

			// created data in bob db
			db, err := ks.GetDatabase(ids.Empty, testUser, password)
			if err != nil {
				return err
			}
			if err := db.Put([]byte("hello"), []byte("world")); err != nil {
				return err
			}

			return nil
		},
		request: &api.UserPass{Username: testUser, Password: password},
		want:    &api.SuccessResponse{Success: true},
	}}

	for _, tt := range tests {
		t.Run(tt.desc, func(t *testing.T) {
			ks, err := CreateTestKeystore()
			if err != nil {
				t.Fatal(err)
			}

			if tt.setup != nil {
				if err := tt.setup(ks); err != nil {
					t.Fatalf("failed to create user setup in keystore: %v", err)
				}
			}
			got := &api.SuccessResponse{}
			err = ks.DeleteUser(nil, tt.request, got)
			if (err != nil) != tt.wantError {
				t.Fatalf("DeleteUser() failed: error %v, wantError %v", err, tt.wantError)
			}

			if !tt.wantError && !reflect.DeepEqual(tt.want, got) {
				t.Fatalf("DeleteUser() failed: got %v, want %v", got, tt.want)
			}

			if err == nil && got.Success { // delete is successful
				if _, ok := ks.users[testUser]; ok {
					t.Fatalf("DeleteUser() failed: expected the user %s should be delete from users map", testUser)
				}

				// deleted user details should be available to create user again.
				if err = ks.CreateUser(nil, &api.UserPass{Username: testUser, Password: password}, &api.SuccessResponse{}); err != nil {
					t.Fatalf("failed to create user: %v", err)
				}
			}
		})
	}
}<|MERGE_RESOLUTION|>--- conflicted
+++ resolved
@@ -232,61 +232,16 @@
 }
 
 func TestServiceExportImport(t *testing.T) {
-<<<<<<< HEAD
-	ks, err := CreateTestKeystore()
-	if err != nil {
-		t.Fatal(err)
-	}
-
-	{
-		reply := api.SuccessResponse{}
-		if err := ks.CreateUser(nil, &api.UserPass{
-			Username: "bob",
-			Password: strongPassword,
-		}, &reply); err != nil {
-			t.Fatal(err)
-		}
-		if !reply.Success {
-			t.Fatalf("User should have been created successfully")
-		}
-	}
-
-	{
-		db, err := ks.GetDatabase(ids.Empty, "bob", strongPassword)
-		if err != nil {
-			t.Fatal(err)
-		}
-		if err := db.Put([]byte("hello"), []byte("world")); err != nil {
-			t.Fatal(err)
-		}
-	}
-
-	exportReply := ExportUserReply{}
-	if err := ks.ExportUser(nil, &api.UserPass{
-		Username: "bob",
-		Password: strongPassword,
-	}, &exportReply); err != nil {
-		t.Fatal(err)
-	}
-
-	newKS, err := CreateTestKeystore()
-	if err != nil {
-		t.Fatal(err)
-	}
-
-	{
-		reply := api.SuccessResponse{}
-		if err := newKS.ImportUser(nil, &ImportUserArgs{
-			UserPass: api.UserPass{
-=======
 	encodings := []formatting.Encoding{formatting.Hex, formatting.CB58}
 	for _, encoding := range encodings {
-		ks := CreateTestKeystore()
+		ks, err := CreateTestKeystore()
+		if err != nil {
+			t.Fatal(err)
+		}
 
 		{
 			reply := api.SuccessResponse{}
 			if err := ks.CreateUser(nil, &api.UserPass{
->>>>>>> c8f3cfd6
 				Username: "bob",
 				Password: strongPassword,
 			}, &reply); err != nil {
@@ -319,7 +274,10 @@
 			t.Fatal(err)
 		}
 
-		newKS := CreateTestKeystore()
+		newKS, err := CreateTestKeystore()
+		if err != nil {
+			t.Fatal(err)
+		}
 
 		{
 			reply := api.SuccessResponse{}
