// (c) 2019-2020, Ava Labs, Inc. All rights reserved.
// See the file LICENSE for licensing terms.

package chains

import (
	"errors"
	"fmt"
	"sync"

	"github.com/ava-labs/avalanchego/api"
	"github.com/ava-labs/avalanchego/api/health"
	"github.com/ava-labs/avalanchego/api/keystore"
	"github.com/ava-labs/avalanchego/chains/atomic"
	"github.com/ava-labs/avalanchego/database"
	"github.com/ava-labs/avalanchego/database/prefixdb"
	"github.com/ava-labs/avalanchego/ids"
	"github.com/ava-labs/avalanchego/network"
	"github.com/ava-labs/avalanchego/snow"
	"github.com/ava-labs/avalanchego/snow/consensus/snowball"
	"github.com/ava-labs/avalanchego/snow/engine/avalanche/state"
	"github.com/ava-labs/avalanchego/snow/engine/avalanche/vertex"
	"github.com/ava-labs/avalanchego/snow/engine/common"
	"github.com/ava-labs/avalanchego/snow/engine/common/queue"
	"github.com/ava-labs/avalanchego/snow/engine/snowman/block"
	"github.com/ava-labs/avalanchego/snow/networking/router"
	"github.com/ava-labs/avalanchego/snow/networking/sender"
	"github.com/ava-labs/avalanchego/snow/networking/timeout"
	"github.com/ava-labs/avalanchego/snow/triggers"
	"github.com/ava-labs/avalanchego/snow/validators"
	"github.com/ava-labs/avalanchego/utils/constants"
	"github.com/ava-labs/avalanchego/utils/logging"
	"github.com/ava-labs/avalanchego/vms"

	avcon "github.com/ava-labs/avalanchego/snow/consensus/avalanche"
	aveng "github.com/ava-labs/avalanchego/snow/engine/avalanche"
	avbootstrap "github.com/ava-labs/avalanchego/snow/engine/avalanche/bootstrap"

	smcon "github.com/ava-labs/avalanchego/snow/consensus/snowman"
	smeng "github.com/ava-labs/avalanchego/snow/engine/snowman"
	smbootstrap "github.com/ava-labs/avalanchego/snow/engine/snowman/bootstrap"
)

const (
	defaultChannelSize = 1024
)

// Manager manages the chains running on this node.
// It can:
//   * Create a chain
//   * Add a registrant. When a chain is created, each registrant calls
//     RegisterChain with the new chain as the argument.
//   * Get the aliases associated with a given chain.
//   * Get the ID of the chain associated with a given alias.
type Manager interface {
	// Return the router this Manager is using to route consensus messages to chains
	Router() router.Router

	// Create a chain in the future
	CreateChain(ChainParameters)

	// Create a chain now
	ForceCreateChain(ChainParameters)

	// Add a registrant [r]. Every time a chain is
	// created, [r].RegisterChain([new chain]) is called
	AddRegistrant(Registrant)

	// Given an alias, return the ID of the chain associated with that alias
	Lookup(string) (ids.ID, error)

	// Given an alias, return the ID of the VM associated with that alias
	LookupVM(string) (ids.ID, error)

	// Return the aliases associated with a chain
	Aliases(ids.ID) []string

	// Add an alias to a chain
	Alias(ids.ID, string) error

	// Returns the ID of the subnet that is validating the provided chain
	SubnetID(chainID ids.ID) (ids.ID, error)

	// Returns true iff the chain with the given ID exists and is finished bootstrapping
	IsBootstrapped(ids.ID) bool

	Shutdown()
}

// ChainParameters defines the chain being created
type ChainParameters struct {
	ID          ids.ID   // The ID of the chain being created
	SubnetID    ids.ID   // ID of the subnet that validates this chain
	GenesisData []byte   // The genesis data of this chain's ledger
	VMAlias     string   // The ID of the vm this chain is running
	FxAliases   []string // The IDs of the feature extensions this chain is running

	CustomBeacons validators.Set // Should only be set if the default beacons can't be used.
}

type chain struct {
	Name    string
	Engine  common.Engine
	Handler *router.Handler
	Ctx     *snow.Context
	VM      interface{}
	Beacons validators.Set
}

// ManagerConfig ...
type ManagerConfig struct {
	StakingEnabled          bool // True iff the network has staking enabled
	MaxNonStakerPendingMsgs uint32
	StakerMSGPortion        float64
	StakerCPUPortion        float64
	Log                     logging.Logger
	LogFactory              logging.Factory
	VMManager               vms.Manager // Manage mappings from vm ID --> vm
	DecisionEvents          *triggers.EventDispatcher
	ConsensusEvents         *triggers.EventDispatcher
	DB                      database.Database
	Router                  router.Router      // Routes incoming messages to the appropriate chain
	Net                     network.Network    // Sends consensus messages to other validators
	ConsensusParams         avcon.Parameters   // The consensus parameters (alpha, beta, etc.) for new chains
	Validators              validators.Manager // Validators validating on this chain
	NodeID                  ids.ShortID        // The ID of this node
	NetworkID               uint32             // ID of the network this node is connected to
	Server                  *api.Server        // Handles HTTP API calls
	Keystore                *keystore.Keystore
	AtomicMemory            *atomic.Memory
	AVAXAssetID             ids.ID
	XChainID                ids.ID
	CriticalChains          ids.Set          // Chains that can't exit gracefully
	WhitelistedSubnets      ids.Set          // Subnets to validate
	TimeoutManager          *timeout.Manager // Manages request timeouts when sending messages to other validators
	HealthService           *health.Health
}

type manager struct {
	// Note: The string representation of a chain's ID is also considered to be an alias of the chain
	// That is, [chainID].String() is an alias for the chain, too
	ids.Aliaser
	ManagerConfig

	registrants []Registrant // Those notified when a chain is created

	unblocked     bool
	blockedChains []ChainParameters

	chainsLock sync.Mutex
	// Key: Chain's ID
	// Value: The chain
	chains map[ids.ID]*router.Handler
}

<<<<<<< HEAD
// New returns a new Manager
=======
// New returns a new Manager where:
//     <db> is this node's database
//     <sender> sends messages to other validators
//     <validators> validate this chain
>>>>>>> e64c9317
func New(config *ManagerConfig) Manager {
	m := &manager{
		ManagerConfig: *config,
		chains:        make(map[ids.ID]*router.Handler),
	}
	m.Initialize()
	return m
}

// Router that this chain manager is using to route consensus messages to chains
func (m *manager) Router() router.Router { return m.ManagerConfig.Router }

// Create a chain
func (m *manager) CreateChain(chain ChainParameters) {
	if !m.unblocked {
		m.blockedChains = append(m.blockedChains, chain)
	} else {
		m.ForceCreateChain(chain)
	}
}

// Create a chain
func (m *manager) ForceCreateChain(chainParams ChainParameters) {
	if !m.WhitelistedSubnets.Contains(chainParams.SubnetID) {
		m.Log.Debug("Skipped creating non-whitelisted chain:\n"+
			"    ID: %s\n"+
			"    VMID:%s",
			chainParams.ID,
			chainParams.VMAlias,
		)
		return
	}
	// Assert that there isn't already a chain with an alias in [chain].Aliases
	// (Recall that the string repr. of a chain's ID is also an alias for a chain)
	if alias, isRepeat := m.isChainWithAlias(chainParams.ID.String()); isRepeat {
		m.Log.Debug("there is already a chain with alias '%s'. Chain not created.",
			alias)
		return
	}

	m.Log.Info("creating chain:\n"+
		"    ID: %s\n"+
		"    VMID:%s",
		chainParams.ID,
		chainParams.VMAlias,
	)

	chain, err := m.buildChain(chainParams)
	if err != nil {
		m.Log.Error("Error while creating new chain: %s", err)
		return
	}

	m.chainsLock.Lock()
	m.chains[chainParams.ID] = chain.Handler
	m.chainsLock.Unlock()

	// Associate the newly created chain with its default alias
	m.Log.AssertNoError(m.Alias(chainParams.ID, chainParams.ID.String()))

	// Notify those that registered to be notified when a new chain is created
	m.notifyRegistrants(chain.Name, chain.Ctx, chain.VM)
}

// Create a chain
func (m *manager) buildChain(chainParams ChainParameters) (*chain, error) {
	vmID, err := m.VMManager.Lookup(chainParams.VMAlias)
	if err != nil {
		return nil, fmt.Errorf("error while looking up VM: %w", err)
	}

	primaryAlias, err := m.PrimaryAlias(chainParams.ID)
	if err != nil {
		primaryAlias = chainParams.ID.String()
	}

	// Create the log and context of the chain
	chainLog, err := m.LogFactory.MakeChain(primaryAlias, "")
	if err != nil {
		return nil, fmt.Errorf("error while creating chain's log %w", err)
	}

	ctx := &snow.Context{
		NetworkID:           m.NetworkID,
		SubnetID:            chainParams.SubnetID,
		ChainID:             chainParams.ID,
		NodeID:              m.NodeID,
		XChainID:            m.XChainID,
		AVAXAssetID:         m.AVAXAssetID,
		Log:                 chainLog,
		DecisionDispatcher:  m.DecisionEvents,
		ConsensusDispatcher: m.ConsensusEvents,
		Keystore:            m.Keystore.NewBlockchainKeyStore(chainParams.ID),
		SharedMemory:        m.AtomicMemory.NewSharedMemory(chainParams.ID),
		BCLookup:            m,
		SNLookup:            m,
		Namespace:           fmt.Sprintf("%s_%s_vm", constants.PlatformName, primaryAlias),
		Metrics:             m.ConsensusParams.Metrics,
	}

	// Get a factory for the vm we want to use on our chain
	vmFactory, err := m.VMManager.GetVMFactory(vmID)
	if err != nil {
		return nil, fmt.Errorf("error while getting vmFactory: %w", err)
	}

	// Create the chain
	vm, err := vmFactory.New(ctx)
	if err != nil {
		return nil, fmt.Errorf("error while creating vm: %w", err)
	}
	// TODO: Shutdown VM if an error occurs

	fxs := make([]*common.Fx, len(chainParams.FxAliases))
	for i, fxAlias := range chainParams.FxAliases {
		fxID, err := m.VMManager.Lookup(fxAlias)
		if err != nil {
			return nil, fmt.Errorf("error while looking up Fx: %w", err)
		}

		// Get a factory for the fx we want to use on our chain
		fxFactory, err := m.VMManager.GetVMFactory(fxID)
		if err != nil {
			return nil, fmt.Errorf("error while getting fxFactory: %w", err)
		}

		fx, err := fxFactory.New(ctx)
		if err != nil {
			return nil, fmt.Errorf("error while creating fx: %w", err)
		}

		// Create the fx
		fxs[i] = &common.Fx{
			ID: fxID,
			Fx: fx,
		}
	}

	consensusParams := m.ConsensusParams
	consensusParams.Namespace = fmt.Sprintf("%s_%s", constants.PlatformName, primaryAlias)

	// The validators of this blockchain
	var vdrs validators.Set // Validators validating this blockchain
	var ok bool
	if m.StakingEnabled {
		vdrs, ok = m.Validators.GetValidators(chainParams.SubnetID)
	} else { // Staking is disabled. Every peer validates every subnet.
		vdrs, ok = m.Validators.GetValidators(constants.PrimaryNetworkID)
	}
	if !ok {
		return nil, fmt.Errorf("couldn't get validator set of subnet with ID %s. The subnet may not exist", chainParams.SubnetID)
	}

	beacons := vdrs
	if chainParams.CustomBeacons != nil {
		beacons = chainParams.CustomBeacons
	}

	bootstrapWeight := beacons.Weight()

	var chain *chain
	switch vm := vm.(type) {
	case vertex.DAGVM:
		chain, err = m.createAvalancheChain(
			ctx,
			chainParams.GenesisData,
			vdrs,
			beacons,
			vm,
			fxs,
			consensusParams,
			bootstrapWeight,
		)
		if err != nil {
			return nil, fmt.Errorf("error while creating new avalanche vm %w", err)
		}
	case block.ChainVM:
		chain, err = m.createSnowmanChain(
			ctx,
			chainParams.GenesisData,
			vdrs,
			beacons,
			vm,
			fxs,
			consensusParams.Parameters,
			bootstrapWeight,
		)
		if err != nil {
			return nil, fmt.Errorf("error while creating new snowman vm %w", err)
		}
	default:
		return nil, fmt.Errorf("the vm should have type avalanche.DAGVM or snowman.ChainVM. Chain not created")
	}

	// Register the chain with the timeout manager
	if err := m.TimeoutManager.RegisterChain(ctx, consensusParams.Namespace); err != nil {
		return nil, err
	}

	// Allows messages to be routed to the new chain
	m.ManagerConfig.Router.AddChain(chain.Handler)

	// If the X or P Chain panics, do not attempt to recover
	if m.CriticalChains.Contains(chainParams.ID) {
		go ctx.Log.RecoverAndPanic(chain.Handler.Dispatch)
	} else {
		go ctx.Log.RecoverAndExit(chain.Handler.Dispatch, func() {
			ctx.Log.Error("Chain with ID: %s was shutdown due to a panic", chainParams.ID)
		})
	}
	return chain, nil
}

// Implements Manager.AddRegistrant
func (m *manager) AddRegistrant(r Registrant) { m.registrants = append(m.registrants, r) }

func (m *manager) unblockChains() {
	m.unblocked = true
	blocked := m.blockedChains
	m.blockedChains = nil
	for _, chainParams := range blocked {
		m.ForceCreateChain(chainParams)
	}
}

// Create a DAG-based blockchain that uses Avalanche
func (m *manager) createAvalancheChain(
	ctx *snow.Context,
	genesisData []byte,
	validators,
	beacons validators.Set,
	vm vertex.DAGVM,
	fxs []*common.Fx,
	consensusParams avcon.Parameters,
	bootstrapWeight uint64,
) (*chain, error) {
	ctx.Lock.Lock()
	defer ctx.Lock.Unlock()

	db := prefixdb.New(ctx.ChainID[:], m.DB)
	vmDB := prefixdb.New([]byte("vm"), db)
	vertexDB := prefixdb.New([]byte("vertex"), db)
	vertexBootstrappingDB := prefixdb.New([]byte("vertex_bs"), db)
	txBootstrappingDB := prefixdb.New([]byte("tx_bs"), db)

	vtxBlocker, err := queue.New(vertexBootstrappingDB)
	if err != nil {
		return nil, err
	}
	txBlocker, err := queue.New(txBootstrappingDB)
	if err != nil {
		return nil, err
	}

	// The channel through which a VM may send messages to the consensus engine
	// VM uses this channel to notify engine that a block is ready to be made
	msgChan := make(chan common.Message, defaultChannelSize)

	if err := vm.Initialize(ctx, vmDB, genesisData, msgChan, fxs); err != nil {
		return nil, fmt.Errorf("error during vm's Initialize: %w", err)
	}

	// Handles serialization/deserialization of vertices and also the
	// persistence of vertices
	vtxManager := &state.Serializer{}
	vtxManager.Initialize(ctx, vm, vertexDB)

	// Passes messages from the consensus engine to the network
	sender := sender.Sender{}
	sender.Initialize(ctx, m.Net, m.ManagerConfig.Router, m.TimeoutManager)

	sampleK := consensusParams.K
	if uint64(sampleK) > bootstrapWeight {
		sampleK = int(bootstrapWeight)
	}

	// The engine handles consensus
	engine := &aveng.Transitive{}
	if err := engine.Initialize(aveng.Config{
		Config: avbootstrap.Config{
			Config: common.Config{
				Ctx:          ctx,
				Validators:   validators,
				Beacons:      beacons,
				SampleK:      sampleK,
				StartupAlpha: (3*bootstrapWeight + 3) / 4,
				Alpha:        bootstrapWeight/2 + 1, // must be > 50%
				Sender:       &sender,
			},
			VtxBlocked: vtxBlocker,
			TxBlocked:  txBlocker,
			Manager:    vtxManager,
			VM:         vm,
		},
		Params:    consensusParams,
		Consensus: &avcon.Topological{},
	}); err != nil {
		return nil, fmt.Errorf("error initializing avalanche engine: %w", err)
	}

	// Register health checks
	chainAlias, err := m.PrimaryAlias(ctx.ChainID)
	if err != nil {
		chainAlias = ctx.ChainID.String()
	}
	wrapperHc := &healthCheckWrapper{
		chain: chainAlias,
		lock:  &ctx.Lock,
		check: engine.Health,
	}
	if err := m.HealthService.RegisterCheck(wrapperHc); err != nil {
		return nil, fmt.Errorf("couldn't add health check for chain %s: %w", chainAlias, err)
	}

	// Asynchronously passes messages from the network to the consensus engine
	handler := &router.Handler{}
	handler.Initialize(
		engine,
		validators,
		msgChan,
		defaultChannelSize,
		m.MaxNonStakerPendingMsgs,
		m.StakerMSGPortion,
		m.StakerCPUPortion,
		fmt.Sprintf("%s_handler", consensusParams.Namespace),
		consensusParams.Metrics,
	)

	return &chain{
		Name:    chainAlias,
		Engine:  engine,
		Handler: handler,
		VM:      vm,
		Ctx:     ctx,
	}, nil
}

// Create a linear chain using the Snowman consensus engine
func (m *manager) createSnowmanChain(
	ctx *snow.Context,
	genesisData []byte,
	validators,
	beacons validators.Set,
	vm block.ChainVM,
	fxs []*common.Fx,
	consensusParams snowball.Parameters,
	bootstrapWeight uint64,
) (*chain, error) {
	ctx.Lock.Lock()
	defer ctx.Lock.Unlock()

	db := prefixdb.New(ctx.ChainID[:], m.DB)
	vmDB := prefixdb.New([]byte("vm"), db)
	bootstrappingDB := prefixdb.New([]byte("bs"), db)

	blocked, err := queue.New(bootstrappingDB)
	if err != nil {
		return nil, err
	}

	// The channel through which a VM may send messages to the consensus engine
	// VM uses this channel to notify engine that a block is ready to be made
	msgChan := make(chan common.Message, defaultChannelSize)

	// Initialize the VM
	if err := vm.Initialize(ctx, vmDB, genesisData, msgChan, fxs); err != nil {
		return nil, err
	}

	// Passes messages from the consensus engine to the network
	sender := sender.Sender{}
	sender.Initialize(ctx, m.Net, m.ManagerConfig.Router, m.TimeoutManager)

	sampleK := consensusParams.K
	if uint64(sampleK) > bootstrapWeight {
		sampleK = int(bootstrapWeight)
	}

	// The engine handles consensus
	engine := &smeng.Transitive{}
	if err := engine.Initialize(smeng.Config{
		Config: smbootstrap.Config{
			Config: common.Config{
				Ctx:          ctx,
				Validators:   validators,
				Beacons:      beacons,
				SampleK:      sampleK,
				StartupAlpha: (3*bootstrapWeight + 3) / 4,
				Alpha:        bootstrapWeight/2 + 1, // must be > 50%
				Sender:       &sender,
			},
			Blocked:      blocked,
			VM:           vm,
			Bootstrapped: m.unblockChains,
		},
		Params:    consensusParams,
		Consensus: &smcon.Topological{},
	}); err != nil {
		return nil, fmt.Errorf("error initializing snowman engine: %w", err)
	}

	// Asynchronously passes messages from the network to the consensus engine
	handler := &router.Handler{}
	handler.Initialize(
		engine,
		validators,
		msgChan,
		defaultChannelSize,
		m.MaxNonStakerPendingMsgs,
		m.StakerMSGPortion,
		m.StakerCPUPortion,
		fmt.Sprintf("%s_handler", consensusParams.Namespace),
		consensusParams.Metrics,
	)

	// Register health checks
	chainAlias, err := m.PrimaryAlias(ctx.ChainID)
	if err != nil {
		chainAlias = ctx.ChainID.String()
	}

	wrapperHc := &healthCheckWrapper{
		chain: chainAlias,
		lock:  &ctx.Lock,
		check: engine.Health,
	}
	if err := m.HealthService.RegisterCheck(wrapperHc); err != nil {
		return nil, fmt.Errorf("couldn't add health check for chain %s: %w", chainAlias, err)
	}

	return &chain{
		Name:    chainAlias,
		Engine:  engine,
		Handler: handler,
		VM:      vm,
		Ctx:     ctx,
	}, nil
}

func (m *manager) SubnetID(chainID ids.ID) (ids.ID, error) {
	m.chainsLock.Lock()
	defer m.chainsLock.Unlock()

	chain, exists := m.chains[chainID]
	if !exists {
		return ids.ID{}, errors.New("unknown chain ID")
	}
	return chain.Context().SubnetID, nil
}

func (m *manager) IsBootstrapped(id ids.ID) bool {
	m.chainsLock.Lock()
	chain, exists := m.chains[id]
	m.chainsLock.Unlock()
	if !exists {
		return false
	}

	return chain.Engine().IsBootstrapped()
}

// Shutdown stops all the chains
func (m *manager) Shutdown() {
	m.Log.Info("shutting down chain manager")
	m.ManagerConfig.Router.Shutdown()
}

// LookupVM returns the ID of the VM associated with an alias
func (m *manager) LookupVM(alias string) (ids.ID, error) { return m.VMManager.Lookup(alias) }

// Notify registrants [those who want to know about the creation of chains]
// that the specified chain has been created
func (m *manager) notifyRegistrants(name string, ctx *snow.Context, vm interface{}) {
	for _, registrant := range m.registrants {
		registrant.RegisterChain(name, ctx, vm)
	}
}

// Returns:
// 1) the alias that already exists, or the empty string if there is none
// 2) true iff there exists a chain such that the chain has an alias in [aliases]
func (m *manager) isChainWithAlias(aliases ...string) (string, bool) {
	for _, alias := range aliases {
		if _, err := m.Lookup(alias); err == nil {
			return alias, true
		}
	}
	return "", false
}

// Wraps a health check.
// Grabs [Lock] before executing the health check
type healthCheckWrapper struct {
	check func() (interface{}, error)

	// Grabs/releases this before/after health check func
	lock *sync.RWMutex

	// Alias/ID of chain this health check is for
	chain string
}

// Name is this health check's formatted name
func (hc *healthCheckWrapper) Name() string {
	return hc.chain
}

// Execute executes the health check function with the lock
func (hc *healthCheckWrapper) Execute() (interface{}, error) {
	hc.lock.Lock()
	defer hc.lock.Unlock()
	return hc.check()
}<|MERGE_RESOLUTION|>--- conflicted
+++ resolved
@@ -153,14 +153,7 @@
 	chains map[ids.ID]*router.Handler
 }
 
-<<<<<<< HEAD
 // New returns a new Manager
-=======
-// New returns a new Manager where:
-//     <db> is this node's database
-//     <sender> sends messages to other validators
-//     <validators> validate this chain
->>>>>>> e64c9317
 func New(config *ManagerConfig) Manager {
 	m := &manager{
 		ManagerConfig: *config,
