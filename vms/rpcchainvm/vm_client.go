--- conflicted
+++ resolved
@@ -56,20 +56,17 @@
 )
 
 var (
+	errUnsupportedFXs = errors.New("unsupported feature extensions")
+
 	_ block.ChainVM              = &VMClient{}
 	_ block.BatchedChainVM       = &VMClient{}
 	_ block.HeightIndexedChainVM = &VMClient{}
 	_ block.StateSyncableVM      = &VMClient{}
-<<<<<<< HEAD
-
-	errUnsupportedFXs = errors.New("unsupported feature extensions")
-=======
 	_ prometheus.Gatherer        = &VMClient{}
 
 	_ snowman.Block = &blockClient{}
 
 	_ block.StateSummary = &summaryClient{}
->>>>>>> 556fdf72
 )
 
 const (
