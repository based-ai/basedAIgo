--- conflicted
+++ resolved
@@ -807,18 +807,10 @@
 	if err != nil {
 		return ids.Empty, 0, err
 	}
-<<<<<<< HEAD
-	err = errEnumToError[resp.Err]
-	if err == block.ErrStateSyncableVMNotImplemented {
-		return ids.Empty, 0, nil
-	}
-	return ids.ID(resp.Id), resp.Height, err
-=======
 	if errEnum := resp.Err; errEnum != vmpb.Error_ERROR_UNSPECIFIED {
 		return ids.ID(resp.Id), resp.Height, errEnumToError[errEnum]
 	}
 	return ids.ID(resp.Id), resp.Height, nil
->>>>>>> 586dcbce
 }
 
 func (vm *VMClient) BackfillBlocks(ctx context.Context, blocks [][]byte) (ids.ID, uint64, error) {
