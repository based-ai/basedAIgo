// Copyright (C) 2019-2021, Ava Labs, Inc. All rights reserved.
// See the file LICENSE for licensing terms.

package rpcchainvm

import (
	"context"
	"encoding/json"
	"time"

	"github.com/hashicorp/go-plugin"

	"google.golang.org/grpc"
	"google.golang.org/protobuf/types/known/emptypb"

	"github.com/ava-labs/avalanchego/api/keystore/gkeystore"
	"github.com/ava-labs/avalanchego/api/metrics"
	"github.com/ava-labs/avalanchego/chains/atomic/gsharedmemory"
	"github.com/ava-labs/avalanchego/database/corruptabledb"
	"github.com/ava-labs/avalanchego/database/manager"
	"github.com/ava-labs/avalanchego/database/rpcdb"
	"github.com/ava-labs/avalanchego/ids"
	"github.com/ava-labs/avalanchego/ids/galiasreader"
	"github.com/ava-labs/avalanchego/snow"
	"github.com/ava-labs/avalanchego/snow/choices"
	"github.com/ava-labs/avalanchego/snow/engine/common"
	"github.com/ava-labs/avalanchego/snow/engine/common/appsender"
	"github.com/ava-labs/avalanchego/snow/engine/snowman/block"
	"github.com/ava-labs/avalanchego/utils/logging"
	"github.com/ava-labs/avalanchego/utils/wrappers"
	"github.com/ava-labs/avalanchego/version"
	"github.com/ava-labs/avalanchego/vms/rpcchainvm/ghttp"
	"github.com/ava-labs/avalanchego/vms/rpcchainvm/grpcutils"
	"github.com/ava-labs/avalanchego/vms/rpcchainvm/gsubnetlookup"
	"github.com/ava-labs/avalanchego/vms/rpcchainvm/messenger"

	aliasreaderpb "github.com/ava-labs/avalanchego/proto/pb/aliasreader"
	appsenderpb "github.com/ava-labs/avalanchego/proto/pb/appsender"
	httppb "github.com/ava-labs/avalanchego/proto/pb/http"
	keystorepb "github.com/ava-labs/avalanchego/proto/pb/keystore"
	messengerpb "github.com/ava-labs/avalanchego/proto/pb/messenger"
	rpcdbpb "github.com/ava-labs/avalanchego/proto/pb/rpcdb"
	sharedmemorypb "github.com/ava-labs/avalanchego/proto/pb/sharedmemory"
	subnetlookuppb "github.com/ava-labs/avalanchego/proto/pb/subnetlookup"
	vmpb "github.com/ava-labs/avalanchego/proto/pb/vm"
)

var (
	versionParser = version.NewDefaultApplicationParser()

	_ vmpb.VMServer = &VMServer{}
)

// VMServer is a VM that is managed over RPC.
type VMServer struct {
	vmpb.UnimplementedVMServer
	vm     block.ChainVM
	broker *plugin.GRPCBroker

	serverCloser grpcutils.ServerCloser
	connCloser   wrappers.Closer

	ctx    *snow.Context
	closed chan struct{}
}

// NewServer returns a vm instance connected to a remote vm instance
func NewServer(vm block.ChainVM, broker *plugin.GRPCBroker) *VMServer {
	return &VMServer{
		vm:     vm,
		broker: broker,
	}
}

func (vm *VMServer) Initialize(_ context.Context, req *vmpb.InitializeRequest) (*vmpb.InitializeResponse, error) {
	subnetID, err := ids.ToID(req.SubnetId)
	if err != nil {
		return nil, err
	}
	chainID, err := ids.ToID(req.ChainId)
	if err != nil {
		return nil, err
	}
	nodeID, err := ids.ToShortID(req.NodeId)
	if err != nil {
		return nil, err
	}
	xChainID, err := ids.ToID(req.XChainId)
	if err != nil {
		return nil, err
	}
	avaxAssetID, err := ids.ToID(req.AvaxAssetId)
	if err != nil {
		return nil, err
	}

	// Dial each database in the request and construct the database manager
	versionedDBs := make([]*manager.VersionedDatabase, len(req.DbServers))
	versionParser := version.NewDefaultParser()
	for i, vDBReq := range req.DbServers {
		version, err := versionParser.Parse(vDBReq.Version)
		if err != nil {
			// Ignore closing errors to return the original error
			_ = vm.connCloser.Close()
			return nil, err
		}

		dbConn, err := vm.broker.Dial(vDBReq.DbServer)
		if err != nil {
			// Ignore closing errors to return the original error
			_ = vm.connCloser.Close()
			return nil, err
		}
		vm.connCloser.Add(dbConn)
		db := rpcdb.NewClient(rpcdbpb.NewDatabaseClient(dbConn))
		versionedDBs[i] = &manager.VersionedDatabase{
			Database: corruptabledb.New(db),
			Version:  version,
		}
	}
	dbManager, err := manager.NewManagerFromDBs(versionedDBs)
	if err != nil {
		// Ignore closing errors to return the original error
		_ = vm.connCloser.Close()
		return nil, err
	}

	clientConn, err := vm.broker.Dial(req.InitServer)
	if err != nil {
		// Ignore closing errors to return the original error
		_ = vm.connCloser.Close()
		return nil, err
	}
	vm.connCloser.Add(clientConn)

	msgClient := messenger.NewClient(messengerpb.NewMessengerClient(clientConn))
	keystoreClient := gkeystore.NewClient(keystorepb.NewKeystoreClient(clientConn), vm.broker)
	sharedMemoryClient := gsharedmemory.NewClient(sharedmemorypb.NewSharedMemoryClient(clientConn))
	bcLookupClient := galiasreader.NewClient(aliasreaderpb.NewAliasReaderClient(clientConn))
	snLookupClient := gsubnetlookup.NewClient(subnetlookuppb.NewSubnetLookupClient(clientConn))
	appSenderClient := appsender.NewClient(appsenderpb.NewAppSenderClient(clientConn))

	toEngine := make(chan common.Message, 1)
	vm.closed = make(chan struct{})
	go func() {
		for {
			select {
			case msg, ok := <-toEngine:
				if !ok {
					return
				}
				// Nothing to do with the error within the goroutine
				_ = msgClient.Notify(msg)
			case <-vm.closed:
				return
			}
		}
	}()

	vm.ctx = &snow.Context{
		NetworkID: req.NetworkId,
		SubnetID:  subnetID,
		ChainID:   chainID,
		NodeID:    nodeID,

		XChainID:    xChainID,
		AVAXAssetID: avaxAssetID,

		Log:          logging.NoLog{},
		Keystore:     keystoreClient,
		SharedMemory: sharedMemoryClient,
		BCLookup:     bcLookupClient,
		SNLookup:     snLookupClient,
		Metrics:      metrics.NewOptionalGatherer(),

		// TODO: support snowman++ fields
	}

	if err := vm.vm.Initialize(vm.ctx, dbManager, req.GenesisBytes, req.UpgradeBytes, req.ConfigBytes, toEngine, nil, appSenderClient); err != nil {
		// Ignore errors closing resources to return the original error
		_ = vm.connCloser.Close()
		close(vm.closed)
		return nil, err
	}

	lastAccepted, err := vm.vm.LastAccepted()
	if err != nil {
		// Ignore errors closing resources to return the original error
		_ = vm.vm.Shutdown()
		_ = vm.connCloser.Close()
		close(vm.closed)
		return nil, err
	}

	blk, err := vm.vm.GetBlock(lastAccepted)
	if err != nil {
		// Ignore errors closing resources to return the original error
		_ = vm.vm.Shutdown()
		_ = vm.connCloser.Close()
		close(vm.closed)
		return nil, err
	}
	parentID := blk.Parent()
	timeBytes, err := blk.Timestamp().MarshalBinary()
	return &vmpb.InitializeResponse{
		LastAcceptedId:       lastAccepted[:],
		LastAcceptedParentId: parentID[:],
		Status:               uint32(choices.Accepted),
		Height:               blk.Height(),
		Bytes:                blk.Bytes(),
		Timestamp:            timeBytes,
	}, err
}

func (vm *VMServer) VerifyHeightIndex(context.Context, *emptypb.Empty) (*vmpb.VerifyHeightIndexResponse, error) {
	var err error
	if hVM, ok := vm.vm.(block.HeightIndexedChainVM); ok {
		err = hVM.VerifyHeightIndex()
	} else {
		err = block.ErrHeightIndexedVMNotImplemented
	}
	return &vmpb.VerifyHeightIndexResponse{
		Err: errorToErrCode[err],
	}, errorToRPCError(err)
}

func (vm *VMServer) GetBlockIDAtHeight(ctx context.Context, req *vmpb.GetBlockIDAtHeightRequest) (*vmpb.GetBlockIDAtHeightResponse, error) {
	var (
		blkID ids.ID
		err   error
	)
	if hVM, ok := vm.vm.(block.HeightIndexedChainVM); ok {
		blkID, err = hVM.GetBlockIDAtHeight(req.Height)
	} else {
		err = block.ErrHeightIndexedVMNotImplemented
	}
	return &vmpb.GetBlockIDAtHeightResponse{
		BlkId: blkID[:],
		Err:   errorToErrCode[err],
	}, errorToRPCError(err)
}

<<<<<<< HEAD
func (vm *VMServer) StateSyncEnabled(context.Context, *emptypb.Empty) (*vmproto.StateSyncEnabledResponse, error) {
	ssVM, ok := vm.vm.(block.StateSyncableVM)
	if !ok {
		return nil, common.ErrStateSyncableVMNotImplemented
	}

	response, err := ssVM.StateSyncEnabled()
	if err != nil {
		return nil, err
	}
	return &vmproto.StateSyncEnabledResponse{Enabled: response}, nil
}

func (vm *VMServer) GetOngoingStateSyncSummary(context.Context, *emptypb.Empty) (*vmproto.StateSyncGetOngoingStateSyncSummaryResponse, error) {
	ssVM, ok := vm.vm.(block.StateSyncableVM)
	if !ok {
		return nil, common.ErrStateSyncableVMNotImplemented
	}

	summary, err := ssVM.GetOngoingStateSyncSummary()
	if rpcErr := errorToRPCError(err); rpcErr != nil {
		return nil, rpcErr
	}

	response := &vmproto.StateSyncGetOngoingStateSyncSummaryResponse{
		Err: errorToErrCode[err],
	}
	// note: summary may be nil in case of ErrNoStateSyncOngoing
	if summary != nil {
		summaryID := summary.ID()
		response.SummaryId = summaryID[:]
		response.Key = summary.Key()
		response.Content = summary.Bytes()
	}
	return response, nil
}

func (vm *VMServer) StateSyncGetLastSummary(ctx context.Context, empty *emptypb.Empty) (*vmproto.StateSyncGetLastSummaryResponse, error) {
	ssVM, ok := vm.vm.(block.StateSyncableVM)
	if !ok {
		return nil, common.ErrStateSyncableVMNotImplemented
	}

	summary, err := ssVM.StateSyncGetLastSummary()
	if err != nil {
		return nil, err
	}

	summaryID := summary.ID()
	return &vmproto.StateSyncGetLastSummaryResponse{
		Key:       summary.Key(),
		SummaryId: summaryID[:],
		Content:   summary.Bytes(),
	}, err
}

func (vm *VMServer) ParseSummary(ctx context.Context, req *vmproto.ParseSummaryRequest) (*vmproto.ParseSummaryResponse, error) {
	ssVM, ok := vm.vm.(block.StateSyncableVM)
	if !ok {
		return nil, common.ErrStateSyncableVMNotImplemented
	}

	summary, err := ssVM.ParseSummary(req.Summary)
	if err != nil {
		return nil, err
	}

	summaryID := summary.ID()
	return &vmproto.ParseSummaryResponse{
		Key:       summary.Key(),
		SummaryId: summaryID[:],
		Content:   summary.Bytes(),
	}, nil
}

func (vm *VMServer) StateSyncGetSummary(ctx context.Context, req *vmproto.StateSyncGetSummaryRequest) (*vmproto.StateSyncGetSummaryResponse, error) {
	ssVM, ok := vm.vm.(block.StateSyncableVM)
	if !ok {
		return nil, common.ErrStateSyncableVMNotImplemented
	}

	summary, err := ssVM.StateSyncGetSummary(req.Key)
	if err != nil {
		return nil, err
	}

	summaryID := summary.ID()
	return &vmproto.StateSyncGetSummaryResponse{
		Key:       summary.Key(),
		SummaryId: summaryID[:],
		Content:   summary.Bytes(),
	}, nil
}

func (vm *VMServer) StateSync(ctx context.Context, req *vmproto.StateSyncRequest) (*emptypb.Empty, error) {
	ssVM, ok := vm.vm.(block.StateSyncableVM)
	if !ok {
		return nil, common.ErrStateSyncableVMNotImplemented
	}

	summaries := make([]common.Summary, len(req.Summaries))
	for i, sum := range req.Summaries {
		summaryID, err := ids.ToID(sum.SummaryId)
		if err != nil {
			return nil, err
		}
		summaries[i] = &Summary{
			SummaryKey:   sum.Key,
			SummaryID:    summaryID,
			ContentBytes: sum.Content,
		}
	}
	err := ssVM.StateSync(summaries)
	if err != nil {
		return nil, err
	}
	return &emptypb.Empty{}, nil
}

func (vm *VMServer) GetStateSyncResult(context.Context, *emptypb.Empty) (*vmproto.GetStateSyncResultResponse, error) {
	ssVM, ok := vm.vm.(block.StateSyncableVM)
	if !ok {
		return nil, common.ErrStateSyncableVMNotImplemented
	}

	blkID, height, err := ssVM.GetStateSyncResult()
	if err != nil {
		return nil, err
	}
	return &vmproto.GetStateSyncResultResponse{
		Bytes:  blkID[:],
		Height: height,
	}, nil
}

func (vm *VMServer) SetLastSummaryBlock(ctx context.Context, req *vmproto.StateSyncSetLastSummaryBlockRequest) (*emptypb.Empty, error) {
	ssVM, ok := vm.vm.(block.StateSyncableVM)
	if !ok {
		return nil, common.ErrStateSyncableVMNotImplemented
	}

	return &emptypb.Empty{}, ssVM.SetLastSummaryBlock(req.Bytes)
}

func (vm *VMServer) SetState(_ context.Context, stateReq *vmproto.SetStateRequest) (*emptypb.Empty, error) {
=======
func (vm *VMServer) SetState(_ context.Context, stateReq *vmpb.SetStateRequest) (*emptypb.Empty, error) {
>>>>>>> 3f113acd
	return &emptypb.Empty{}, vm.vm.SetState(snow.State(stateReq.State))
}

func (vm *VMServer) Shutdown(context.Context, *emptypb.Empty) (*emptypb.Empty, error) {
	if vm.closed == nil {
		return &emptypb.Empty{}, nil
	}
	errs := wrappers.Errs{}
	errs.Add(vm.vm.Shutdown())
	close(vm.closed)
	vm.serverCloser.Stop()
	errs.Add(vm.connCloser.Close())
	return &emptypb.Empty{}, errs.Err
}

func (vm *VMServer) CreateStaticHandlers(context.Context, *emptypb.Empty) (*vmpb.CreateStaticHandlersResponse, error) {
	handlers, err := vm.vm.CreateStaticHandlers()
	if err != nil {
		return nil, err
	}
	resp := &vmpb.CreateStaticHandlersResponse{}
	for prefix, h := range handlers {
		handler := h

		// start the messenger server
		serverID := vm.broker.NextId()
		go vm.broker.AcceptAndServe(serverID, func(opts []grpc.ServerOption) *grpc.Server {
			opts = append(opts, serverOptions...)
			server := grpc.NewServer(opts...)
			vm.serverCloser.Add(server)
			httppb.RegisterHTTPServer(server, ghttp.NewServer(handler.Handler, vm.broker))
			return server
		})

		resp.Handlers = append(resp.Handlers, &vmpb.Handler{
			Prefix:      prefix,
			LockOptions: uint32(handler.LockOptions),
			Server:      serverID,
		})
	}
	return resp, nil
}

func (vm *VMServer) CreateHandlers(context.Context, *emptypb.Empty) (*vmpb.CreateHandlersResponse, error) {
	handlers, err := vm.vm.CreateHandlers()
	if err != nil {
		return nil, err
	}
	resp := &vmpb.CreateHandlersResponse{}
	for prefix, h := range handlers {
		handler := h

		// start the messenger server
		serverID := vm.broker.NextId()
		go vm.broker.AcceptAndServe(serverID, func(opts []grpc.ServerOption) *grpc.Server {
			opts = append(opts, serverOptions...)
			server := grpc.NewServer(opts...)
			vm.serverCloser.Add(server)
			httppb.RegisterHTTPServer(server, ghttp.NewServer(handler.Handler, vm.broker))
			return server
		})

		resp.Handlers = append(resp.Handlers, &vmpb.Handler{
			Prefix:      prefix,
			LockOptions: uint32(handler.LockOptions),
			Server:      serverID,
		})
	}
	return resp, nil
}

func (vm *VMServer) BuildBlock(context.Context, *emptypb.Empty) (*vmpb.BuildBlockResponse, error) {
	blk, err := vm.vm.BuildBlock()
	if err != nil {
		return nil, err
	}
	blkID := blk.ID()
	parentID := blk.Parent()
	timeBytes, err := blk.Timestamp().MarshalBinary()
	return &vmpb.BuildBlockResponse{
		Id:        blkID[:],
		ParentId:  parentID[:],
		Bytes:     blk.Bytes(),
		Height:    blk.Height(),
		Timestamp: timeBytes,
	}, err
}

func (vm *VMServer) ParseBlock(_ context.Context, req *vmpb.ParseBlockRequest) (*vmpb.ParseBlockResponse, error) {
	blk, err := vm.vm.ParseBlock(req.Bytes)
	if err != nil {
		return nil, err
	}
	blkID := blk.ID()
	parentID := blk.Parent()
	timeBytes, err := blk.Timestamp().MarshalBinary()
	return &vmpb.ParseBlockResponse{
		Id:        blkID[:],
		ParentId:  parentID[:],
		Status:    uint32(blk.Status()),
		Height:    blk.Height(),
		Timestamp: timeBytes,
	}, err
}

func (vm *VMServer) GetAncestors(_ context.Context, req *vmpb.GetAncestorsRequest) (*vmpb.GetAncestorsResponse, error) {
	blkID, err := ids.ToID(req.BlkId)
	if err != nil {
		return nil, err
	}
	maxBlksNum := int(req.MaxBlocksNum)
	maxBlksSize := int(req.MaxBlocksSize)
	maxBlocksRetrivalTime := time.Duration(req.MaxBlocksRetrivalTime)

	blocks, err := block.GetAncestors(
		vm.vm,
		blkID,
		maxBlksNum,
		maxBlksSize,
		maxBlocksRetrivalTime,
	)
	return &vmpb.GetAncestorsResponse{
		BlksBytes: blocks,
	}, err
}

func (vm *VMServer) BatchedParseBlock(
	ctx context.Context,
	req *vmpb.BatchedParseBlockRequest,
) (*vmpb.BatchedParseBlockResponse, error) {
	blocks := make([]*vmpb.ParseBlockResponse, len(req.Request))
	for i, blockBytes := range req.Request {
		block, err := vm.ParseBlock(ctx, &vmpb.ParseBlockRequest{
			Bytes: blockBytes,
		})
		if err != nil {
			return nil, err
		}
		blocks[i] = block
	}
	return &vmpb.BatchedParseBlockResponse{
		Response: blocks,
	}, nil
}

func (vm *VMServer) GetBlock(_ context.Context, req *vmpb.GetBlockRequest) (*vmpb.GetBlockResponse, error) {
	id, err := ids.ToID(req.Id)
	if err != nil {
		return nil, err
	}
	blk, err := vm.vm.GetBlock(id)
	if err != nil {
		return nil, err
	}
	parentID := blk.Parent()
	timeBytes, err := blk.Timestamp().MarshalBinary()
	return &vmpb.GetBlockResponse{
		ParentId:  parentID[:],
		Bytes:     blk.Bytes(),
		Status:    uint32(blk.Status()),
		Height:    blk.Height(),
		Timestamp: timeBytes,
	}, err
}

func (vm *VMServer) SetPreference(_ context.Context, req *vmpb.SetPreferenceRequest) (*emptypb.Empty, error) {
	id, err := ids.ToID(req.Id)
	if err != nil {
		return nil, err
	}
	return &emptypb.Empty{}, vm.vm.SetPreference(id)
}

func (vm *VMServer) Health(context.Context, *emptypb.Empty) (*vmpb.HealthResponse, error) {
	details, err := vm.vm.HealthCheck()
	if err != nil {
		return &vmpb.HealthResponse{}, err
	}

	// Try to stringify the details
	detailsStr := "couldn't parse health check details to string"
	switch details := details.(type) {
	case nil:
		detailsStr = ""
	case string:
		detailsStr = details
	case map[string]string:
		asJSON, err := json.Marshal(details)
		if err != nil {
			detailsStr = string(asJSON)
		}
	case []byte:
		detailsStr = string(details)
	}

	return &vmpb.HealthResponse{
		Details: detailsStr,
	}, nil
}

func (vm *VMServer) Version(context.Context, *emptypb.Empty) (*vmpb.VersionResponse, error) {
	version, err := vm.vm.Version()
	return &vmpb.VersionResponse{
		Version: version,
	}, err
}

func (vm *VMServer) Connected(_ context.Context, req *vmpb.ConnectedRequest) (*emptypb.Empty, error) {
	nodeID, err := ids.ToShortID(req.NodeId)
	if err != nil {
		return nil, err
	}

	peerVersion, err := versionParser.Parse(req.Version)
	if err != nil {
		return nil, err
	}

	return &emptypb.Empty{}, vm.vm.Connected(nodeID, peerVersion)
}

func (vm *VMServer) Disconnected(_ context.Context, req *vmpb.DisconnectedRequest) (*emptypb.Empty, error) {
	nodeID, err := ids.ToShortID(req.NodeId)
	if err != nil {
		return nil, err
	}
	return &emptypb.Empty{}, vm.vm.Disconnected(nodeID)
}

func (vm *VMServer) AppRequest(_ context.Context, req *vmpb.AppRequestMsg) (*emptypb.Empty, error) {
	nodeID, err := ids.ToShortID(req.NodeId)
	if err != nil {
		return nil, err
	}
	var deadline time.Time
	if err := deadline.UnmarshalBinary(req.Deadline); err != nil {
		return nil, err
	}
	return &emptypb.Empty{}, vm.vm.AppRequest(nodeID, req.RequestId, deadline, req.Request)
}

func (vm *VMServer) AppRequestFailed(_ context.Context, req *vmpb.AppRequestFailedMsg) (*emptypb.Empty, error) {
	nodeID, err := ids.ToShortID(req.NodeId)
	if err != nil {
		return nil, err
	}
	return &emptypb.Empty{}, vm.vm.AppRequestFailed(nodeID, req.RequestId)
}

func (vm *VMServer) AppResponse(_ context.Context, req *vmpb.AppResponseMsg) (*emptypb.Empty, error) {
	nodeID, err := ids.ToShortID(req.NodeId)
	if err != nil {
		return nil, err
	}
	return &emptypb.Empty{}, vm.vm.AppResponse(nodeID, req.RequestId, req.Response)
}

func (vm *VMServer) AppGossip(_ context.Context, req *vmpb.AppGossipMsg) (*emptypb.Empty, error) {
	nodeID, err := ids.ToShortID(req.NodeId)
	if err != nil {
		return nil, err
	}
	return &emptypb.Empty{}, vm.vm.AppGossip(nodeID, req.Msg)
}

func (vm *VMServer) BlockVerify(_ context.Context, req *vmpb.BlockVerifyRequest) (*vmpb.BlockVerifyResponse, error) {
	blk, err := vm.vm.ParseBlock(req.Bytes)
	if err != nil {
		return nil, err
	}
	if err := blk.Verify(); err != nil {
		return nil, err
	}
	timeBytes, err := blk.Timestamp().MarshalBinary()
	return &vmpb.BlockVerifyResponse{
		Timestamp: timeBytes,
	}, err
}

func (vm *VMServer) BlockAccept(_ context.Context, req *vmpb.BlockAcceptRequest) (*emptypb.Empty, error) {
	id, err := ids.ToID(req.Id)
	if err != nil {
		return nil, err
	}
	blk, err := vm.vm.GetBlock(id)
	if err != nil {
		return nil, err
	}
	if err := blk.Accept(); err != nil {
		return nil, err
	}
	return &emptypb.Empty{}, nil
}

func (vm *VMServer) BlockReject(_ context.Context, req *vmpb.BlockRejectRequest) (*emptypb.Empty, error) {
	id, err := ids.ToID(req.Id)
	if err != nil {
		return nil, err
	}
	blk, err := vm.vm.GetBlock(id)
	if err != nil {
		return nil, err
	}
	if err := blk.Reject(); err != nil {
		return nil, err
	}
	return &emptypb.Empty{}, nil
}<|MERGE_RESOLUTION|>--- conflicted
+++ resolved
@@ -240,8 +240,7 @@
 	}, errorToRPCError(err)
 }
 
-<<<<<<< HEAD
-func (vm *VMServer) StateSyncEnabled(context.Context, *emptypb.Empty) (*vmproto.StateSyncEnabledResponse, error) {
+func (vm *VMServer) StateSyncEnabled(context.Context, *emptypb.Empty) (*vmpb.StateSyncEnabledResponse, error) {
 	ssVM, ok := vm.vm.(block.StateSyncableVM)
 	if !ok {
 		return nil, common.ErrStateSyncableVMNotImplemented
@@ -251,10 +250,10 @@
 	if err != nil {
 		return nil, err
 	}
-	return &vmproto.StateSyncEnabledResponse{Enabled: response}, nil
-}
-
-func (vm *VMServer) GetOngoingStateSyncSummary(context.Context, *emptypb.Empty) (*vmproto.StateSyncGetOngoingStateSyncSummaryResponse, error) {
+	return &vmpb.StateSyncEnabledResponse{Enabled: response}, nil
+}
+
+func (vm *VMServer) GetOngoingStateSyncSummary(context.Context, *emptypb.Empty) (*vmpb.StateSyncGetOngoingStateSyncSummaryResponse, error) {
 	ssVM, ok := vm.vm.(block.StateSyncableVM)
 	if !ok {
 		return nil, common.ErrStateSyncableVMNotImplemented
@@ -265,7 +264,7 @@
 		return nil, rpcErr
 	}
 
-	response := &vmproto.StateSyncGetOngoingStateSyncSummaryResponse{
+	response := &vmpb.StateSyncGetOngoingStateSyncSummaryResponse{
 		Err: errorToErrCode[err],
 	}
 	// note: summary may be nil in case of ErrNoStateSyncOngoing
@@ -278,7 +277,7 @@
 	return response, nil
 }
 
-func (vm *VMServer) StateSyncGetLastSummary(ctx context.Context, empty *emptypb.Empty) (*vmproto.StateSyncGetLastSummaryResponse, error) {
+func (vm *VMServer) StateSyncGetLastSummary(ctx context.Context, empty *emptypb.Empty) (*vmpb.StateSyncGetLastSummaryResponse, error) {
 	ssVM, ok := vm.vm.(block.StateSyncableVM)
 	if !ok {
 		return nil, common.ErrStateSyncableVMNotImplemented
@@ -290,14 +289,14 @@
 	}
 
 	summaryID := summary.ID()
-	return &vmproto.StateSyncGetLastSummaryResponse{
+	return &vmpb.StateSyncGetLastSummaryResponse{
 		Key:       summary.Key(),
 		SummaryId: summaryID[:],
 		Content:   summary.Bytes(),
 	}, err
 }
 
-func (vm *VMServer) ParseSummary(ctx context.Context, req *vmproto.ParseSummaryRequest) (*vmproto.ParseSummaryResponse, error) {
+func (vm *VMServer) ParseSummary(ctx context.Context, req *vmpb.ParseSummaryRequest) (*vmpb.ParseSummaryResponse, error) {
 	ssVM, ok := vm.vm.(block.StateSyncableVM)
 	if !ok {
 		return nil, common.ErrStateSyncableVMNotImplemented
@@ -309,14 +308,14 @@
 	}
 
 	summaryID := summary.ID()
-	return &vmproto.ParseSummaryResponse{
+	return &vmpb.ParseSummaryResponse{
 		Key:       summary.Key(),
 		SummaryId: summaryID[:],
 		Content:   summary.Bytes(),
 	}, nil
 }
 
-func (vm *VMServer) StateSyncGetSummary(ctx context.Context, req *vmproto.StateSyncGetSummaryRequest) (*vmproto.StateSyncGetSummaryResponse, error) {
+func (vm *VMServer) StateSyncGetSummary(ctx context.Context, req *vmpb.StateSyncGetSummaryRequest) (*vmpb.StateSyncGetSummaryResponse, error) {
 	ssVM, ok := vm.vm.(block.StateSyncableVM)
 	if !ok {
 		return nil, common.ErrStateSyncableVMNotImplemented
@@ -328,14 +327,14 @@
 	}
 
 	summaryID := summary.ID()
-	return &vmproto.StateSyncGetSummaryResponse{
+	return &vmpb.StateSyncGetSummaryResponse{
 		Key:       summary.Key(),
 		SummaryId: summaryID[:],
 		Content:   summary.Bytes(),
 	}, nil
 }
 
-func (vm *VMServer) StateSync(ctx context.Context, req *vmproto.StateSyncRequest) (*emptypb.Empty, error) {
+func (vm *VMServer) StateSync(ctx context.Context, req *vmpb.StateSyncRequest) (*emptypb.Empty, error) {
 	ssVM, ok := vm.vm.(block.StateSyncableVM)
 	if !ok {
 		return nil, common.ErrStateSyncableVMNotImplemented
@@ -360,7 +359,7 @@
 	return &emptypb.Empty{}, nil
 }
 
-func (vm *VMServer) GetStateSyncResult(context.Context, *emptypb.Empty) (*vmproto.GetStateSyncResultResponse, error) {
+func (vm *VMServer) GetStateSyncResult(context.Context, *emptypb.Empty) (*vmpb.GetStateSyncResultResponse, error) {
 	ssVM, ok := vm.vm.(block.StateSyncableVM)
 	if !ok {
 		return nil, common.ErrStateSyncableVMNotImplemented
@@ -370,13 +369,13 @@
 	if err != nil {
 		return nil, err
 	}
-	return &vmproto.GetStateSyncResultResponse{
+	return &vmpb.GetStateSyncResultResponse{
 		Bytes:  blkID[:],
 		Height: height,
 	}, nil
 }
 
-func (vm *VMServer) SetLastSummaryBlock(ctx context.Context, req *vmproto.StateSyncSetLastSummaryBlockRequest) (*emptypb.Empty, error) {
+func (vm *VMServer) SetLastSummaryBlock(ctx context.Context, req *vmpb.StateSyncSetLastSummaryBlockRequest) (*emptypb.Empty, error) {
 	ssVM, ok := vm.vm.(block.StateSyncableVM)
 	if !ok {
 		return nil, common.ErrStateSyncableVMNotImplemented
@@ -385,10 +384,7 @@
 	return &emptypb.Empty{}, ssVM.SetLastSummaryBlock(req.Bytes)
 }
 
-func (vm *VMServer) SetState(_ context.Context, stateReq *vmproto.SetStateRequest) (*emptypb.Empty, error) {
-=======
 func (vm *VMServer) SetState(_ context.Context, stateReq *vmpb.SetStateRequest) (*emptypb.Empty, error) {
->>>>>>> 3f113acd
 	return &emptypb.Empty{}, vm.vm.SetState(snow.State(stateReq.State))
 }
 
