--- conflicted
+++ resolved
@@ -245,12 +245,8 @@
 		Status:               uint32(choices.Accepted),
 		Height:               blk.Height(),
 		Bytes:                blk.Bytes(),
-<<<<<<< HEAD
-	}, nil
-=======
 		Timestamp:            timeBytes,
 	}, err
->>>>>>> db9b8948
 }
 
 func (vm *VMServer) Bootstrapping(context.Context, *vmproto.EmptyMsg) (*vmproto.EmptyMsg, error) {
@@ -456,14 +452,11 @@
 	return nil, vm.vm.AppGossip(nodeID, req.Msg)
 }
 
-func (vm *VMServer) BlockVerify(_ context.Context, req *vmproto.BlockVerifyRequest) (*vmproto.EmptyMsg, error) {
+func (vm *VMServer) BlockVerify(_ context.Context, req *vmproto.BlockVerifyRequest) (*vmproto.BlockVerifyResponse, error) {
 	blk, err := vm.vm.ParseBlock(req.Bytes)
 	if err != nil {
 		return nil, err
 	}
-<<<<<<< HEAD
-	return &vmproto.EmptyMsg{}, blk.Verify()
-=======
 	if err := blk.Verify(); err != nil {
 		return nil, err
 	}
@@ -471,7 +464,6 @@
 	return &vmproto.BlockVerifyResponse{
 		Timestamp: timeBytes,
 	}, err
->>>>>>> db9b8948
 }
 
 func (vm *VMServer) BlockAccept(_ context.Context, req *vmproto.BlockAcceptRequest) (*vmproto.EmptyMsg, error) {
