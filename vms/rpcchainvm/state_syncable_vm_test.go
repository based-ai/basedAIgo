--- conflicted
+++ resolved
@@ -190,39 +190,27 @@
 			ssVM.MockStateSyncableVM.EXPECT().ParseStateSummary(gomock.Any(), gomock.Any()).DoAndReturn(
 				func(context.Context, []byte) (block.StateSummary, error) {
 					// setup summary to be accepted before returning it
-<<<<<<< HEAD
-					mockedSummary.AcceptF = func(context.Context) (bool, error) { return true, nil }
-=======
-					mockedSummary.AcceptF = func() (bool, error) {
+					mockedSummary.AcceptF = func(context.Context) (bool, error) {
 						return true, nil
 					}
->>>>>>> 2a76c560
 					return mockedSummary, nil
 				},
 			).Times(1),
 			ssVM.MockStateSyncableVM.EXPECT().ParseStateSummary(gomock.Any(), gomock.Any()).DoAndReturn(
 				func(context.Context, []byte) (block.StateSummary, error) {
 					// setup summary to be skipped before returning it
-<<<<<<< HEAD
-					mockedSummary.AcceptF = func(context.Context) (bool, error) { return false, nil }
-=======
-					mockedSummary.AcceptF = func() (bool, error) {
+					mockedSummary.AcceptF = func(context.Context) (bool, error) {
 						return false, nil
 					}
->>>>>>> 2a76c560
 					return mockedSummary, nil
 				},
 			).Times(1),
 			ssVM.MockStateSyncableVM.EXPECT().ParseStateSummary(gomock.Any(), gomock.Any()).DoAndReturn(
 				func(context.Context, []byte) (block.StateSummary, error) {
 					// setup summary to fail accept
-<<<<<<< HEAD
-					mockedSummary.AcceptF = func(context.Context) (bool, error) { return false, errBrokenConnectionOrSomething }
-=======
-					mockedSummary.AcceptF = func() (bool, error) {
+					mockedSummary.AcceptF = func(context.Context) (bool, error) {
 						return false, errBrokenConnectionOrSomething
 					}
->>>>>>> 2a76c560
 					return mockedSummary, nil
 				},
 			).Times(1),
@@ -255,13 +243,9 @@
 			ssVM.MockStateSyncableVM.EXPECT().ParseStateSummary(gomock.Any(), gomock.Any()).DoAndReturn(
 				func(context.Context, []byte) (block.StateSummary, error) {
 					// setup summary to be accepted before returning it
-<<<<<<< HEAD
-					mockedSummary.AcceptF = func(context.Context) (bool, error) { return true, nil }
-=======
-					mockedSummary.AcceptF = func() (bool, error) {
+					mockedSummary.AcceptF = func(context.Context) (bool, error) {
 						return true, nil
 					}
->>>>>>> 2a76c560
 					return mockedSummary, nil
 				},
 			).Times(2),
