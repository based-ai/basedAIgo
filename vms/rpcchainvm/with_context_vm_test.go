--- conflicted
+++ resolved
@@ -99,11 +99,6 @@
 	defer stopper.Stop(context.Background())
 
 	ctx := snow.DefaultContextTest()
-<<<<<<< HEAD
-	ctx.NodeID = ids.GenerateTestNodeID()
-	dbManager := manager.NewMemDB(version.Semantic1_0_0)
-=======
->>>>>>> aaed8f34
 
 	require.NoError(vm.Initialize(context.Background(), ctx, memdb.New(), nil, nil, nil, nil, nil, nil))
 
