--- conflicted
+++ resolved
@@ -49,14 +49,9 @@
 				},
 			}},
 		},
-<<<<<<< HEAD
-		DestinationChain: platformChainID,
-		Outs: []*ava.TransferableOutput{{
-			Asset: ava.Asset{ID: asset},
-=======
+		DestinationChain: platformChainID,
 		Outs: []*avax.TransferableOutput{{
 			Asset: avax.Asset{ID: asset},
->>>>>>> ba9f7426
 			Out: &secp256k1fx.TransferOutput{
 				Amt: 12345,
 				OutputOwners: secp256k1fx.OutputOwners{
@@ -111,14 +106,9 @@
 				},
 			}},
 		},
-<<<<<<< HEAD
-		DestinationChain: platformChainID,
-		Outs: []*ava.TransferableOutput{{
-			Asset: ava.Asset{ID: asset},
-=======
+		DestinationChain: platformChainID,
 		Outs: []*avax.TransferableOutput{{
 			Asset: avax.Asset{ID: asset},
->>>>>>> ba9f7426
 			Out: &secp256k1fx.TransferOutput{
 				Amt: 12345,
 				OutputOwners: secp256k1fx.OutputOwners{
@@ -167,14 +157,9 @@
 				},
 			}},
 		},
-<<<<<<< HEAD
-		DestinationChain: platformChainID,
-		Outs: []*ava.TransferableOutput{{
-			Asset: ava.Asset{ID: asset},
-=======
+		DestinationChain: platformChainID,
 		Outs: []*avax.TransferableOutput{{
 			Asset: avax.Asset{ID: asset},
->>>>>>> ba9f7426
 			Out: &secp256k1fx.TransferOutput{
 				Amt: 12345,
 				OutputOwners: secp256k1fx.OutputOwners{
@@ -219,14 +204,9 @@
 			}},
 			Memo: make([]byte, maxMemoSize+1),
 		},
-<<<<<<< HEAD
-		DestinationChain: platformChainID,
-		Outs: []*ava.TransferableOutput{{
-			Asset: ava.Asset{ID: asset},
-=======
+		DestinationChain: platformChainID,
 		Outs: []*avax.TransferableOutput{{
 			Asset: avax.Asset{ID: asset},
->>>>>>> ba9f7426
 			Out: &secp256k1fx.TransferOutput{
 				Amt: 12345,
 				OutputOwners: secp256k1fx.OutputOwners{
@@ -280,14 +260,9 @@
 				},
 			}},
 		},
-<<<<<<< HEAD
-		DestinationChain: platformChainID,
-		Outs: []*ava.TransferableOutput{{
-			Asset: ava.Asset{ID: asset},
-=======
+		DestinationChain: platformChainID,
 		Outs: []*avax.TransferableOutput{{
 			Asset: avax.Asset{ID: asset},
->>>>>>> ba9f7426
 			Out: &secp256k1fx.TransferOutput{
 				Amt: 2345,
 				OutputOwners: secp256k1fx.OutputOwners{
@@ -353,14 +328,9 @@
 				},
 			},
 		},
-<<<<<<< HEAD
-		DestinationChain: platformChainID,
-		Outs: []*ava.TransferableOutput{{
-			Asset: ava.Asset{ID: asset},
-=======
+		DestinationChain: platformChainID,
 		Outs: []*avax.TransferableOutput{{
 			Asset: avax.Asset{ID: asset},
->>>>>>> ba9f7426
 			Out: &secp256k1fx.TransferOutput{
 				Amt: 1234,
 				OutputOwners: secp256k1fx.OutputOwners{
@@ -404,14 +374,9 @@
 				},
 			}},
 		},
-<<<<<<< HEAD
-		DestinationChain: platformChainID,
-		Outs: []*ava.TransferableOutput{{
-			Asset: ava.Asset{ID: asset},
-=======
+		DestinationChain: platformChainID,
 		Outs: []*avax.TransferableOutput{{
 			Asset: avax.Asset{ID: asset},
->>>>>>> ba9f7426
 			Out: &secp256k1fx.TransferOutput{
 				Amt: 12345,
 				OutputOwners: secp256k1fx.OutputOwners{
@@ -455,12 +420,8 @@
 				},
 			}},
 		},
-<<<<<<< HEAD
-		DestinationChain: platformChainID,
-		Outs: []*ava.TransferableOutput{
-=======
+		DestinationChain: platformChainID,
 		Outs: []*avax.TransferableOutput{
->>>>>>> ba9f7426
 			{
 				Asset: avax.Asset{ID: asset},
 				Out: &secp256k1fx.TransferOutput{
@@ -537,14 +498,9 @@
 				},
 			},
 		},
-<<<<<<< HEAD
-		DestinationChain: platformChainID,
-		Outs: []*ava.TransferableOutput{{
-			Asset: ava.Asset{ID: asset},
-=======
+		DestinationChain: platformChainID,
 		Outs: []*avax.TransferableOutput{{
 			Asset: avax.Asset{ID: asset},
->>>>>>> ba9f7426
 			Out: &secp256k1fx.TransferOutput{
 				Amt: 12345,
 				OutputOwners: secp256k1fx.OutputOwners{
@@ -608,14 +564,9 @@
 				},
 			},
 		},
-<<<<<<< HEAD
-		DestinationChain: platformChainID,
-		Outs: []*ava.TransferableOutput{{
-			Asset: ava.Asset{ID: asset},
-=======
+		DestinationChain: platformChainID,
 		Outs: []*avax.TransferableOutput{{
 			Asset: avax.Asset{ID: asset},
->>>>>>> ba9f7426
 			Out: &secp256k1fx.TransferOutput{
 				Amt: 12345,
 				OutputOwners: secp256k1fx.OutputOwners{
@@ -659,14 +610,9 @@
 				},
 			}},
 		},
-<<<<<<< HEAD
-		DestinationChain: platformChainID,
-		Outs: []*ava.TransferableOutput{{
-			Asset: ava.Asset{ID: asset},
-=======
+		DestinationChain: platformChainID,
 		Outs: []*avax.TransferableOutput{{
 			Asset: avax.Asset{ID: asset},
->>>>>>> ba9f7426
 			Out: &secp256k1fx.TransferOutput{
 				Amt: 123450,
 				OutputOwners: secp256k1fx.OutputOwners{
@@ -743,14 +689,14 @@
 				0xbb, 0xbb, 0xbb, 0xbb, 0xaa, 0xaa, 0xaa, 0xaa,
 				0x99, 0x99, 0x99, 0x99, 0x88, 0x88, 0x88, 0x88,
 			}),
-			Ins: []*ava.TransferableInput{{
-				UTXOID: ava.UTXOID{TxID: ids.NewID([32]byte{
+			Ins: []*avax.TransferableInput{{
+				UTXOID: avax.UTXOID{TxID: ids.NewID([32]byte{
 					0x0f, 0x2f, 0x4f, 0x6f, 0x8e, 0xae, 0xce, 0xee,
 					0x0d, 0x2d, 0x4d, 0x6d, 0x8c, 0xac, 0xcc, 0xec,
 					0x0b, 0x2b, 0x4b, 0x6b, 0x8a, 0xaa, 0xca, 0xea,
 					0x09, 0x29, 0x49, 0x69, 0x88, 0xa8, 0xc8, 0xe8,
 				})},
-				Asset: ava.Asset{ID: ids.NewID([32]byte{
+				Asset: avax.Asset{ID: ids.NewID([32]byte{
 					0x1f, 0x3f, 0x5f, 0x7f, 0x9e, 0xbe, 0xde, 0xfe,
 					0x1d, 0x3d, 0x5d, 0x7d, 0x9c, 0xbc, 0xdc, 0xfc,
 					0x1b, 0x3b, 0x5b, 0x7b, 0x9a, 0xba, 0xda, 0xfa,
@@ -769,30 +715,7 @@
 			0x3b, 0x6b, 0xbb, 0xeb, 0x3a, 0x6a, 0xba, 0xea,
 			0x49, 0x59, 0xc9, 0xd9, 0x48, 0x58, 0xc8, 0xd8,
 		}),
-<<<<<<< HEAD
 	}}
-=======
-		Ins: []*avax.TransferableInput{{
-			UTXOID: avax.UTXOID{TxID: ids.NewID([32]byte{
-				0x0f, 0x2f, 0x4f, 0x6f, 0x8e, 0xae, 0xce, 0xee,
-				0x0d, 0x2d, 0x4d, 0x6d, 0x8c, 0xac, 0xcc, 0xec,
-				0x0b, 0x2b, 0x4b, 0x6b, 0x8a, 0xaa, 0xca, 0xea,
-				0x09, 0x29, 0x49, 0x69, 0x88, 0xa8, 0xc8, 0xe8,
-			})},
-			Asset: avax.Asset{ID: ids.NewID([32]byte{
-				0x1f, 0x3f, 0x5f, 0x7f, 0x9e, 0xbe, 0xde, 0xfe,
-				0x1d, 0x3d, 0x5d, 0x7d, 0x9c, 0xbc, 0xdc, 0xfc,
-				0x1b, 0x3b, 0x5b, 0x7b, 0x9a, 0xba, 0xda, 0xfa,
-				0x19, 0x39, 0x59, 0x79, 0x98, 0xb8, 0xd8, 0xf8,
-			})},
-			In: &secp256k1fx.TransferInput{
-				Amt:   1000,
-				Input: secp256k1fx.Input{SigIndices: []uint32{0}},
-			},
-		}},
-		Memo: []byte{0x00, 0x01, 0x02, 0x03},
-	}}}
->>>>>>> ba9f7426
 
 	c := codec.NewDefault()
 	c.RegisterType(&BaseTx{})
@@ -844,14 +767,9 @@
 				},
 			}},
 		},
-<<<<<<< HEAD
-		DestinationChain: platformChainID,
-		Outs: []*ava.TransferableOutput{{
-			Asset: ava.Asset{ID: avaID},
-=======
+		DestinationChain: platformChainID,
 		Outs: []*avax.TransferableOutput{{
 			Asset: avax.Asset{ID: avaxID},
->>>>>>> ba9f7426
 			Out: &secp256k1fx.TransferOutput{
 				Amt: 50000,
 				OutputOwners: secp256k1fx.OutputOwners{
@@ -907,14 +825,9 @@
 				},
 			}},
 		},
-<<<<<<< HEAD
-		DestinationChain: platformChainID,
-		Outs: []*ava.TransferableOutput{{
-			Asset: ava.Asset{ID: avaID},
-=======
+		DestinationChain: platformChainID,
 		Outs: []*avax.TransferableOutput{{
 			Asset: avax.Asset{ID: avaxID},
->>>>>>> ba9f7426
 			Out: &secp256k1fx.TransferOutput{
 				Amt: 50000,
 				OutputOwners: secp256k1fx.OutputOwners{
@@ -970,14 +883,9 @@
 				},
 			}},
 		},
-<<<<<<< HEAD
-		DestinationChain: platformChainID,
-		Outs: []*ava.TransferableOutput{{
-			Asset: ava.Asset{ID: avaID},
-=======
+		DestinationChain: platformChainID,
 		Outs: []*avax.TransferableOutput{{
 			Asset: avax.Asset{ID: avaxID},
->>>>>>> ba9f7426
 			Out: &secp256k1fx.TransferOutput{
 				Amt: 50000,
 				OutputOwners: secp256k1fx.OutputOwners{
@@ -1033,14 +941,9 @@
 				},
 			}},
 		},
-<<<<<<< HEAD
-		DestinationChain: platformChainID,
-		Outs: []*ava.TransferableOutput{{
-			Asset: ava.Asset{ID: ids.Empty},
-=======
+		DestinationChain: platformChainID,
 		Outs: []*avax.TransferableOutput{{
 			Asset: avax.Asset{ID: ids.Empty},
->>>>>>> ba9f7426
 			Out: &secp256k1fx.TransferOutput{
 				Amt: 50000,
 				OutputOwners: secp256k1fx.OutputOwners{
@@ -1090,21 +993,11 @@
 
 	genesisTx := GetFirstTxFromGenesisTest(genesisBytes, t)
 
-<<<<<<< HEAD
-	avaID := genesisTx.ID()
+	avaxID := genesisTx.ID()
 
 	issuer := make(chan common.Message, 1)
 	vm := &VM{
-		ava: avaID,
-=======
-	avaxID := genesisTx.ID()
-	platformID := ids.Empty.Prefix(0)
-
-	issuer := make(chan common.Message, 1)
-	vm := &VM{
-		avax:      avaxID,
-		platform: platformID,
->>>>>>> ba9f7426
+		avax: avaxID,
 	}
 	err := vm.Initialize(
 		ctx,
@@ -1163,14 +1056,9 @@
 				},
 			}},
 		},
-<<<<<<< HEAD
-		DestinationChain: platformChainID,
-		Outs: []*ava.TransferableOutput{{
-			Asset: ava.Asset{ID: avaID},
-=======
+		DestinationChain: platformChainID,
 		Outs: []*avax.TransferableOutput{{
 			Asset: avax.Asset{ID: avaxID},
->>>>>>> ba9f7426
 			Out: &secp256k1fx.TransferOutput{
 				Amt: 50000,
 				OutputOwners: secp256k1fx.OutputOwners{
@@ -1226,14 +1114,9 @@
 				},
 			}},
 		},
-<<<<<<< HEAD
-		DestinationChain: platformChainID,
-		Outs: []*ava.TransferableOutput{{
-			Asset: ava.Asset{ID: avaID},
-=======
+		DestinationChain: platformChainID,
 		Outs: []*avax.TransferableOutput{{
 			Asset: avax.Asset{ID: avaxID},
->>>>>>> ba9f7426
 			Out: &secp256k1fx.TransferOutput{
 				Amt: 50000,
 				OutputOwners: secp256k1fx.OutputOwners{
@@ -1278,20 +1161,11 @@
 
 	genesisTx := GetFirstTxFromGenesisTest(genesisBytes, t)
 
-<<<<<<< HEAD
-	avaID := genesisTx.ID()
+	avaxID := genesisTx.ID()
+
 	ctx.Lock.Lock()
 	vm := &VM{
-		ava: avaID,
-=======
-	avaxID := genesisTx.ID()
-	platformID := ids.Empty.Prefix(0)
-
-	ctx.Lock.Lock()
-	vm := &VM{
-		avax:      avaxID,
-		platform: platformID,
->>>>>>> ba9f7426
+		avax: avaxID,
 	}
 	if err := vm.Initialize(
 		ctx,
@@ -1333,14 +1207,9 @@
 				},
 			}},
 		},
-<<<<<<< HEAD
-		DestinationChain: platformChainID,
-		Outs: []*ava.TransferableOutput{{
-			Asset: ava.Asset{ID: avaID},
-=======
+		DestinationChain: platformChainID,
 		Outs: []*avax.TransferableOutput{{
 			Asset: avax.Asset{ID: avaxID},
->>>>>>> ba9f7426
 			Out: &secp256k1fx.TransferOutput{
 				Amt: 50000,
 				OutputOwners: secp256k1fx.OutputOwners{
@@ -1447,12 +1316,7 @@
 
 	ctx.Lock.Lock()
 	vm := &VM{
-<<<<<<< HEAD
-		ava: avaID,
-=======
-		avax:      avaxID,
-		platform: platformID,
->>>>>>> ba9f7426
+		avax: avaxID,
 	}
 	err := vm.Initialize(
 		ctx,
@@ -1497,14 +1361,9 @@
 				},
 			}},
 		},
-<<<<<<< HEAD
-		DestinationChain: platformChainID,
-		Outs: []*ava.TransferableOutput{{
-			Asset: ava.Asset{ID: avaID},
-=======
+		DestinationChain: platformChainID,
 		Outs: []*avax.TransferableOutput{{
 			Asset: avax.Asset{ID: avaxID},
->>>>>>> ba9f7426
 			Out: &secp256k1fx.TransferOutput{
 				Amt: 50000,
 				OutputOwners: secp256k1fx.OutputOwners{
