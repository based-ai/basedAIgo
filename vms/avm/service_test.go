// (c) 2019-2020, Ava Labs, Inc. All rights reserved.
// See the file LICENSE for licensing terms.

package avm

import (
	"fmt"
	"testing"

<<<<<<< HEAD
	"github.com/ava-labs/gecko/snow/choices"
=======
>>>>>>> a77e20a9
	"github.com/stretchr/testify/assert"

	"github.com/ava-labs/gecko/ids"
	"github.com/ava-labs/gecko/snow/choices"
	"github.com/ava-labs/gecko/utils/formatting"
)

func setup(t *testing.T) ([]byte, *VM, *Service) {
	genesisBytes, _, vm := GenesisVM(t)
	s := &Service{vm: vm}
	return genesisBytes, vm, s
}

func TestServiceIssueTx(t *testing.T) {
	genesisBytes, vm, s := setup(t)
	defer func() {
		vm.Shutdown()
		ctx.Lock.Unlock()
	}()

	txArgs := &IssueTxArgs{}
	txReply := &IssueTxReply{}
	err := s.IssueTx(nil, txArgs, txReply)
	if err == nil {
		t.Fatal("Expected empty transaction to return an error")
	}

	tx := NewTx(t, genesisBytes, vm)
	txArgs.Tx = formatting.CB58{Bytes: tx.Bytes()}
	txReply = &IssueTxReply{}
	if err := s.IssueTx(nil, txArgs, txReply); err != nil {
		t.Fatal(err)
	}
	if !txReply.TxID.Equals(tx.ID()) {
		t.Fatalf("Expected %q, got %q", txReply.TxID, tx.ID())
	}
}

func TestServiceGetTxStatus(t *testing.T) {
	genesisBytes, vm, s := setup(t)
	defer func() {
		vm.Shutdown()
		ctx.Lock.Unlock()
	}()

	statusArgs := &GetTxStatusArgs{}
	statusReply := &GetTxStatusReply{}
	if err := s.GetTxStatus(nil, statusArgs, statusReply); err == nil {
		t.Fatal("Expected empty transaction to return an error")
	}

	tx := NewTx(t, genesisBytes, vm)
	statusArgs.TxID = tx.ID()
	statusReply = &GetTxStatusReply{}
	if err := s.GetTxStatus(nil, statusArgs, statusReply); err != nil {
		t.Fatal(err)
	}
	if expected := choices.Unknown; expected != statusReply.Status {
		t.Fatalf(
			"Expected an unsubmitted tx to have status %q, got %q",
			expected.String(), statusReply.Status.String(),
		)
	}

	txArgs := &IssueTxArgs{Tx: formatting.CB58{Bytes: tx.Bytes()}}
	txReply := &IssueTxReply{}
	if err := s.IssueTx(nil, txArgs, txReply); err != nil {
		t.Fatal(err)
	}
	statusReply = &GetTxStatusReply{}
	if err := s.GetTxStatus(nil, statusArgs, statusReply); err != nil {
		t.Fatal(err)
	}
	if expected := choices.Processing; expected != statusReply.Status {
		t.Fatalf(
			"Expected a submitted tx to have status %q, got %q",
			expected.String(), statusReply.Status.String(),
		)
	}
}

<<<<<<< HEAD
func TestServiceGetBalance(t *testing.T) {
	genesisBytes, vm, s := setup(t)
	defer ctx.Lock.Unlock()
	defer vm.Shutdown()

	genesisTx := GetFirstTxFromGenesisTest(genesisBytes, t)
	assetID := genesisTx.ID()
	addr := keys[0].PublicKey().Address()

	balanceArgs := &GetBalanceArgs{
		Address: fmt.Sprintf("%s-%s", vm.ctx.ChainID, addr),
		AssetID: assetID.String(),
	}
	balanceReply := &GetBalanceReply{}
	err := s.GetBalance(nil, balanceArgs, balanceReply)
	assert.NoError(t, err)
	assert.Equal(t, uint64(balanceReply.Balance), uint64(300000))

	assert.Len(t, balanceReply.UTXOIDs, 4, "should have only returned four utxoIDs")
=======
func TestServiceGetTx(t *testing.T) {
	genesisBytes, vm, s := setup(t)
	defer func() {
		vm.Shutdown()
		ctx.Lock.Unlock()
	}()

	genesisTx := GetFirstTxFromGenesisTest(genesisBytes, t)
	genesisTxBytes := genesisTx.Bytes()
	txID := genesisTx.ID()

	reply := GetTxReply{}
	err := s.GetTx(nil, &GetTxArgs{
		TxID: txID,
	}, &reply)
	assert.NoError(t, err)
	assert.Equal(t, genesisTxBytes, reply.Tx.Bytes, "Wrong tx returned from service.GetTx")
}

func TestServiceGetNilTx(t *testing.T) {
	_, vm, s := setup(t)
	defer func() {
		vm.Shutdown()
		ctx.Lock.Unlock()
	}()

	reply := GetTxReply{}
	err := s.GetTx(nil, &GetTxArgs{}, &reply)
	assert.Error(t, err, "Nil TxID should have returned an error")
}

func TestServiceGetUnknownTx(t *testing.T) {
	_, vm, s := setup(t)
	defer func() {
		vm.Shutdown()
		ctx.Lock.Unlock()
	}()

	reply := GetTxReply{}
	err := s.GetTx(nil, &GetTxArgs{TxID: ids.Empty}, &reply)
	assert.Error(t, err, "Unknown TxID should have returned an error")
>>>>>>> a77e20a9
}

func TestServiceGetUTXOsInvalidAddress(t *testing.T) {
	_, vm, s := setup(t)
	defer func() {
		vm.Shutdown()
		ctx.Lock.Unlock()
	}()

	addr0 := keys[0].PublicKey().Address()
	tests := []struct {
		label string
		args  *GetUTXOsArgs
	}{
		{"[", &GetUTXOsArgs{[]string{""}}},
		{"[-]", &GetUTXOsArgs{[]string{"-"}}},
		{"[foo]", &GetUTXOsArgs{[]string{"foo"}}},
		{"[foo-bar]", &GetUTXOsArgs{[]string{"foo-bar"}}},
		{"[<ChainID>]", &GetUTXOsArgs{[]string{ctx.ChainID.String()}}},
		{"[<ChainID>-]", &GetUTXOsArgs{[]string{fmt.Sprintf("%s-", ctx.ChainID.String())}}},
		{"[<Unknown ID>-<addr0>]", &GetUTXOsArgs{[]string{fmt.Sprintf("%s-%s", ids.NewID([32]byte{42}).String(), addr0.String())}}},
	}
	for _, tt := range tests {
		t.Run(tt.label, func(t *testing.T) {
			utxosReply := &GetUTXOsReply{}
			if err := s.GetUTXOs(nil, tt.args, utxosReply); err == nil {
				t.Error(err)
			}
		})
	}
}

func TestServiceGetUTXOs(t *testing.T) {
	_, vm, s := setup(t)
	defer func() {
		vm.Shutdown()
		ctx.Lock.Unlock()
	}()

	addr0 := keys[0].PublicKey().Address()
	tests := []struct {
		label string
		args  *GetUTXOsArgs
		count int
	}{
		{
			"Empty",
			&GetUTXOsArgs{},
			0,
		}, {
			"[<ChainID>-<unrelated address>]",
			&GetUTXOsArgs{[]string{
				// TODO: Should GetUTXOs() raise an error for this? The address portion is
				//		 longer than addr0.String()
				fmt.Sprintf("%s-%s", ctx.ChainID.String(), ids.NewID([32]byte{42}).String()),
			}},
			0,
		}, {
			"[<ChainID>-<addr0>]",
			&GetUTXOsArgs{[]string{
				fmt.Sprintf("%s-%s", ctx.ChainID.String(), addr0.String()),
			}},
			7,
		}, {
			"[<ChainID>-<addr0>,<ChainID>-<addr0>]",
			&GetUTXOsArgs{[]string{
				fmt.Sprintf("%s-%s", ctx.ChainID.String(), addr0.String()),
				fmt.Sprintf("%s-%s", ctx.ChainID.String(), addr0.String()),
			}},
			7,
		},
	}
	for _, tt := range tests {
		t.Run(tt.label, func(t *testing.T) {
			utxosReply := &GetUTXOsReply{}
			if err := s.GetUTXOs(nil, tt.args, utxosReply); err != nil {
				t.Error(err)
			} else if tt.count != len(utxosReply.UTXOs) {
				t.Errorf("Expected %d utxos, got %#v", tt.count, len(utxosReply.UTXOs))
			}
		})
	}
}

func TestGetAssetDescription(t *testing.T) {
	genesisBytes, vm, s := setup(t)
	defer func() {
		vm.Shutdown()
		ctx.Lock.Unlock()
	}()

	genesisTx := GetFirstTxFromGenesisTest(genesisBytes, t)

	avaAssetID := genesisTx.ID()

	reply := GetAssetDescriptionReply{}
	err := s.GetAssetDescription(nil, &GetAssetDescriptionArgs{
		AssetID: avaAssetID.String(),
	}, &reply)
	if err != nil {
		t.Fatal(err)
	}

	if reply.Name != "myFixedCapAsset" {
		t.Fatalf("Wrong name returned from GetAssetDescription %s", reply.Name)
	}
	if reply.Symbol != "MFCA" {
		t.Fatalf("Wrong name returned from GetAssetDescription %s", reply.Symbol)
	}
}

func TestGetBalance(t *testing.T) {
	genesisBytes, vm, s := setup(t)
	defer func() {
		vm.Shutdown()
		ctx.Lock.Unlock()
	}()

	genesisTx := GetFirstTxFromGenesisTest(genesisBytes, t)

	avaAssetID := genesisTx.ID()

	reply := GetBalanceReply{}
	err := s.GetBalance(nil, &GetBalanceArgs{
		Address: vm.Format(keys[0].PublicKey().Address().Bytes()),
		AssetID: avaAssetID.String(),
	}, &reply)
	if err != nil {
		t.Fatal(err)
	}

	if reply.Balance != 300000 {
		t.Fatalf("Wrong balance returned from GetBalance %d", reply.Balance)
	}
}

func TestCreateFixedCapAsset(t *testing.T) {
	_, vm, s := setup(t)
	defer func() {
		vm.Shutdown()
		ctx.Lock.Unlock()
	}()

	reply := CreateFixedCapAssetReply{}
	err := s.CreateFixedCapAsset(nil, &CreateFixedCapAssetArgs{
		Name:         "test asset",
		Symbol:       "test",
		Denomination: 1,
		InitialHolders: []*Holder{&Holder{
			Amount:  123456789,
			Address: vm.Format(keys[0].PublicKey().Address().Bytes()),
		}},
	}, &reply)
	if err != nil {
		t.Fatal(err)
	}

	if reply.AssetID.String() != "wWBk78PGAU4VkXhESr3jiYyMCEzzPPcnVYeEnNr9g4JuvYs2x" {
		t.Fatalf("Wrong assetID returned from CreateFixedCapAsset %s", reply.AssetID)
	}
}

func TestCreateVariableCapAsset(t *testing.T) {
	_, vm, s := setup(t)
	defer func() {
		vm.Shutdown()
		ctx.Lock.Unlock()
	}()

	reply := CreateVariableCapAssetReply{}
	err := s.CreateVariableCapAsset(nil, &CreateVariableCapAssetArgs{
		Name:   "test asset",
		Symbol: "test",
		MinterSets: []Owners{
			Owners{
				Threshold: 1,
				Minters: []string{
					vm.Format(keys[0].PublicKey().Address().Bytes()),
				},
			},
		},
	}, &reply)
	if err != nil {
		t.Fatal(err)
	}

	if reply.AssetID.String() != "SscTvpQFCZPNiRXyueDc7LdHT9EstHiva3AK6kuTgHTMd7DsU" {
		t.Fatalf("Wrong assetID returned from CreateFixedCapAsset %s", reply.AssetID)
	}
}<|MERGE_RESOLUTION|>--- conflicted
+++ resolved
@@ -7,10 +7,6 @@
 	"fmt"
 	"testing"
 
-<<<<<<< HEAD
-	"github.com/ava-labs/gecko/snow/choices"
-=======
->>>>>>> a77e20a9
 	"github.com/stretchr/testify/assert"
 
 	"github.com/ava-labs/gecko/ids"
@@ -92,7 +88,6 @@
 	}
 }
 
-<<<<<<< HEAD
 func TestServiceGetBalance(t *testing.T) {
 	genesisBytes, vm, s := setup(t)
 	defer ctx.Lock.Unlock()
@@ -112,7 +107,8 @@
 	assert.Equal(t, uint64(balanceReply.Balance), uint64(300000))
 
 	assert.Len(t, balanceReply.UTXOIDs, 4, "should have only returned four utxoIDs")
-=======
+}
+
 func TestServiceGetTx(t *testing.T) {
 	genesisBytes, vm, s := setup(t)
 	defer func() {
@@ -154,7 +150,6 @@
 	reply := GetTxReply{}
 	err := s.GetTx(nil, &GetTxArgs{TxID: ids.Empty}, &reply)
 	assert.Error(t, err, "Unknown TxID should have returned an error")
->>>>>>> a77e20a9
 }
 
 func TestServiceGetUTXOsInvalidAddress(t *testing.T) {
