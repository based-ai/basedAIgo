// (c) 2019-2020, Ava Labs, Inc. All rights reserved.
// See the file LICENSE for licensing terms.

package avm

import (
	"bytes"
	"errors"
	"testing"

	"github.com/ava-labs/avalanchego/api/keystore"
	"github.com/ava-labs/avalanchego/chains/atomic"
	"github.com/ava-labs/avalanchego/database/manager"
	"github.com/ava-labs/avalanchego/database/mockdb"
	"github.com/ava-labs/avalanchego/database/prefixdb"
	"github.com/ava-labs/avalanchego/ids"
	"github.com/ava-labs/avalanchego/snow"
	"github.com/ava-labs/avalanchego/snow/engine/common"
	"github.com/ava-labs/avalanchego/utils/crypto"
	"github.com/ava-labs/avalanchego/utils/formatting"
	"github.com/ava-labs/avalanchego/utils/json"
	"github.com/ava-labs/avalanchego/utils/logging"
	"github.com/ava-labs/avalanchego/utils/units"
	"github.com/ava-labs/avalanchego/utils/wrappers"
	"github.com/ava-labs/avalanchego/version"
	"github.com/ava-labs/avalanchego/vms/components/avax"
	"github.com/ava-labs/avalanchego/vms/components/verify"
	"github.com/ava-labs/avalanchego/vms/nftfx"
	"github.com/ava-labs/avalanchego/vms/propertyfx"
	"github.com/ava-labs/avalanchego/vms/secp256k1fx"
	"github.com/stretchr/testify/assert"
)

var (
	networkID       uint32 = 10
	chainID                = ids.ID{5, 4, 3, 2, 1}
	platformChainID        = ids.Empty.Prefix(0)
	testTxFee              = uint64(1000)
	startBalance           = uint64(50000)

	keys  []*crypto.PrivateKeySECP256K1R
	addrs []ids.ShortID // addrs[i] corresponds to keys[i]

	assetID        = ids.ID{1, 2, 3}
	username       = "bobby"
	password       = "StrnasfqewiurPasswdn56d" // #nosec G101
	feeAssetName   = "TEST"
	otherAssetName = "OTHER"
)

func init() {
	factory := crypto.FactorySECP256K1R{}

	for _, key := range []string{
		"24jUJ9vZexUM6expyMcT48LBx27k1m7xpraoV62oSQAHdziao5",
		"2MMvUMsxx6zsHSNXJdFD8yc5XkancvwyKPwpw4xUK3TCGDuNBY",
		"cxb7KpGWhDMALTjNNSJ7UQkkomPesyWAPUaWRGdyeBNzR6f35",
	} {
		keyBytes, _ := formatting.Decode(formatting.CB58, key)
		pk, _ := factory.ToPrivateKey(keyBytes)
		keys = append(keys, pk.(*crypto.PrivateKeySECP256K1R))
		addrs = append(addrs, pk.PublicKey().Address())
	}
}

type snLookup struct {
	chainsToSubnet map[ids.ID]ids.ID
}

func (sn *snLookup) SubnetID(chainID ids.ID) (ids.ID, error) {
	subnetID, ok := sn.chainsToSubnet[chainID]
	if !ok {
		return ids.ID{}, errors.New("")
	}
	return subnetID, nil
}

func NewContext(tb testing.TB) *snow.Context {
	genesisBytes := BuildGenesisTest(tb)
	tx := GetAVAXTxFromGenesisTest(genesisBytes, tb)

	ctx := snow.DefaultContextTest()
	ctx.NetworkID = networkID
	ctx.ChainID = chainID
	ctx.AVAXAssetID = tx.ID()
	ctx.XChainID = ids.Empty.Prefix(0)
	aliaser := ctx.BCLookup.(*ids.Aliaser)

	errs := wrappers.Errs{}
	errs.Add(
		aliaser.Alias(chainID, "X"),
		aliaser.Alias(chainID, chainID.String()),
		aliaser.Alias(platformChainID, "P"),
		aliaser.Alias(platformChainID, platformChainID.String()),
	)
	if errs.Errored() {
		tb.Fatal(errs.Err)
	}

	sn := &snLookup{
		chainsToSubnet: make(map[ids.ID]ids.ID),
	}
	sn.chainsToSubnet[chainID] = ctx.SubnetID
	sn.chainsToSubnet[platformChainID] = ctx.SubnetID
	ctx.SNLookup = sn
	return ctx
}

// Returns:
//   1) tx in genesis that creates asset
//   2) the index of the output
func GetCreateTxFromGenesisTest(tb testing.TB, genesisBytes []byte, assetName string) *Tx {
	_, c := setupCodec()
	genesis := Genesis{}
	if _, err := c.Unmarshal(genesisBytes, &genesis); err != nil {
		tb.Fatal(err)
	}

	if len(genesis.Txs) == 0 {
		tb.Fatal("genesis tx didn't have any txs")
	}

	var assetTx *GenesisAsset
	for _, tx := range genesis.Txs {
		if tx.Name == assetName {
			assetTx = tx
			break
		}
	}
	if assetTx == nil {
		tb.Fatal("there is no create tx")
	}

	tx := Tx{
		UnsignedTx: &assetTx.CreateAssetTx,
	}
	if err := tx.SignSECP256K1Fx(c, nil); err != nil {
		tb.Fatal(err)
	}

	return &tx
}

func GetAVAXTxFromGenesisTest(genesisBytes []byte, tb testing.TB) *Tx {
	return GetCreateTxFromGenesisTest(tb, genesisBytes, "AVAX")
}

// BuildGenesisTest is the common Genesis builder for most tests
func BuildGenesisTest(tb testing.TB) []byte {
	addr0Str, _ := formatting.FormatBech32(testHRP, addrs[0].Bytes())
	addr1Str, _ := formatting.FormatBech32(testHRP, addrs[1].Bytes())
	addr2Str, _ := formatting.FormatBech32(testHRP, addrs[2].Bytes())

	defaultArgs := &BuildGenesisArgs{
		Encoding: formatting.Hex,
		GenesisData: map[string]AssetDefinition{
			"asset1": {
				Name:   "AVAX",
				Symbol: "SYMB",
				InitialState: map[string][]interface{}{
					"fixedCap": {
						Holder{
							Amount:  json.Uint64(startBalance),
							Address: addr0Str,
						},
						Holder{
							Amount:  json.Uint64(startBalance),
							Address: addr1Str,
						},
						Holder{
							Amount:  json.Uint64(startBalance),
							Address: addr2Str,
						},
					},
				},
			},
			"asset2": {
				Name:   "myVarCapAsset",
				Symbol: "MVCA",
				InitialState: map[string][]interface{}{
					"variableCap": {
						Owners{
							Threshold: 1,
							Minters: []string{
								addr0Str,
								addr1Str,
							},
						},
						Owners{
							Threshold: 2,
							Minters: []string{
								addr0Str,
								addr1Str,
								addr2Str,
							},
						},
					},
				},
			},
			"asset3": {
				Name: "myOtherVarCapAsset",
				InitialState: map[string][]interface{}{
					"variableCap": {
						Owners{
							Threshold: 1,
							Minters: []string{
								addr0Str,
							},
						},
					},
				},
			},
		},
	}

	return BuildGenesisTestWithArgs(tb, defaultArgs)
}

// BuildGenesisTestWithArgs allows building the genesis while injecting different starting points (args)
func BuildGenesisTestWithArgs(tb testing.TB, args *BuildGenesisArgs) []byte {
	ss := CreateStaticService()

	reply := BuildGenesisReply{}
	err := ss.BuildGenesis(nil, args, &reply)
	if err != nil {
		tb.Fatal(err)
	}

	b, err := formatting.Decode(reply.Encoding, reply.Bytes)
	if err != nil {
		tb.Fatal(err)
	}

	return b
}

func GenesisVM(tb testing.TB) ([]byte, chan common.Message, *VM, *atomic.Memory) {
	return GenesisVMWithArgs(tb, nil)
}

func GenesisVMWithArgs(tb testing.TB, args *BuildGenesisArgs) ([]byte, chan common.Message, *VM, *atomic.Memory) {
	var genesisBytes []byte

	if args != nil {
		genesisBytes = BuildGenesisTestWithArgs(tb, args)
	} else {
		genesisBytes = BuildGenesisTest(tb)
	}

	ctx := NewContext(tb)

	baseDBManager := manager.NewMemDB(version.DefaultVersion1_0_0)

	m := &atomic.Memory{}
	err := m.Initialize(logging.NoLog{}, prefixdb.New([]byte{0}, baseDBManager.Current().Database))
	if err != nil {
		tb.Fatal(err)
	}
	ctx.SharedMemory = m.NewSharedMemory(ctx.ChainID)

	// NB: this lock is intentionally left locked when this function returns.
	// The caller of this function is responsible for unlocking.
	ctx.Lock.Lock()

	userKeystore, err := keystore.CreateTestKeystore()
	if err != nil {
		tb.Fatal(err)
	}
	if err := userKeystore.CreateUser(username, password); err != nil {
		tb.Fatal(err)
	}
	ctx.Keystore = userKeystore.NewBlockchainKeyStore(ctx.ChainID)

	issuer := make(chan common.Message, 1)
<<<<<<< HEAD
	vm := &VM{Factory: Factory{
		TxFee:            testTxFee,
		CreateAssetTxFee: testTxFee,
	}}
=======
	vm := &VM{
		txFee:         testTxFee,
		creationTxFee: testTxFee,
	}
	configBytes, err := BuildAvmConfigBytes(Config{IndexTransactions: true})
	if err != nil {
		tb.Fatal("should not have caused error in creating avm config bytes")
	}
>>>>>>> 70bfe375
	err = vm.Initialize(
		ctx,
		baseDBManager.NewPrefixDBManager([]byte{1}),
		genesisBytes,
		nil,
		configBytes,
		issuer,
		[]*common.Fx{
			{
				ID: ids.Empty,
				Fx: &secp256k1fx.Fx{},
			},
			{
				ID: nftfx.ID,
				Fx: &nftfx.Fx{},
			},
		},
	)
	if err != nil {
		tb.Fatal(err)
	}
	vm.batchTimeout = 0

	if err := vm.Bootstrapping(); err != nil {
		tb.Fatal(err)
	}

	if err := vm.Bootstrapped(); err != nil {
		tb.Fatal(err)
	}

	return genesisBytes, issuer, vm, m
}

func NewTx(t *testing.T, genesisBytes []byte, vm *VM) *Tx {
	return NewTxWithAsset(t, genesisBytes, vm, "AVAX")
}

func NewTxWithAsset(t *testing.T, genesisBytes []byte, vm *VM, assetName string) *Tx {
	createTx := GetCreateTxFromGenesisTest(t, genesisBytes, assetName)

	newTx := &Tx{UnsignedTx: &BaseTx{BaseTx: avax.BaseTx{
		NetworkID:    networkID,
		BlockchainID: chainID,
		Ins: []*avax.TransferableInput{{
			UTXOID: avax.UTXOID{
				TxID:        createTx.ID(),
				OutputIndex: 2,
			},
			Asset: avax.Asset{ID: createTx.ID()},
			In: &secp256k1fx.TransferInput{
				Amt: startBalance,
				Input: secp256k1fx.Input{
					SigIndices: []uint32{
						0,
					},
				},
			},
		}},
	}}}
	if err := newTx.SignSECP256K1Fx(vm.codec, [][]*crypto.PrivateKeySECP256K1R{{keys[0]}}); err != nil {
		t.Fatal(err)
	}
	return newTx
}

func setupIssueTx(t testing.TB) (chan common.Message, *VM, *snow.Context, []*Tx) {
	genesisBytes, issuer, vm, _ := GenesisVM(t)
	ctx := vm.ctx

	avaxTx := GetAVAXTxFromGenesisTest(genesisBytes, t)
	key := keys[0]
	firstTx := &Tx{UnsignedTx: &BaseTx{BaseTx: avax.BaseTx{
		NetworkID:    networkID,
		BlockchainID: chainID,
		Ins: []*avax.TransferableInput{{
			UTXOID: avax.UTXOID{
				TxID:        avaxTx.ID(),
				OutputIndex: 2,
			},
			Asset: avax.Asset{ID: avaxTx.ID()},
			In: &secp256k1fx.TransferInput{
				Amt: startBalance,
				Input: secp256k1fx.Input{
					SigIndices: []uint32{
						0,
					},
				},
			},
		}},
		Outs: []*avax.TransferableOutput{{
			Asset: avax.Asset{ID: avaxTx.ID()},
			Out: &secp256k1fx.TransferOutput{
				Amt: startBalance - vm.TxFee,
				OutputOwners: secp256k1fx.OutputOwners{
					Threshold: 1,
					Addrs:     []ids.ShortID{key.PublicKey().Address()},
				},
			},
		}},
	}}}
	if err := firstTx.SignSECP256K1Fx(vm.codec, [][]*crypto.PrivateKeySECP256K1R{{key}}); err != nil {
		t.Fatal(err)
	}

	secondTx := &Tx{UnsignedTx: &BaseTx{BaseTx: avax.BaseTx{
		NetworkID:    networkID,
		BlockchainID: chainID,
		Ins: []*avax.TransferableInput{{
			UTXOID: avax.UTXOID{
				TxID:        avaxTx.ID(),
				OutputIndex: 2,
			},
			Asset: avax.Asset{ID: avaxTx.ID()},
			In: &secp256k1fx.TransferInput{
				Amt: startBalance,
				Input: secp256k1fx.Input{
					SigIndices: []uint32{
						0,
					},
				},
			},
		}},
		Outs: []*avax.TransferableOutput{{
			Asset: avax.Asset{ID: avaxTx.ID()},
			Out: &secp256k1fx.TransferOutput{
				Amt: 1,
				OutputOwners: secp256k1fx.OutputOwners{
					Threshold: 1,
					Addrs:     []ids.ShortID{key.PublicKey().Address()},
				},
			},
		}},
	}}}
	if err := secondTx.SignSECP256K1Fx(vm.codec, [][]*crypto.PrivateKeySECP256K1R{{key}}); err != nil {
		t.Fatal(err)
	}
	return issuer, vm, ctx, []*Tx{avaxTx, firstTx, secondTx}
}

func TestTxSerialization(t *testing.T) {
	expected := []byte{
		// Codec version:
		0x00, 0x00,
		// txID:
		0x00, 0x00, 0x00, 0x01,
		// networkID:
		0x00, 0x00, 0x00, 0x0a,
		// chainID:
		0x05, 0x04, 0x03, 0x02, 0x01, 0x00, 0x00, 0x00,
		0x00, 0x00, 0x00, 0x00, 0x00, 0x00, 0x00, 0x00,
		0x00, 0x00, 0x00, 0x00, 0x00, 0x00, 0x00, 0x00,
		0x00, 0x00, 0x00, 0x00, 0x00, 0x00, 0x00, 0x00,
		// number of outs:
		0x00, 0x00, 0x00, 0x03,
		// output[0]:
		// assetID:
		0x01, 0x02, 0x03, 0x00, 0x00, 0x00, 0x00, 0x00,
		0x00, 0x00, 0x00, 0x00, 0x00, 0x00, 0x00, 0x00,
		0x00, 0x00, 0x00, 0x00, 0x00, 0x00, 0x00, 0x00,
		0x00, 0x00, 0x00, 0x00, 0x00, 0x00, 0x00, 0x00,
		// fxID:
		0x00, 0x00, 0x00, 0x07,
		// secp256k1 Transferable Output:
		// amount:
		0x00, 0x00, 0x12, 0x30, 0x9c, 0xe5, 0x40, 0x00,
		// locktime:
		0x00, 0x00, 0x00, 0x00, 0x00, 0x00, 0x00, 0x00,
		// threshold:
		0x00, 0x00, 0x00, 0x01,
		// number of addresses
		0x00, 0x00, 0x00, 0x01,
		// address[0]
		0xfc, 0xed, 0xa8, 0xf9, 0x0f, 0xcb, 0x5d, 0x30,
		0x61, 0x4b, 0x99, 0xd7, 0x9f, 0xc4, 0xba, 0xa2,
		0x93, 0x07, 0x76, 0x26,
		// output[1]:
		// assetID:
		0x01, 0x02, 0x03, 0x00, 0x00, 0x00, 0x00, 0x00,
		0x00, 0x00, 0x00, 0x00, 0x00, 0x00, 0x00, 0x00,
		0x00, 0x00, 0x00, 0x00, 0x00, 0x00, 0x00, 0x00,
		0x00, 0x00, 0x00, 0x00, 0x00, 0x00, 0x00, 0x00,
		// fxID:
		0x00, 0x00, 0x00, 0x07,
		// secp256k1 Transferable Output:
		// amount:
		0x00, 0x00, 0x12, 0x30, 0x9c, 0xe5, 0x40, 0x00,
		// locktime:
		0x00, 0x00, 0x00, 0x00, 0x00, 0x00, 0x00, 0x00,
		// threshold:
		0x00, 0x00, 0x00, 0x01,
		// number of addresses:
		0x00, 0x00, 0x00, 0x01,
		// address[0]:
		0x6e, 0xad, 0x69, 0x3c, 0x17, 0xab, 0xb1, 0xbe,
		0x42, 0x2b, 0xb5, 0x0b, 0x30, 0xb9, 0x71, 0x1f,
		0xf9, 0x8d, 0x66, 0x7e,
		// output[2]:
		// assetID:
		0x01, 0x02, 0x03, 0x00, 0x00, 0x00, 0x00, 0x00,
		0x00, 0x00, 0x00, 0x00, 0x00, 0x00, 0x00, 0x00,
		0x00, 0x00, 0x00, 0x00, 0x00, 0x00, 0x00, 0x00,
		0x00, 0x00, 0x00, 0x00, 0x00, 0x00, 0x00, 0x00,
		// fxID:
		0x00, 0x00, 0x00, 0x07,
		// secp256k1 Transferable Output:
		// amount:
		0x00, 0x00, 0x12, 0x30, 0x9c, 0xe5, 0x40, 0x00,
		// locktime:
		0x00, 0x00, 0x00, 0x00, 0x00, 0x00, 0x00, 0x00,
		// threshold:
		0x00, 0x00, 0x00, 0x01,
		// number of addresses:
		0x00, 0x00, 0x00, 0x01,
		// address[0]:
		0xf2, 0x42, 0x08, 0x46, 0x87, 0x6e, 0x69, 0xf4,
		0x73, 0xdd, 0xa2, 0x56, 0x17, 0x29, 0x67, 0xe9,
		0x92, 0xf0, 0xee, 0x31,
		// number of inputs:
		0x00, 0x00, 0x00, 0x00,
		// Memo length:
		0x00, 0x00, 0x00, 0x04,
		// Memo:
		0x00, 0x01, 0x02, 0x03,
		// name length:
		0x00, 0x04,
		// name:
		'n', 'a', 'm', 'e',
		// symbol length:
		0x00, 0x04,
		// symbol:
		's', 'y', 'm', 'b',
		// denomination
		0x00,
		// number of initial states:
		0x00, 0x00, 0x00, 0x01,
		// fx index:
		0x00, 0x00, 0x00, 0x00,
		// number of outputs:
		0x00, 0x00, 0x00, 0x01,
		// fxID:
		0x00, 0x00, 0x00, 0x06,
		// secp256k1 Mint Output:
		// locktime:
		0x00, 0x00, 0x00, 0x00, 0x00, 0x00, 0x00, 0x00,
		// threshold:
		0x00, 0x00, 0x00, 0x01,
		// number of addresses:
		0x00, 0x00, 0x00, 0x01,
		// address[0]:
		0xfc, 0xed, 0xa8, 0xf9, 0x0f, 0xcb, 0x5d, 0x30,
		0x61, 0x4b, 0x99, 0xd7, 0x9f, 0xc4, 0xba, 0xa2,
		0x93, 0x07, 0x76, 0x26,
		// number of credentials:
		0x00, 0x00, 0x00, 0x00,
	}

	unsignedTx := &CreateAssetTx{
		BaseTx: BaseTx{BaseTx: avax.BaseTx{
			NetworkID:    networkID,
			BlockchainID: chainID,
			Memo:         []byte{0x00, 0x01, 0x02, 0x03},
		}},
		Name:         "name",
		Symbol:       "symb",
		Denomination: 0,
		States: []*InitialState{
			{
				FxIndex: 0,
				Outs: []verify.State{
					&secp256k1fx.MintOutput{
						OutputOwners: secp256k1fx.OutputOwners{
							Threshold: 1,
							Addrs:     []ids.ShortID{keys[0].PublicKey().Address()},
						},
					},
				},
			},
		},
	}
	tx := &Tx{UnsignedTx: unsignedTx}
	for _, key := range keys {
		addr := key.PublicKey().Address()

		unsignedTx.Outs = append(unsignedTx.Outs, &avax.TransferableOutput{
			Asset: avax.Asset{ID: assetID},
			Out: &secp256k1fx.TransferOutput{
				Amt: 20 * units.KiloAvax,
				OutputOwners: secp256k1fx.OutputOwners{
					Threshold: 1,
					Addrs:     []ids.ShortID{addr},
				},
			},
		})
	}

	_, c := setupCodec()
	if err := tx.SignSECP256K1Fx(c, nil); err != nil {
		t.Fatal(err)
	}

	result := tx.Bytes()
	if !bytes.Equal(expected, result) {
		t.Fatalf("\nExpected: 0x%x\nResult:   0x%x", expected, result)
	}
}

func TestInvalidGenesis(t *testing.T) {
	vm := &VM{}
	ctx := NewContext(t)
	ctx.Lock.Lock()
	defer func() {
		if err := vm.Shutdown(); err != nil {
			t.Fatal(err)
		}
		ctx.Lock.Unlock()
	}()

	err := vm.Initialize(
		ctx, // context
		manager.NewMemDB(version.DefaultVersion1_0_0), // dbManager
		nil,                          // genesisState
		nil,                          // upgradeBytes
		nil,                          // configBytes
		make(chan common.Message, 1), // engineMessenger
		nil,                          // fxs
	)
	if err == nil {
		t.Fatalf("Should have errored due to an invalid genesis")
	}
}

func TestInvalidFx(t *testing.T) {
	vm := &VM{}
	ctx := NewContext(t)
	ctx.Lock.Lock()
	defer func() {
		if err := vm.Shutdown(); err != nil {
			t.Fatal(err)
		}
		ctx.Lock.Unlock()
	}()

	genesisBytes := BuildGenesisTest(t)
	err := vm.Initialize(
		ctx, // context
		manager.NewMemDB(version.DefaultVersion1_0_0), // dbManager
		genesisBytes,                 // genesisState
		nil,                          // upgradeBytes
		nil,                          // configBytes
		make(chan common.Message, 1), // engineMessenger
		[]*common.Fx{ // fxs
			nil,
		},
	)
	if err == nil {
		t.Fatalf("Should have errored due to an invalid interface")
	}
}

func TestFxInitializationFailure(t *testing.T) {
	vm := &VM{}
	ctx := NewContext(t)
	ctx.Lock.Lock()
	defer func() {
		if err := vm.Shutdown(); err != nil {
			t.Fatal(err)
		}
		ctx.Lock.Unlock()
	}()

	genesisBytes := BuildGenesisTest(t)
	err := vm.Initialize(
		ctx, // context
		manager.NewMemDB(version.DefaultVersion1_0_0), // dbManager
		genesisBytes,                 // genesisState
		nil,                          // upgradeBytes
		nil,                          // configBytes
		make(chan common.Message, 1), // engineMessenger
		[]*common.Fx{{ // fxs
			ID: ids.Empty,
			Fx: &FxTest{
				InitializeF: func(interface{}) error {
					return errUnknownFx
				},
			},
		}},
	)
	if err == nil {
		t.Fatalf("Should have errored due to an invalid fx initialization")
	}
}

func TestIssueTx(t *testing.T) {
	genesisBytes, issuer, vm, _ := GenesisVM(t)
	ctx := vm.ctx
	defer func() {
		if err := vm.Shutdown(); err != nil {
			t.Fatal(err)
		}
		ctx.Lock.Unlock()
	}()

	newTx := NewTx(t, genesisBytes, vm)

	txID, err := vm.IssueTx(newTx.Bytes())
	if err != nil {
		t.Fatal(err)
	}
	if txID != newTx.ID() {
		t.Fatalf("Issue Tx returned wrong TxID")
	}
	ctx.Lock.Unlock()

	msg := <-issuer
	if msg != common.PendingTxs {
		t.Fatalf("Wrong message")
	}
	ctx.Lock.Lock()

	if txs := vm.PendingTxs(); len(txs) != 1 {
		t.Fatalf("Should have returned %d tx(s)", 1)
	}
}

func TestGenesisGetUTXOs(t *testing.T) {
	_, _, vm, _ := GenesisVM(t)
	ctx := vm.ctx
	defer func() {
		if err := vm.Shutdown(); err != nil {
			t.Fatal(err)
		}
		ctx.Lock.Unlock()
	}()

	addrsSet := ids.ShortSet{}
	addrsSet.Add(addrs[0])

	utxos, _, _, err := vm.getPaginatedUTXOs(addrsSet, ids.ShortEmpty, ids.Empty, 0)
	if err != nil {
		t.Fatal(err)
	}
	if len(utxos) != 4 {
		t.Fatalf("Wrong number of utxos. Expected (%d) returned (%d)", 4, len(utxos))
	}

	utxos, err = vm.getAllUTXOs(addrsSet)
	if err != nil {
		t.Fatal(err)
	}
	if len(utxos) != 4 {
		t.Fatalf("Wrong number of utxos. Expected (%d) returned (%d)", 4, len(utxos))
	}

	utxos, _, _, err = vm.getPaginatedUTXOs(addrsSet, ids.ShortEmpty, ids.Empty, 0)
	if err != nil {
		t.Fatal(err)
	}
	if len(utxos) != 4 {
		t.Fatalf("Wrong number of utxos. Expected (%d) returned (%d)", 4, len(utxos))
	}
}

// TestGenesisGetPaginatedUTXOs tests
// - Pagination when the total UTXOs exceed maxUTXOsToFetch (1024)
// - Fetching all UTXOs when they exceed maxUTXOsToFetch (1024)
func TestGenesisGetPaginatedUTXOs(t *testing.T) {
	addr0Str, _ := formatting.FormatBech32(testHRP, addrs[0].Bytes())
	addr1Str, _ := formatting.FormatBech32(testHRP, addrs[1].Bytes())
	addr2Str, _ := formatting.FormatBech32(testHRP, addrs[2].Bytes())

	// Create a starting point of 3000 UTXOs on different addresses
	utxoCount := 2345
	holder := map[string][]interface{}{}
	for i := 0; i < utxoCount; i++ {
		holder["fixedCap"] = append(holder["fixedCap"],
			Holder{
				Amount:  json.Uint64(startBalance),
				Address: addr0Str,
			},
			Holder{
				Amount:  json.Uint64(startBalance),
				Address: addr1Str,
			},
			Holder{
				Amount:  json.Uint64(startBalance),
				Address: addr2Str,
			})
	}

	// Inject them in the Genesis build
	genesisArgs := &BuildGenesisArgs{
		Encoding: formatting.Hex,
		GenesisData: map[string]AssetDefinition{
			"asset1": {
				Name:         "AVAX",
				Symbol:       "SYMB",
				InitialState: holder,
			},
		},
	}
	_, _, vm, _ := GenesisVMWithArgs(t, genesisArgs)
	ctx := vm.ctx
	defer func() {
		if err := vm.Shutdown(); err != nil {
			t.Fatal(err)
		}
		ctx.Lock.Unlock()
	}()

	addrsSet := ids.ShortSet{}
	addrsSet.Add(addrs[0], addrs[1])

	var (
		fetchedUTXOs []*avax.UTXO
		err          error
	)

	lastAddr := ids.ShortEmpty
	lastIdx := ids.Empty

	var totalUTXOs []*avax.UTXO
	for i := 0; i <= 3; i++ {
		fetchedUTXOs, lastAddr, lastIdx, err = vm.getPaginatedUTXOs(addrsSet, lastAddr, lastIdx, 0)
		if err != nil {
			t.Fatal(err)
		}

		if len(fetchedUTXOs) == utxoCount {
			t.Fatalf("Wrong number of utxos. Should be Paginated. Expected (%d) returned (%d)", maxUTXOsToFetch, len(fetchedUTXOs))
		}
		totalUTXOs = append(totalUTXOs, fetchedUTXOs...)
	}

	if len(totalUTXOs) != 4*maxUTXOsToFetch {
		t.Fatalf("Wrong number of utxos. Should have paginated through all. Expected (%d) returned (%d)", 4*maxUTXOsToFetch, len(totalUTXOs))
	}

	// Fetch all UTXOs
	notPaginatedUTXOs, err := vm.getAllUTXOs(addrsSet)
	if err != nil {
		t.Fatal(err)
	}

	if len(notPaginatedUTXOs) != 2*utxoCount {
		t.Fatalf("Wrong number of utxos. Expected (%d) returned (%d)", 2*utxoCount, len(notPaginatedUTXOs))
	}
}

// Test issuing a transaction that consumes a currently pending UTXO. The
// transaction should be issued successfully.
func TestIssueDependentTx(t *testing.T) {
	issuer, vm, ctx, txs := setupIssueTx(t)
	defer func() {
		if err := vm.Shutdown(); err != nil {
			t.Fatal(err)
		}
		ctx.Lock.Unlock()
	}()

	firstTx := txs[1]
	secondTx := txs[2]

	if _, err := vm.IssueTx(firstTx.Bytes()); err != nil {
		t.Fatal(err)
	}

	if _, err := vm.IssueTx(secondTx.Bytes()); err != nil {
		t.Fatal(err)
	}
	ctx.Lock.Unlock()

	msg := <-issuer
	if msg != common.PendingTxs {
		t.Fatalf("Wrong message")
	}
	ctx.Lock.Lock()

	if txs := vm.PendingTxs(); len(txs) != 2 {
		t.Fatalf("Should have returned %d tx(s)", 2)
	}
}

// Test issuing a transaction that creates an NFT family
func TestIssueNFT(t *testing.T) {
	vm := &VM{}
	ctx := NewContext(t)
	ctx.Lock.Lock()
	defer func() {
		if err := vm.Shutdown(); err != nil {
			t.Fatal(err)
		}
		ctx.Lock.Unlock()
	}()

	genesisBytes := BuildGenesisTest(t)
	issuer := make(chan common.Message, 1)
	err := vm.Initialize(
		ctx,
		manager.NewMemDB(version.DefaultVersion1_0_0),
		genesisBytes,
		nil,
		nil,
		issuer,
		[]*common.Fx{
			{
				ID: ids.Empty.Prefix(0),
				Fx: &secp256k1fx.Fx{},
			},
			{
				ID: ids.Empty.Prefix(1),
				Fx: &nftfx.Fx{},
			},
		},
	)
	if err != nil {
		t.Fatal(err)
	}
	vm.batchTimeout = 0

	err = vm.Bootstrapping()
	if err != nil {
		t.Fatal(err)
	}

	err = vm.Bootstrapped()
	if err != nil {
		t.Fatal(err)
	}

	createAssetTx := &Tx{UnsignedTx: &CreateAssetTx{
		BaseTx: BaseTx{BaseTx: avax.BaseTx{
			NetworkID:    networkID,
			BlockchainID: chainID,
		}},
		Name:         "Team Rocket",
		Symbol:       "TR",
		Denomination: 0,
		States: []*InitialState{{
			FxIndex: 1,
			Outs: []verify.State{
				&nftfx.MintOutput{
					GroupID: 1,
					OutputOwners: secp256k1fx.OutputOwners{
						Threshold: 1,
						Addrs:     []ids.ShortID{keys[0].PublicKey().Address()},
					},
				},
				&nftfx.MintOutput{
					GroupID: 2,
					OutputOwners: secp256k1fx.OutputOwners{
						Threshold: 1,
						Addrs:     []ids.ShortID{keys[0].PublicKey().Address()},
					},
				},
			},
		}},
	}}
	if err := createAssetTx.SignSECP256K1Fx(vm.codec, nil); err != nil {
		t.Fatal(err)
	}

	if _, err = vm.IssueTx(createAssetTx.Bytes()); err != nil {
		t.Fatal(err)
	}

	mintNFTTx := &Tx{UnsignedTx: &OperationTx{
		BaseTx: BaseTx{BaseTx: avax.BaseTx{
			NetworkID:    networkID,
			BlockchainID: chainID,
		}},
		Ops: []*Operation{{
			Asset: avax.Asset{ID: createAssetTx.ID()},
			UTXOIDs: []*avax.UTXOID{{
				TxID:        createAssetTx.ID(),
				OutputIndex: 0,
			}},
			Op: &nftfx.MintOperation{
				MintInput: secp256k1fx.Input{
					SigIndices: []uint32{0},
				},
				GroupID: 1,
				Payload: []byte{'h', 'e', 'l', 'l', 'o'},
				Outputs: []*secp256k1fx.OutputOwners{{}},
			},
		}},
	}}
	if err := mintNFTTx.SignNFTFx(vm.codec, [][]*crypto.PrivateKeySECP256K1R{{keys[0]}}); err != nil {
		t.Fatal(err)
	}

	if _, err = vm.IssueTx(mintNFTTx.Bytes()); err != nil {
		t.Fatal(err)
	}

	transferNFTTx := &Tx{
		UnsignedTx: &OperationTx{
			BaseTx: BaseTx{BaseTx: avax.BaseTx{
				NetworkID:    networkID,
				BlockchainID: chainID,
			}},
			Ops: []*Operation{{
				Asset: avax.Asset{ID: createAssetTx.ID()},
				UTXOIDs: []*avax.UTXOID{{
					TxID:        mintNFTTx.ID(),
					OutputIndex: 0,
				}},
				Op: &nftfx.TransferOperation{
					Input: secp256k1fx.Input{},
					Output: nftfx.TransferOutput{
						GroupID:      1,
						Payload:      []byte{'h', 'e', 'l', 'l', 'o'},
						OutputOwners: secp256k1fx.OutputOwners{},
					},
				},
			}},
		},
		Creds: []*FxCredential{
			{Verifiable: &nftfx.Credential{}},
		},
	}
	if err := transferNFTTx.SignNFTFx(vm.codec, nil); err != nil {
		t.Fatal(err)
	}

	if _, err = vm.IssueTx(transferNFTTx.Bytes()); err != nil {
		t.Fatal(err)
	}
}

// Test issuing a transaction that creates an Property family
func TestIssueProperty(t *testing.T) {
	vm := &VM{}
	ctx := NewContext(t)
	ctx.Lock.Lock()
	defer func() {
		if err := vm.Shutdown(); err != nil {
			t.Fatal(err)
		}
		ctx.Lock.Unlock()
	}()

	genesisBytes := BuildGenesisTest(t)
	issuer := make(chan common.Message, 1)
	err := vm.Initialize(
		ctx,
		manager.NewMemDB(version.DefaultVersion1_0_0),
		genesisBytes,
		nil,
		nil,
		issuer,
		[]*common.Fx{
			{
				ID: ids.Empty.Prefix(0),
				Fx: &secp256k1fx.Fx{},
			},
			{
				ID: ids.Empty.Prefix(1),
				Fx: &nftfx.Fx{},
			},
			{
				ID: ids.Empty.Prefix(2),
				Fx: &propertyfx.Fx{},
			},
		},
	)
	if err != nil {
		t.Fatal(err)
	}
	vm.batchTimeout = 0

	err = vm.Bootstrapping()
	if err != nil {
		t.Fatal(err)
	}

	err = vm.Bootstrapped()
	if err != nil {
		t.Fatal(err)
	}

	createAssetTx := &Tx{UnsignedTx: &CreateAssetTx{
		BaseTx: BaseTx{BaseTx: avax.BaseTx{
			NetworkID:    networkID,
			BlockchainID: chainID,
		}},
		Name:         "Team Rocket",
		Symbol:       "TR",
		Denomination: 0,
		States: []*InitialState{{
			FxIndex: 2,
			Outs: []verify.State{
				&propertyfx.MintOutput{
					OutputOwners: secp256k1fx.OutputOwners{
						Threshold: 1,
						Addrs:     []ids.ShortID{keys[0].PublicKey().Address()},
					},
				},
			},
		}},
	}}
	if err := createAssetTx.SignSECP256K1Fx(vm.codec, nil); err != nil {
		t.Fatal(err)
	}

	if _, err = vm.IssueTx(createAssetTx.Bytes()); err != nil {
		t.Fatal(err)
	}

	mintPropertyTx := &Tx{UnsignedTx: &OperationTx{
		BaseTx: BaseTx{BaseTx: avax.BaseTx{
			NetworkID:    networkID,
			BlockchainID: chainID,
		}},
		Ops: []*Operation{{
			Asset: avax.Asset{ID: createAssetTx.ID()},
			UTXOIDs: []*avax.UTXOID{{
				TxID:        createAssetTx.ID(),
				OutputIndex: 0,
			}},
			Op: &propertyfx.MintOperation{
				MintInput: secp256k1fx.Input{
					SigIndices: []uint32{0},
				},
				MintOutput: propertyfx.MintOutput{
					OutputOwners: secp256k1fx.OutputOwners{
						Threshold: 1,
						Addrs:     []ids.ShortID{keys[0].PublicKey().Address()},
					},
				},
				OwnedOutput: propertyfx.OwnedOutput{},
			},
		}},
	}}

	unsignedBytes, err := vm.codec.Marshal(codecVersion, &mintPropertyTx.UnsignedTx)
	if err != nil {
		t.Fatal(err)
	}

	key := keys[0]
	sig, err := key.Sign(unsignedBytes)
	if err != nil {
		t.Fatal(err)
	}
	fixedSig := [crypto.SECP256K1RSigLen]byte{}
	copy(fixedSig[:], sig)

	mintPropertyTx.Creds = append(mintPropertyTx.Creds, &FxCredential{
		Verifiable: &propertyfx.Credential{
			Credential: secp256k1fx.Credential{
				Sigs: [][crypto.SECP256K1RSigLen]byte{
					fixedSig,
				},
			},
		},
	})

	signedBytes, err := vm.codec.Marshal(codecVersion, mintPropertyTx)
	if err != nil {
		t.Fatal(err)
	}
	mintPropertyTx.Initialize(unsignedBytes, signedBytes)

	if _, err = vm.IssueTx(mintPropertyTx.Bytes()); err != nil {
		t.Fatal(err)
	}

	burnPropertyTx := &Tx{UnsignedTx: &OperationTx{
		BaseTx: BaseTx{BaseTx: avax.BaseTx{
			NetworkID:    networkID,
			BlockchainID: chainID,
		}},
		Ops: []*Operation{{
			Asset: avax.Asset{ID: createAssetTx.ID()},
			UTXOIDs: []*avax.UTXOID{{
				TxID:        mintPropertyTx.ID(),
				OutputIndex: 1,
			}},
			Op: &propertyfx.BurnOperation{Input: secp256k1fx.Input{}},
		}},
	}}

	burnPropertyTx.Creds = append(burnPropertyTx.Creds, &FxCredential{Verifiable: &propertyfx.Credential{}})

	unsignedBytes, err = vm.codec.Marshal(codecVersion, burnPropertyTx.UnsignedTx)
	if err != nil {
		t.Fatal(err)
	}
	signedBytes, err = vm.codec.Marshal(codecVersion, burnPropertyTx)
	if err != nil {
		t.Fatal(err)
	}
	burnPropertyTx.Initialize(unsignedBytes, signedBytes)

	if _, err = vm.IssueTx(burnPropertyTx.Bytes()); err != nil {
		t.Fatal(err)
	}
}

func setupTxFeeAssets(t *testing.T) ([]byte, chan common.Message, *VM, *atomic.Memory) {
	addr0Str, _ := formatting.FormatBech32(testHRP, addrs[0].Bytes())
	addr1Str, _ := formatting.FormatBech32(testHRP, addrs[1].Bytes())
	addr2Str, _ := formatting.FormatBech32(testHRP, addrs[2].Bytes())
	assetAlias := "asset1"
	customArgs := &BuildGenesisArgs{
		Encoding: formatting.Hex,
		GenesisData: map[string]AssetDefinition{
			assetAlias: {
				Name:   feeAssetName,
				Symbol: "TST",
				InitialState: map[string][]interface{}{
					"fixedCap": {
						Holder{
							Amount:  json.Uint64(startBalance),
							Address: addr0Str,
						},
						Holder{
							Amount:  json.Uint64(startBalance),
							Address: addr1Str,
						},
						Holder{
							Amount:  json.Uint64(startBalance),
							Address: addr2Str,
						},
					},
				},
			},
			"asset2": {
				Name:   otherAssetName,
				Symbol: "OTH",
				InitialState: map[string][]interface{}{
					"fixedCap": {
						Holder{
							Amount:  json.Uint64(startBalance),
							Address: addr0Str,
						},
						Holder{
							Amount:  json.Uint64(startBalance),
							Address: addr1Str,
						},
						Holder{
							Amount:  json.Uint64(startBalance),
							Address: addr2Str,
						},
					},
				},
			},
		},
	}
	genesisBytes, issuer, vm, m := GenesisVMWithArgs(t, customArgs)
	expectedID, err := vm.Aliaser.Lookup(assetAlias)
	assert.NoError(t, err)
	assert.Equal(t, expectedID, vm.feeAssetID)
	return genesisBytes, issuer, vm, m
}

func TestIssueTxWithFeeAsset(t *testing.T) {
	genesisBytes, issuer, vm, _ := setupTxFeeAssets(t)
	ctx := vm.ctx
	defer func() {
		err := vm.Shutdown()
		assert.NoError(t, err)
		ctx.Lock.Unlock()
	}()
	// send first asset
	newTx := NewTxWithAsset(t, genesisBytes, vm, feeAssetName)

	txID, err := vm.IssueTx(newTx.Bytes())
	assert.NoError(t, err)
	assert.Equal(t, txID, newTx.ID())

	ctx.Lock.Unlock()

	msg := <-issuer
	assert.Equal(t, msg, common.PendingTxs)

	ctx.Lock.Lock()
	assert.Len(t, vm.PendingTxs(), 1)
	t.Log(vm.PendingTxs())
}

func TestIssueTxWithAnotherAsset(t *testing.T) {
	genesisBytes, issuer, vm, _ := setupTxFeeAssets(t)
	ctx := vm.ctx
	defer func() {
		err := vm.Shutdown()
		assert.NoError(t, err)
		ctx.Lock.Unlock()
	}()

	// send second asset
	feeAssetCreateTx := GetCreateTxFromGenesisTest(t, genesisBytes, feeAssetName)
	createTx := GetCreateTxFromGenesisTest(t, genesisBytes, otherAssetName)

	newTx := &Tx{UnsignedTx: &BaseTx{BaseTx: avax.BaseTx{
		NetworkID:    networkID,
		BlockchainID: chainID,
		Ins: []*avax.TransferableInput{
			// fee asset
			{
				UTXOID: avax.UTXOID{
					TxID:        feeAssetCreateTx.ID(),
					OutputIndex: 2,
				},
				Asset: avax.Asset{ID: feeAssetCreateTx.ID()},
				In: &secp256k1fx.TransferInput{
					Amt: startBalance,
					Input: secp256k1fx.Input{
						SigIndices: []uint32{
							0,
						},
					},
				},
			},
			// issued asset
			{
				UTXOID: avax.UTXOID{
					TxID:        createTx.ID(),
					OutputIndex: 2,
				},
				Asset: avax.Asset{ID: createTx.ID()},
				In: &secp256k1fx.TransferInput{
					Amt: startBalance,
					Input: secp256k1fx.Input{
						SigIndices: []uint32{
							0,
						},
					},
				},
			},
		},
	}}}
	if err := newTx.SignSECP256K1Fx(vm.codec, [][]*crypto.PrivateKeySECP256K1R{{keys[0]}, {keys[0]}}); err != nil {
		t.Fatal(err)
	}

	txID, err := vm.IssueTx(newTx.Bytes())
	assert.NoError(t, err)
	assert.Equal(t, txID, newTx.ID())

	ctx.Lock.Unlock()

	msg := <-issuer
	assert.Equal(t, msg, common.PendingTxs)

	ctx.Lock.Lock()
	assert.Len(t, vm.PendingTxs(), 1)
}

func TestVMFormat(t *testing.T) {
	_, _, vm, _ := GenesisVM(t)
	defer func() {
		if err := vm.Shutdown(); err != nil {
			t.Fatal(err)
		}
		vm.ctx.Lock.Unlock()
	}()

	tests := []struct {
		in       ids.ShortID
		expected string
	}{
		{ids.ShortEmpty, "X-testing1qqqqqqqqqqqqqqqqqqqqqqqqqqqqqqqqtu2yas"},
	}
	for _, test := range tests {
		t.Run(test.in.String(), func(t *testing.T) {
			addrStr, err := vm.FormatLocalAddress(test.in)
			if err != nil {
				t.Error(err)
			}
			if test.expected != addrStr {
				t.Errorf("Expected %q, got %q", test.expected, addrStr)
			}
		})
	}
}

func TestTxCached(t *testing.T) {
	genesisBytes, _, vm, _ := GenesisVM(t)
	ctx := vm.ctx
	defer func() {
		if err := vm.Shutdown(); err != nil {
			t.Fatal(err)
		}
		ctx.Lock.Unlock()
	}()

	newTx := NewTx(t, genesisBytes, vm)
	txBytes := newTx.Bytes()

	_, err := vm.ParseTx(txBytes)
	assert.NoError(t, err)

	db := mockdb.New()
	called := new(bool)
	db.OnGet = func([]byte) ([]byte, error) {
		*called = true
		return nil, errors.New("")
	}

	vm.state.(*state).TxState = NewTxState(prefixdb.New([]byte("tx"), db), vm.genesisCodec)

	_, err = vm.ParseTx(txBytes)
	assert.NoError(t, err)
	assert.False(t, *called, "shouldn't have called the DB")
}

func TestTxNotCached(t *testing.T) {
	genesisBytes, _, vm, _ := GenesisVM(t)
	ctx := vm.ctx
	defer func() {
		if err := vm.Shutdown(); err != nil {
			t.Fatal(err)
		}
		ctx.Lock.Unlock()
	}()

	newTx := NewTx(t, genesisBytes, vm)
	txBytes := newTx.Bytes()

	_, err := vm.ParseTx(txBytes)
	assert.NoError(t, err)

	db := mockdb.New()
	called := new(bool)
	db.OnGet = func([]byte) ([]byte, error) {
		*called = true
		return nil, errors.New("")
	}
	db.OnPut = func([]byte, []byte) error { return nil }

	s := vm.state.(*state)
	s.TxState = NewTxState(prefixdb.New(txStatePrefix, db), vm.genesisCodec)
	s.StatusState = avax.NewStatusState(prefixdb.New(statusStatePrefix, db))
	s.uniqueTxs.Flush()

	_, err = vm.ParseTx(txBytes)
	assert.NoError(t, err)
	assert.True(t, *called, "should have called the DB")
}

func TestTxVerifyAfterIssueTx(t *testing.T) {
	issuer, vm, ctx, issueTxs := setupIssueTx(t)
	defer func() {
		if err := vm.Shutdown(); err != nil {
			t.Fatal(err)
		}
		ctx.Lock.Unlock()
	}()
	firstTx := issueTxs[1]
	secondTx := issueTxs[2]
	parsedSecondTx, err := vm.ParseTx(secondTx.Bytes())
	if err != nil {
		t.Fatal(err)
	}
	if err := parsedSecondTx.Verify(); err != nil {
		t.Fatal(err)
	}
	if _, err := vm.IssueTx(firstTx.Bytes()); err != nil {
		t.Fatal(err)
	}
	if err := parsedSecondTx.Accept(); err != nil {
		t.Fatal(err)
	}
	ctx.Lock.Unlock()

	msg := <-issuer
	if msg != common.PendingTxs {
		t.Fatalf("Wrong message")
	}
	ctx.Lock.Lock()

	txs := vm.PendingTxs()
	if len(txs) != 1 {
		t.Fatalf("Should have returned %d tx(s)", 1)
	}
	parsedFirstTx := txs[0]

	if err := parsedFirstTx.Verify(); err == nil {
		t.Fatalf("Should have errored due to a missing UTXO")
	}
}

func TestTxVerifyAfterGet(t *testing.T) {
	_, vm, ctx, issueTxs := setupIssueTx(t)
	defer func() {
		if err := vm.Shutdown(); err != nil {
			t.Fatal(err)
		}
		ctx.Lock.Unlock()
	}()
	firstTx := issueTxs[1]
	secondTx := issueTxs[2]

	parsedSecondTx, err := vm.ParseTx(secondTx.Bytes())
	if err != nil {
		t.Fatal(err)
	}
	if err := parsedSecondTx.Verify(); err != nil {
		t.Fatal(err)
	}
	if _, err := vm.IssueTx(firstTx.Bytes()); err != nil {
		t.Fatal(err)
	}
	parsedFirstTx, err := vm.GetTx(firstTx.ID())
	if err != nil {
		t.Fatal(err)
	}
	if err := parsedSecondTx.Accept(); err != nil {
		t.Fatal(err)
	}
	if err := parsedFirstTx.Verify(); err == nil {
		t.Fatalf("Should have errored due to a missing UTXO")
	}
}

func TestTxVerifyAfterVerifyAncestorTx(t *testing.T) {
	_, vm, ctx, issueTxs := setupIssueTx(t)
	defer func() {
		if err := vm.Shutdown(); err != nil {
			t.Fatal(err)
		}
		ctx.Lock.Unlock()
	}()
	avaxTx := issueTxs[0]
	firstTx := issueTxs[1]
	secondTx := issueTxs[2]
	key := keys[0]
	firstTxDescendant := &Tx{UnsignedTx: &BaseTx{BaseTx: avax.BaseTx{
		NetworkID:    networkID,
		BlockchainID: chainID,
		Ins: []*avax.TransferableInput{{
			UTXOID: avax.UTXOID{
				TxID:        firstTx.ID(),
				OutputIndex: 0,
			},
			Asset: avax.Asset{ID: avaxTx.ID()},
			In: &secp256k1fx.TransferInput{
				Amt: startBalance - vm.TxFee,
				Input: secp256k1fx.Input{
					SigIndices: []uint32{
						0,
					},
				},
			},
		}},
		Outs: []*avax.TransferableOutput{{
			Asset: avax.Asset{ID: avaxTx.ID()},
			Out: &secp256k1fx.TransferOutput{
				Amt: startBalance - 2*vm.TxFee,
				OutputOwners: secp256k1fx.OutputOwners{
					Threshold: 1,
					Addrs:     []ids.ShortID{key.PublicKey().Address()},
				},
			},
		}},
	}}}
	if err := firstTxDescendant.SignSECP256K1Fx(vm.codec, [][]*crypto.PrivateKeySECP256K1R{{key}}); err != nil {
		t.Fatal(err)
	}

	parsedSecondTx, err := vm.ParseTx(secondTx.Bytes())
	if err != nil {
		t.Fatal(err)
	}
	if err := parsedSecondTx.Verify(); err != nil {
		t.Fatal(err)
	}
	if _, err := vm.IssueTx(firstTx.Bytes()); err != nil {
		t.Fatal(err)
	}
	if _, err := vm.IssueTx(firstTxDescendant.Bytes()); err != nil {
		t.Fatal(err)
	}
	parsedFirstTx, err := vm.GetTx(firstTx.ID())
	if err != nil {
		t.Fatal(err)
	}
	if err := parsedSecondTx.Accept(); err != nil {
		t.Fatal(err)
	}
	if err := parsedFirstTx.Verify(); err == nil {
		t.Fatalf("Should have errored due to a missing UTXO")
	}
}<|MERGE_RESOLUTION|>--- conflicted
+++ resolved
@@ -272,21 +272,14 @@
 	ctx.Keystore = userKeystore.NewBlockchainKeyStore(ctx.ChainID)
 
 	issuer := make(chan common.Message, 1)
-<<<<<<< HEAD
 	vm := &VM{Factory: Factory{
 		TxFee:            testTxFee,
 		CreateAssetTxFee: testTxFee,
 	}}
-=======
-	vm := &VM{
-		txFee:         testTxFee,
-		creationTxFee: testTxFee,
-	}
 	configBytes, err := BuildAvmConfigBytes(Config{IndexTransactions: true})
 	if err != nil {
 		tb.Fatal("should not have caused error in creating avm config bytes")
 	}
->>>>>>> 70bfe375
 	err = vm.Initialize(
 		ctx,
 		baseDBManager.NewPrefixDBManager([]byte{1}),
