// Copyright (C) 2019-2021, Ava Labs, Inc. All rights reserved.
// See the file LICENSE for licensing terms.

package builder

import (
	"errors"
	"fmt"
	"time"

	"github.com/ava-labs/avalanchego/ids"
	"github.com/ava-labs/avalanchego/snow"
	"github.com/ava-labs/avalanchego/utils/crypto"
	"github.com/ava-labs/avalanchego/utils/math"
	"github.com/ava-labs/avalanchego/utils/timer/mockable"
	"github.com/ava-labs/avalanchego/vms/components/avax"
	"github.com/ava-labs/avalanchego/vms/platformvm/config"
	"github.com/ava-labs/avalanchego/vms/platformvm/fx"
	"github.com/ava-labs/avalanchego/vms/platformvm/state"
	"github.com/ava-labs/avalanchego/vms/platformvm/txs"
	"github.com/ava-labs/avalanchego/vms/platformvm/utxo"
	"github.com/ava-labs/avalanchego/vms/platformvm/validator"
	"github.com/ava-labs/avalanchego/vms/secp256k1fx"
)

// Max number of items allowed in a page
const MaxPageSize = 1024

var (
	_ TxBuilder = &builder{}

	errNoFunds = errors.New("no spendable funds were found")
)

// TODO: TxBuilder should be replaced by the P-chain wallet
type TxBuilder interface {
	AtomicTxBuilder
<<<<<<< HEAD
	DecisionsTxBuilder
	ProposalsTxBuilder

	ResetAtomicUTXOManager(aum avax.AtomicUTXOManager) // useful for UTs. TODO: consider find a way to drop this
=======
	DecisionTxBuilder
	ProposalTxBuilder
>>>>>>> 7039d27e
}

type AtomicTxBuilder interface {
	// chainID: chain to import UTXOs from
	// to: address of recipient
	// keys: keys to import the funds
	// changeAddr: address to send change to, if there is any
	NewImportTx(
		chainID ids.ID,
		to ids.ShortID,
		keys []*crypto.PrivateKeySECP256K1R,
		changeAddr ids.ShortID,
	) (*txs.Tx, error)

	// amount: amount of tokens to export
	// chainID: chain to send the UTXOs to
	// to: address of recipient
	// keys: keys to pay the fee and provide the tokens
	// changeAddr: address to send change to, if there is any
	NewExportTx(
		amount uint64,
		chainID ids.ID,
		to ids.ShortID,
		keys []*crypto.PrivateKeySECP256K1R,
		changeAddr ids.ShortID,
	) (*txs.Tx, error)
}

type DecisionTxBuilder interface {
	// subnetID: ID of the subnet that validates the new chain
	// genesisData: byte repr. of genesis state of the new chain
	// vmID: ID of VM this chain runs
	// fxIDs: ids of features extensions this chain supports
	// chainName: name of the chain
	// keys: keys to sign the tx
	// changeAddr: address to send change to, if there is any
	NewCreateChainTx(
		subnetID ids.ID,
		genesisData []byte,
		vmID ids.ID,
		fxIDs []ids.ID,
		chainName string,
		keys []*crypto.PrivateKeySECP256K1R,
		changeAddr ids.ShortID,
	) (*txs.Tx, error)

	// threshold: [threshold] of [ownerAddrs] needed to manage this subnet
	// ownerAddrs: control addresses for the new subnet
	// keys: keys to pay the fee
	// changeAddr: address to send change to, if there is any
	NewCreateSubnetTx(
		threshold uint32,
		ownerAddrs []ids.ShortID,
		keys []*crypto.PrivateKeySECP256K1R,
		changeAddr ids.ShortID,
	) (*txs.Tx, error)
}

type ProposalTxBuilder interface {
	// stakeAmount: amount the validator stakes
	// startTime: unix time they start validating
	// endTime: unix time they stop validating
	// nodeID: ID of the node we want to validate with
	// rewardAddress: address to send reward to, if applicable
	// shares: 10,000 times percentage of reward taken from delegators
	// keys: Keys providing the staked tokens
	// changeAddr: Address to send change to, if there is any
	NewAddValidatorTx(
		stakeAmount,
		startTime,
		endTime uint64,
		nodeID ids.NodeID,
		rewardAddress ids.ShortID,
		shares uint32,
		keys []*crypto.PrivateKeySECP256K1R,
		changeAddr ids.ShortID,
	) (*txs.Tx, error)

	// stakeAmount: amount the delegator stakes
	// startTime: unix time they start delegating
	// endTime: unix time they stop delegating
	// nodeID: ID of the node we are delegating to
	// rewardAddress: address to send reward to, if applicable
	// keys: keys providing the staked tokens
	// changeAddr: address to send change to, if there is any
	NewAddDelegatorTx(
		stakeAmount,
		startTime,
		endTime uint64,
		nodeID ids.NodeID,
		rewardAddress ids.ShortID,
		keys []*crypto.PrivateKeySECP256K1R,
		changeAddr ids.ShortID,
	) (*txs.Tx, error)

	// weight: sampling weight of the new validator
	// startTime: unix time they start delegating
	// endTime:  unix time they top delegating
	// nodeID: ID of the node validating
	// subnetID: ID of the subnet the validator will validate
	// keys: keys to use for adding the validator
	// changeAddr: address to send change to, if there is any
	NewAddSubnetValidatorTx(
		weight,
		startTime,
		endTime uint64,
		nodeID ids.NodeID,
		subnetID ids.ID,
		keys []*crypto.PrivateKeySECP256K1R,
		changeAddr ids.ShortID,
	) (*txs.Tx, error)

	// newAdvanceTimeTx creates a new tx that, if it is accepted and followed by a
	// Commit block, will set the chain's timestamp to [timestamp].
	NewAdvanceTimeTx(timestamp time.Time) (*txs.Tx, error)

	// RewardStakerTx creates a new transaction that proposes to remove the staker
	// [validatorID] from the default validator set.
	NewRewardValidatorTx(txID ids.ID) (*txs.Tx, error)
}

func NewTxBuilder(
	ctx *snow.Context,
	cfg config.Config,
	clk *mockable.Clock,
	fx fx.Fx,
	state state.Chain,
	atomicUTXOManager avax.AtomicUTXOManager,
	utxoSpender utxo.Spender,
) TxBuilder {
	return &builder{
		AtomicUTXOManager: atomicUTXOManager,
		Spender:           utxoSpender,
		state:             state,
		cfg:               cfg,
		ctx:               ctx,
		clk:               clk,
		fx:                fx,
	}
}

type builder struct {
	avax.AtomicUTXOManager
	utxo.Spender
	state state.Chain

	cfg config.Config
	ctx *snow.Context
	clk *mockable.Clock
	fx  fx.Fx
}

func (b *builder) NewImportTx(
	from ids.ID,
	to ids.ShortID,
	keys []*crypto.PrivateKeySECP256K1R,
	changeAddr ids.ShortID,
) (*txs.Tx, error) {
	kc := secp256k1fx.NewKeychain(keys...)

	atomicUTXOs, _, _, err := b.GetAtomicUTXOs(from, kc.Addresses(), ids.ShortEmpty, ids.Empty, MaxPageSize)
	if err != nil {
		return nil, fmt.Errorf("problem retrieving atomic UTXOs: %w", err)
	}

	importedInputs := []*avax.TransferableInput{}
	signers := [][]*crypto.PrivateKeySECP256K1R{}

	importedAmount := uint64(0)
	now := b.clk.Unix()
	for _, utxo := range atomicUTXOs {
		if utxo.AssetID() != b.ctx.AVAXAssetID {
			continue
		}
		inputIntf, utxoSigners, err := kc.Spend(utxo.Out, now)
		if err != nil {
			continue
		}
		input, ok := inputIntf.(avax.TransferableIn)
		if !ok {
			continue
		}
		importedAmount, err = math.Add64(importedAmount, input.Amount())
		if err != nil {
			return nil, err
		}
		importedInputs = append(importedInputs, &avax.TransferableInput{
			UTXOID: utxo.UTXOID,
			Asset:  utxo.Asset,
			In:     input,
		})
		signers = append(signers, utxoSigners)
	}
	avax.SortTransferableInputsWithSigners(importedInputs, signers)

	if importedAmount == 0 {
		return nil, errNoFunds // No imported UTXOs were spendable
	}

	ins := []*avax.TransferableInput{}
	outs := []*avax.TransferableOutput{}
	if importedAmount < b.cfg.TxFee { // imported amount goes toward paying tx fee
		var baseSigners [][]*crypto.PrivateKeySECP256K1R
		ins, outs, _, baseSigners, err = b.Stake(keys, 0, b.cfg.TxFee-importedAmount, changeAddr)
		if err != nil {
			return nil, fmt.Errorf("couldn't generate tx inputs/outputs: %w", err)
		}
		signers = append(baseSigners, signers...)
	} else if importedAmount > b.cfg.TxFee {
		outs = append(outs, &avax.TransferableOutput{
			Asset: avax.Asset{ID: b.ctx.AVAXAssetID},
			Out: &secp256k1fx.TransferOutput{
				Amt: importedAmount - b.cfg.TxFee,
				OutputOwners: secp256k1fx.OutputOwners{
					Locktime:  0,
					Threshold: 1,
					Addrs:     []ids.ShortID{to},
				},
			},
		})
	}

	// Create the transaction
	utx := &txs.ImportTx{
		BaseTx: txs.BaseTx{BaseTx: avax.BaseTx{
			NetworkID:    b.ctx.NetworkID,
			BlockchainID: b.ctx.ChainID,
			Outs:         outs,
			Ins:          ins,
		}},
		SourceChain:    from,
		ImportedInputs: importedInputs,
	}
	tx, err := txs.NewSigned(utx, txs.Codec, signers)
	if err != nil {
		return nil, err
	}
	return tx, tx.SyntacticVerify(b.ctx)
}

func (b *builder) NewExportTx(
	amount uint64,
	chainID ids.ID,
	to ids.ShortID,
	keys []*crypto.PrivateKeySECP256K1R,
	changeAddr ids.ShortID,
) (*txs.Tx, error) {
	toBurn, err := math.Add64(amount, b.cfg.TxFee)
	if err != nil {
		return nil, fmt.Errorf("amount (%d) + tx fee(%d) overflows", amount, b.cfg.TxFee)
	}
	ins, outs, _, signers, err := b.Stake(keys, 0, toBurn, changeAddr)
	if err != nil {
		return nil, fmt.Errorf("couldn't generate tx inputs/outputs: %w", err)
	}

	// Create the transaction
	utx := &txs.ExportTx{
		BaseTx: txs.BaseTx{BaseTx: avax.BaseTx{
			NetworkID:    b.ctx.NetworkID,
			BlockchainID: b.ctx.ChainID,
			Ins:          ins,
			Outs:         outs, // Non-exported outputs
		}},
		DestinationChain: chainID,
		ExportedOutputs: []*avax.TransferableOutput{{ // Exported to X-Chain
			Asset: avax.Asset{ID: b.ctx.AVAXAssetID},
			Out: &secp256k1fx.TransferOutput{
				Amt: amount,
				OutputOwners: secp256k1fx.OutputOwners{
					Locktime:  0,
					Threshold: 1,
					Addrs:     []ids.ShortID{to},
				},
			},
		}},
	}
	tx, err := txs.NewSigned(utx, txs.Codec, signers)
	if err != nil {
		return nil, err
	}
	return tx, tx.SyntacticVerify(b.ctx)
}

func (b *builder) NewCreateChainTx(
	subnetID ids.ID,
	genesisData []byte,
	vmID ids.ID,
	fxIDs []ids.ID,
	chainName string,
	keys []*crypto.PrivateKeySECP256K1R,
	changeAddr ids.ShortID,
) (*txs.Tx, error) {
	timestamp := b.state.GetTimestamp()
	createBlockchainTxFee := b.cfg.GetCreateBlockchainTxFee(timestamp)
	ins, outs, _, signers, err := b.Stake(keys, 0, createBlockchainTxFee, changeAddr)
	if err != nil {
		return nil, fmt.Errorf("couldn't generate tx inputs/outputs: %w", err)
	}

	subnetAuth, subnetSigners, err := b.Authorize(b.state, subnetID, keys)
	if err != nil {
		return nil, fmt.Errorf("couldn't authorize tx's subnet restrictions: %w", err)
	}
	signers = append(signers, subnetSigners)

	// Sort the provided fxIDs
	ids.SortIDs(fxIDs)

	// Create the tx
	utx := &txs.CreateChainTx{
		BaseTx: txs.BaseTx{BaseTx: avax.BaseTx{
			NetworkID:    b.ctx.NetworkID,
			BlockchainID: b.ctx.ChainID,
			Ins:          ins,
			Outs:         outs,
		}},
		SubnetID:    subnetID,
		ChainName:   chainName,
		VMID:        vmID,
		FxIDs:       fxIDs,
		GenesisData: genesisData,
		SubnetAuth:  subnetAuth,
	}
	tx, err := txs.NewSigned(utx, txs.Codec, signers)
	if err != nil {
		return nil, err
	}
	return tx, tx.SyntacticVerify(b.ctx)
}

func (b *builder) NewCreateSubnetTx(
	threshold uint32,
	ownerAddrs []ids.ShortID,
	keys []*crypto.PrivateKeySECP256K1R,
	changeAddr ids.ShortID,
) (*txs.Tx, error) {
	timestamp := b.state.GetTimestamp()
	createSubnetTxFee := b.cfg.GetCreateSubnetTxFee(timestamp)
	ins, outs, _, signers, err := b.Stake(keys, 0, createSubnetTxFee, changeAddr)
	if err != nil {
		return nil, fmt.Errorf("couldn't generate tx inputs/outputs: %w", err)
	}

	// Sort control addresses
	ids.SortShortIDs(ownerAddrs)

	// Create the tx
	utx := &txs.CreateSubnetTx{
		BaseTx: txs.BaseTx{BaseTx: avax.BaseTx{
			NetworkID:    b.ctx.NetworkID,
			BlockchainID: b.ctx.ChainID,
			Ins:          ins,
			Outs:         outs,
		}},
		Owner: &secp256k1fx.OutputOwners{
			Threshold: threshold,
			Addrs:     ownerAddrs,
		},
	}
	tx, err := txs.NewSigned(utx, txs.Codec, signers)
	if err != nil {
		return nil, err
	}
	return tx, tx.SyntacticVerify(b.ctx)
}

func (b *builder) NewAddValidatorTx(
	stakeAmount,
	startTime,
	endTime uint64,
	nodeID ids.NodeID,
	rewardAddress ids.ShortID,
	shares uint32,
	keys []*crypto.PrivateKeySECP256K1R,
	changeAddr ids.ShortID,
) (*txs.Tx, error) {
	ins, unlockedOuts, lockedOuts, signers, err := b.Stake(keys, stakeAmount, b.cfg.AddStakerTxFee, changeAddr)
	if err != nil {
		return nil, fmt.Errorf("couldn't generate tx inputs/outputs: %w", err)
	}
	// Create the tx
	utx := &txs.AddValidatorTx{
		BaseTx: txs.BaseTx{BaseTx: avax.BaseTx{
			NetworkID:    b.ctx.NetworkID,
			BlockchainID: b.ctx.ChainID,
			Ins:          ins,
			Outs:         unlockedOuts,
		}},
		Validator: validator.Validator{
			NodeID: nodeID,
			Start:  startTime,
			End:    endTime,
			Wght:   stakeAmount,
		},
		Stake: lockedOuts,
		RewardsOwner: &secp256k1fx.OutputOwners{
			Locktime:  0,
			Threshold: 1,
			Addrs:     []ids.ShortID{rewardAddress},
		},
		Shares: shares,
	}
	tx, err := txs.NewSigned(utx, txs.Codec, signers)
	if err != nil {
		return nil, err
	}
	return tx, tx.SyntacticVerify(b.ctx)
}

func (b *builder) NewAddDelegatorTx(
	stakeAmount,
	startTime,
	endTime uint64,
	nodeID ids.NodeID,
	rewardAddress ids.ShortID,
	keys []*crypto.PrivateKeySECP256K1R,
	changeAddr ids.ShortID,
) (*txs.Tx, error) {
	ins, unlockedOuts, lockedOuts, signers, err := b.Stake(keys, stakeAmount, b.cfg.AddStakerTxFee, changeAddr)
	if err != nil {
		return nil, fmt.Errorf("couldn't generate tx inputs/outputs: %w", err)
	}
	// Create the tx
	utx := &txs.AddDelegatorTx{
		BaseTx: txs.BaseTx{BaseTx: avax.BaseTx{
			NetworkID:    b.ctx.NetworkID,
			BlockchainID: b.ctx.ChainID,
			Ins:          ins,
			Outs:         unlockedOuts,
		}},
		Validator: validator.Validator{
			NodeID: nodeID,
			Start:  startTime,
			End:    endTime,
			Wght:   stakeAmount,
		},
		Stake: lockedOuts,
		RewardsOwner: &secp256k1fx.OutputOwners{
			Locktime:  0,
			Threshold: 1,
			Addrs:     []ids.ShortID{rewardAddress},
		},
	}
	tx, err := txs.NewSigned(utx, txs.Codec, signers)
	if err != nil {
		return nil, err
	}
	return tx, tx.SyntacticVerify(b.ctx)
}

func (b *builder) NewAddSubnetValidatorTx(
	weight,
	startTime,
	endTime uint64,
	nodeID ids.NodeID,
	subnetID ids.ID,
	keys []*crypto.PrivateKeySECP256K1R,
	changeAddr ids.ShortID,
) (*txs.Tx, error) {
	ins, outs, _, signers, err := b.Stake(keys, 0, b.cfg.TxFee, changeAddr)
	if err != nil {
		return nil, fmt.Errorf("couldn't generate tx inputs/outputs: %w", err)
	}

	subnetAuth, subnetSigners, err := b.Authorize(b.state, subnetID, keys)
	if err != nil {
		return nil, fmt.Errorf("couldn't authorize tx's subnet restrictions: %w", err)
	}
	signers = append(signers, subnetSigners)

	// Create the tx
	utx := &txs.AddSubnetValidatorTx{
		BaseTx: txs.BaseTx{BaseTx: avax.BaseTx{
			NetworkID:    b.ctx.NetworkID,
			BlockchainID: b.ctx.ChainID,
			Ins:          ins,
			Outs:         outs,
		}},
		Validator: validator.SubnetValidator{
			Validator: validator.Validator{
				NodeID: nodeID,
				Start:  startTime,
				End:    endTime,
				Wght:   weight,
			},
			Subnet: subnetID,
		},
		SubnetAuth: subnetAuth,
	}
	tx, err := txs.NewSigned(utx, txs.Codec, signers)
	if err != nil {
		return nil, err
	}
	return tx, tx.SyntacticVerify(b.ctx)
}

func (b *builder) NewAdvanceTimeTx(timestamp time.Time) (*txs.Tx, error) {
	utx := &txs.AdvanceTimeTx{Time: uint64(timestamp.Unix())}
	tx, err := txs.NewSigned(utx, txs.Codec, nil)
	if err != nil {
		return nil, err
	}
	return tx, tx.SyntacticVerify(b.ctx)
}

func (b *builder) NewRewardValidatorTx(txID ids.ID) (*txs.Tx, error) {
	utx := &txs.RewardValidatorTx{TxID: txID}
	tx, err := txs.NewSigned(utx, txs.Codec, nil)
	if err != nil {
		return nil, err
	}

	return tx, tx.SyntacticVerify(b.ctx)
}<|MERGE_RESOLUTION|>--- conflicted
+++ resolved
@@ -35,15 +35,8 @@
 // TODO: TxBuilder should be replaced by the P-chain wallet
 type TxBuilder interface {
 	AtomicTxBuilder
-<<<<<<< HEAD
-	DecisionsTxBuilder
-	ProposalsTxBuilder
-
-	ResetAtomicUTXOManager(aum avax.AtomicUTXOManager) // useful for UTs. TODO: consider find a way to drop this
-=======
 	DecisionTxBuilder
 	ProposalTxBuilder
->>>>>>> 7039d27e
 }
 
 type AtomicTxBuilder interface {
