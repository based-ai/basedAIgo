// Copyright (C) 2019-2023, Ava Labs, Inc. All rights reserved.
// See the file LICENSE for licensing terms.

package executor

import (
	"fmt"
	"math"
	"testing"
	"time"

	"github.com/stretchr/testify/require"

	"github.com/ava-labs/avalanchego/database"
	"github.com/ava-labs/avalanchego/ids"
	"github.com/ava-labs/avalanchego/utils/crypto/secp256k1"
	"github.com/ava-labs/avalanchego/utils/hashing"
	"github.com/ava-labs/avalanchego/vms/platformvm/reward"
	"github.com/ava-labs/avalanchego/vms/platformvm/state"
	"github.com/ava-labs/avalanchego/vms/platformvm/status"
	"github.com/ava-labs/avalanchego/vms/platformvm/txs"
	"github.com/ava-labs/avalanchego/vms/secp256k1fx"

	ts "github.com/ava-labs/avalanchego/vms/platformvm/testsetup"
)

func TestProposalTxExecuteAddDelegator(t *testing.T) {
	dummyHeight := uint64(1)
<<<<<<< HEAD
	rewardAddress := ts.Keys[0].PublicKey().Address()
	nodeID := ids.NodeID(rewardAddress)
=======
	rewardAddress := preFundedKeys[0].PublicKey().Address()
	nodeID := genesisNodeIDs[0]
>>>>>>> b61fa889

	newValidatorID := ids.GenerateTestNodeID()
	newValidatorStartTime := uint64(ts.ValidateStartTime.Add(5 * time.Second).Unix())
	newValidatorEndTime := uint64(ts.ValidateEndTime.Add(-5 * time.Second).Unix())

	// [addMinStakeValidator] adds a new validator to the primary network's
	// pending validator set with the minimum staking amount
	addMinStakeValidator := func(target *environment) {
		tx, err := target.txBuilder.NewAddValidatorTx(
			target.config.MinValidatorStake, // stake amount
			newValidatorStartTime,           // start time
			newValidatorEndTime,             // end time
			newValidatorID,                  // node ID
			rewardAddress,                   // Reward Address
			reward.PercentDenominator,       // Shares
			[]*secp256k1.PrivateKey{ts.Keys[0]},
			ids.ShortEmpty,
		)
		require.NoError(t, err)

		staker, err := state.NewCurrentStaker(
			tx.ID(),
			tx.Unsigned.(*txs.AddValidatorTx),
			0,
		)
		require.NoError(t, err)

		target.state.PutCurrentValidator(staker)
		target.state.AddTx(tx, status.Committed)
		target.state.SetHeight(dummyHeight)
		require.NoError(t, target.state.Commit())
	}

	// [addMaxStakeValidator] adds a new validator to the primary network's
	// pending validator set with the maximum staking amount
	addMaxStakeValidator := func(target *environment) {
		tx, err := target.txBuilder.NewAddValidatorTx(
			target.config.MaxValidatorStake, // stake amount
			newValidatorStartTime,           // start time
			newValidatorEndTime,             // end time
			newValidatorID,                  // node ID
			rewardAddress,                   // Reward Address
			reward.PercentDenominator,       // Shared
			[]*secp256k1.PrivateKey{ts.Keys[0]},
			ids.ShortEmpty,
		)
		require.NoError(t, err)

		staker, err := state.NewCurrentStaker(
			tx.ID(),
			tx.Unsigned.(*txs.AddValidatorTx),
			0,
		)
		require.NoError(t, err)

		target.state.PutCurrentValidator(staker)
		target.state.AddTx(tx, status.Committed)
		target.state.SetHeight(dummyHeight)
		require.NoError(t, target.state.Commit())
	}

	dummyH := newEnvironment(t, false /*=postBanff*/, false /*=postCortina*/)
	currentTimestamp := dummyH.state.GetTimestamp()

	type test struct {
		description   string
		stakeAmount   uint64
		startTime     uint64
		endTime       uint64
		nodeID        ids.NodeID
		rewardAddress ids.ShortID
		feeKeys       []*secp256k1.PrivateKey
		setup         func(*environment)
		AP3Time       time.Time
		expectedErr   error
	}

	tests := []test{
		{
			description:   "validator stops validating earlier than delegator",
			stakeAmount:   dummyH.config.MinDelegatorStake,
			startTime:     uint64(ts.ValidateStartTime.Unix()) + 1,
			endTime:       uint64(ts.ValidateEndTime.Unix()) + 1,
			nodeID:        nodeID,
			rewardAddress: rewardAddress,
			feeKeys:       []*secp256k1.PrivateKey{ts.Keys[0]},
			setup:         nil,
			AP3Time:       ts.GenesisTime,
			expectedErr:   ErrPeriodMismatch,
		},
		{
			description:   fmt.Sprintf("delegator should not be added more than (%s) in the future", MaxFutureStartTime),
			stakeAmount:   dummyH.config.MinDelegatorStake,
			startTime:     uint64(currentTimestamp.Add(MaxFutureStartTime + time.Second).Unix()),
			endTime:       uint64(currentTimestamp.Add(MaxFutureStartTime + ts.MinStakingDuration + time.Second).Unix()),
			nodeID:        nodeID,
			rewardAddress: rewardAddress,
			feeKeys:       []*secp256k1.PrivateKey{ts.Keys[0]},
			setup:         nil,
			AP3Time:       ts.GenesisTime,
			expectedErr:   ErrFutureStakeTime,
		},
		{
			description:   "validator not in the current or pending validator sets",
			stakeAmount:   dummyH.config.MinDelegatorStake,
			startTime:     uint64(ts.ValidateStartTime.Add(5 * time.Second).Unix()),
			endTime:       uint64(ts.ValidateEndTime.Add(-5 * time.Second).Unix()),
			nodeID:        newValidatorID,
			rewardAddress: rewardAddress,
			feeKeys:       []*secp256k1.PrivateKey{ts.Keys[0]},
			setup:         nil,
			AP3Time:       ts.GenesisTime,
			expectedErr:   database.ErrNotFound,
		},
		{
			description:   "delegator starts before validator",
			stakeAmount:   dummyH.config.MinDelegatorStake,
			startTime:     newValidatorStartTime - 1, // start validating subnet before primary network
			endTime:       newValidatorEndTime,
			nodeID:        newValidatorID,
			rewardAddress: rewardAddress,
			feeKeys:       []*secp256k1.PrivateKey{ts.Keys[0]},
			setup:         addMinStakeValidator,
			AP3Time:       ts.GenesisTime,
			expectedErr:   ErrPeriodMismatch,
		},
		{
			description:   "delegator stops before validator",
			stakeAmount:   dummyH.config.MinDelegatorStake,
			startTime:     newValidatorStartTime,
			endTime:       newValidatorEndTime + 1, // stop validating subnet after stopping validating primary network
			nodeID:        newValidatorID,
			rewardAddress: rewardAddress,
			feeKeys:       []*secp256k1.PrivateKey{ts.Keys[0]},
			setup:         addMinStakeValidator,
			AP3Time:       ts.GenesisTime,
			expectedErr:   ErrPeriodMismatch,
		},
		{
			description:   "valid",
			stakeAmount:   dummyH.config.MinDelegatorStake,
			startTime:     newValidatorStartTime, // same start time as for primary network
			endTime:       newValidatorEndTime,   // same end time as for primary network
			nodeID:        newValidatorID,
			rewardAddress: rewardAddress,
			feeKeys:       []*secp256k1.PrivateKey{ts.Keys[0]},
			setup:         addMinStakeValidator,
			AP3Time:       ts.GenesisTime,
			expectedErr:   nil,
		},
		{
			description:   "starts delegating at current timestamp",
			stakeAmount:   dummyH.config.MinDelegatorStake,     // weight
			startTime:     uint64(currentTimestamp.Unix()),     // start time
			endTime:       uint64(ts.ValidateEndTime.Unix()),   // end time
			nodeID:        nodeID,                              // node ID
			rewardAddress: rewardAddress,                       // Reward Address
			feeKeys:       []*secp256k1.PrivateKey{ts.Keys[0]}, // tx fee payer
			setup:         nil,
			AP3Time:       ts.GenesisTime,
			expectedErr:   ErrTimestampNotBeforeStartTime,
		},
		{
			description:   "tx fee paying key has no funds",
			stakeAmount:   dummyH.config.MinDelegatorStake,         // weight
			startTime:     uint64(ts.ValidateStartTime.Unix()) + 1, // start time
			endTime:       uint64(ts.ValidateEndTime.Unix()),       // end time
			nodeID:        nodeID,                                  // node ID
			rewardAddress: rewardAddress,                           // Reward Address
			feeKeys:       []*secp256k1.PrivateKey{ts.Keys[1]},     // tx fee payer
			setup: func(target *environment) { // Remove all UTXOs owned by keys[1]
				utxoIDs, err := target.state.UTXOIDs(
					ts.Keys[1].PublicKey().Address().Bytes(),
					ids.Empty,
					math.MaxInt32)
				require.NoError(t, err)

				for _, utxoID := range utxoIDs {
					target.state.DeleteUTXO(utxoID)
				}
				target.state.SetHeight(dummyHeight)
				require.NoError(t, target.state.Commit())
			},
			AP3Time:     ts.GenesisTime,
			expectedErr: ErrFlowCheckFailed,
		},
		{
			description:   "over delegation before AP3",
			stakeAmount:   dummyH.config.MinDelegatorStake,
			startTime:     newValidatorStartTime, // same start time as for primary network
			endTime:       newValidatorEndTime,   // same end time as for primary network
			nodeID:        newValidatorID,
			rewardAddress: rewardAddress,
			feeKeys:       []*secp256k1.PrivateKey{ts.Keys[0]},
			setup:         addMaxStakeValidator,
			AP3Time:       ts.ValidateEndTime,
			expectedErr:   nil,
		},
		{
			description:   "over delegation after AP3",
			stakeAmount:   dummyH.config.MinDelegatorStake,
			startTime:     newValidatorStartTime, // same start time as for primary network
			endTime:       newValidatorEndTime,   // same end time as for primary network
			nodeID:        newValidatorID,
			rewardAddress: rewardAddress,
			feeKeys:       []*secp256k1.PrivateKey{ts.Keys[0]},
			setup:         addMaxStakeValidator,
			AP3Time:       ts.GenesisTime,
			expectedErr:   ErrOverDelegated,
		},
	}

	for _, tt := range tests {
		t.Run(tt.description, func(t *testing.T) {
			require := require.New(t)
			freshTH := newEnvironment(t, false /*=postBanff*/, false /*=postCortina*/)
			freshTH.config.ApricotPhase3Time = tt.AP3Time
			defer func() {
				require.NoError(shutdownEnvironment(freshTH))
			}()

			tx, err := freshTH.txBuilder.NewAddDelegatorTx(
				tt.stakeAmount,
				tt.startTime,
				tt.endTime,
				tt.nodeID,
				tt.rewardAddress,
				tt.feeKeys,
				ids.ShortEmpty,
			)
			require.NoError(err)

			if tt.setup != nil {
				tt.setup(freshTH)
			}

			onCommitState, err := state.NewDiff(lastAcceptedID, freshTH)
			require.NoError(err)

			onAbortState, err := state.NewDiff(lastAcceptedID, freshTH)
			require.NoError(err)

			executor := ProposalTxExecutor{
				OnCommitState: onCommitState,
				OnAbortState:  onAbortState,
				Backend:       &freshTH.backend,
				Tx:            tx,
			}
			err = tx.Unsigned.Visit(&executor)
			require.ErrorIs(err, tt.expectedErr)
		})
	}
}

func TestProposalTxExecuteAddSubnetValidator(t *testing.T) {
	require := require.New(t)
	env := newEnvironment(t, false /*=postBanff*/, false /*=postCortina*/)
	env.ctx.Lock.Lock()
	defer func() {
		require.NoError(shutdownEnvironment(env))
	}()

<<<<<<< HEAD
	nodeID := ts.Keys[0].PublicKey().Address()

=======
	nodeID := genesisNodeIDs[0]
>>>>>>> b61fa889
	{
		// Case: Proposed validator currently validating primary network
		// but stops validating subnet after stops validating primary network
		// (note that keys[0] is a genesis validator)
		tx, err := env.txBuilder.NewAddSubnetValidatorTx(
<<<<<<< HEAD
			ts.Weight,
			uint64(ts.ValidateStartTime.Unix())+1,
			uint64(ts.ValidateEndTime.Unix())+1,
			ids.NodeID(nodeID),
=======
			defaultWeight,
			uint64(defaultValidateStartTime.Unix())+1,
			uint64(defaultValidateEndTime.Unix())+1,
			nodeID,
>>>>>>> b61fa889
			testSubnet1.ID(),
			[]*secp256k1.PrivateKey{testSubnet1ControlKeys[0], testSubnet1ControlKeys[1]},
			ids.ShortEmpty, // change addr
		)
		require.NoError(err)

		onCommitState, err := state.NewDiff(lastAcceptedID, env)
		require.NoError(err)

		onAbortState, err := state.NewDiff(lastAcceptedID, env)
		require.NoError(err)

		executor := ProposalTxExecutor{
			OnCommitState: onCommitState,
			OnAbortState:  onAbortState,
			Backend:       &env.backend,
			Tx:            tx,
		}
		err = tx.Unsigned.Visit(&executor)
		require.ErrorIs(err, ErrPeriodMismatch)
	}

	{
		// Case: Proposed validator currently validating primary network
		// and proposed subnet validation period is subset of
		// primary network validation period
		// (note that keys[0] is a genesis validator)
		tx, err := env.txBuilder.NewAddSubnetValidatorTx(
<<<<<<< HEAD
			ts.Weight,
			uint64(ts.ValidateStartTime.Unix())+1,
			uint64(ts.ValidateEndTime.Unix()),
			ids.NodeID(nodeID),
=======
			defaultWeight,
			uint64(defaultValidateStartTime.Unix())+1,
			uint64(defaultValidateEndTime.Unix()),
			nodeID,
>>>>>>> b61fa889
			testSubnet1.ID(),
			[]*secp256k1.PrivateKey{testSubnet1ControlKeys[0], testSubnet1ControlKeys[1]},
			ids.ShortEmpty, // change addr
		)
		require.NoError(err)

		onCommitState, err := state.NewDiff(lastAcceptedID, env)
		require.NoError(err)

		onAbortState, err := state.NewDiff(lastAcceptedID, env)
		require.NoError(err)

		executor := ProposalTxExecutor{
			OnCommitState: onCommitState,
			OnAbortState:  onAbortState,
			Backend:       &env.backend,
			Tx:            tx,
		}
		require.NoError(tx.Unsigned.Visit(&executor))
	}

	// Add a validator to pending validator set of primary network
<<<<<<< HEAD
	key, err := secp256k1.NewPrivateKey()
	require.NoError(err)
	pendingDSValidatorID := ids.NodeID(key.PublicKey().Address())

	// starts validating primary network 10 seconds after genesis
	dsStartTime := ts.GenesisTime.Add(10 * time.Second)
	dsEndTime := dsStartTime.Add(5 * ts.MinStakingDuration)
=======
	// Starts validating primary network 10 seconds after genesis
	pendingDSValidatorID := ids.GenerateTestNodeID()
	dsStartTime := defaultGenesisTime.Add(10 * time.Second)
	dsEndTime := dsStartTime.Add(5 * defaultMinStakingDuration)
>>>>>>> b61fa889

	addDSTx, err := env.txBuilder.NewAddValidatorTx(
		env.config.MinValidatorStake, // stake amount
		uint64(dsStartTime.Unix()),   // start time
		uint64(dsEndTime.Unix()),     // end time
		pendingDSValidatorID,         // node ID
		ids.GenerateTestShortID(),    // reward address
		reward.PercentDenominator,    // shares
		[]*secp256k1.PrivateKey{ts.Keys[0]},
		ids.ShortEmpty,
	)
	require.NoError(err)

	{
		// Case: Proposed validator isn't in pending or current validator sets
		tx, err := env.txBuilder.NewAddSubnetValidatorTx(
			ts.Weight,
			uint64(dsStartTime.Unix()), // start validating subnet before primary network
			uint64(dsEndTime.Unix()),
			pendingDSValidatorID,
			testSubnet1.ID(),
			[]*secp256k1.PrivateKey{testSubnet1ControlKeys[0], testSubnet1ControlKeys[1]},
			ids.ShortEmpty, // change addr
		)
		require.NoError(err)

		onCommitState, err := state.NewDiff(lastAcceptedID, env)
		require.NoError(err)

		onAbortState, err := state.NewDiff(lastAcceptedID, env)
		require.NoError(err)

		executor := ProposalTxExecutor{
			OnCommitState: onCommitState,
			OnAbortState:  onAbortState,
			Backend:       &env.backend,
			Tx:            tx,
		}
		err = tx.Unsigned.Visit(&executor)
		require.ErrorIs(err, ErrNotValidator)
	}

	staker, err := state.NewCurrentStaker(
		addDSTx.ID(),
		addDSTx.Unsigned.(*txs.AddValidatorTx),
		0,
	)
	require.NoError(err)

	env.state.PutCurrentValidator(staker)
	env.state.AddTx(addDSTx, status.Committed)
	dummyHeight := uint64(1)
	env.state.SetHeight(dummyHeight)
	require.NoError(env.state.Commit())

	// Node with ID key.PublicKey().Address() now a pending validator for primary network

	{
		// Case: Proposed validator is pending validator of primary network
		// but starts validating subnet before primary network
		tx, err := env.txBuilder.NewAddSubnetValidatorTx(
			ts.Weight,
			uint64(dsStartTime.Unix())-1, // start validating subnet before primary network
			uint64(dsEndTime.Unix()),
			pendingDSValidatorID,
			testSubnet1.ID(),
			[]*secp256k1.PrivateKey{testSubnet1ControlKeys[0], testSubnet1ControlKeys[1]},
			ids.ShortEmpty, // change addr
		)
		require.NoError(err)

		onCommitState, err := state.NewDiff(lastAcceptedID, env)
		require.NoError(err)

		onAbortState, err := state.NewDiff(lastAcceptedID, env)
		require.NoError(err)

		executor := ProposalTxExecutor{
			OnCommitState: onCommitState,
			OnAbortState:  onAbortState,
			Backend:       &env.backend,
			Tx:            tx,
		}
		err = tx.Unsigned.Visit(&executor)
		require.ErrorIs(err, ErrPeriodMismatch)
	}

	{
		// Case: Proposed validator is pending validator of primary network
		// but stops validating subnet after primary network
		tx, err := env.txBuilder.NewAddSubnetValidatorTx(
			ts.Weight,
			uint64(dsStartTime.Unix()),
			uint64(dsEndTime.Unix())+1, // stop validating subnet after stopping validating primary network
			pendingDSValidatorID,
			testSubnet1.ID(),
			[]*secp256k1.PrivateKey{testSubnet1ControlKeys[0], testSubnet1ControlKeys[1]},
			ids.ShortEmpty, // change addr
		)
		require.NoError(err)

		onCommitState, err := state.NewDiff(lastAcceptedID, env)
		require.NoError(err)

		onAbortState, err := state.NewDiff(lastAcceptedID, env)
		require.NoError(err)

		executor := ProposalTxExecutor{
			OnCommitState: onCommitState,
			OnAbortState:  onAbortState,
			Backend:       &env.backend,
			Tx:            tx,
		}
		err = tx.Unsigned.Visit(&executor)
		require.ErrorIs(err, ErrPeriodMismatch)
	}

	{
		// Case: Proposed validator is pending validator of primary network and
		// period validating subnet is subset of time validating primary network
		tx, err := env.txBuilder.NewAddSubnetValidatorTx(
			ts.Weight,
			uint64(dsStartTime.Unix()), // same start time as for primary network
			uint64(dsEndTime.Unix()),   // same end time as for primary network
			pendingDSValidatorID,
			testSubnet1.ID(),
			[]*secp256k1.PrivateKey{testSubnet1ControlKeys[0], testSubnet1ControlKeys[1]},
			ids.ShortEmpty, // change addr
		)
		require.NoError(err)

		onCommitState, err := state.NewDiff(lastAcceptedID, env)
		require.NoError(err)

		onAbortState, err := state.NewDiff(lastAcceptedID, env)
		require.NoError(err)

		executor := ProposalTxExecutor{
			OnCommitState: onCommitState,
			OnAbortState:  onAbortState,
			Backend:       &env.backend,
			Tx:            tx,
		}
		require.NoError(tx.Unsigned.Visit(&executor))
	}

	// Case: Proposed validator start validating at/before current timestamp
	// First, advance the timestamp
	newTimestamp := ts.GenesisTime.Add(2 * time.Second)
	env.state.SetTimestamp(newTimestamp)

	{
		tx, err := env.txBuilder.NewAddSubnetValidatorTx(
			ts.Weight,                   // weight
			uint64(newTimestamp.Unix()), // start time
<<<<<<< HEAD
			uint64(newTimestamp.Add(ts.MinStakingDuration).Unix()), // end time
			ids.NodeID(nodeID), // node ID
			testSubnet1.ID(),   // subnet ID
=======
			uint64(newTimestamp.Add(defaultMinStakingDuration).Unix()), // end time
			nodeID,           // node ID
			testSubnet1.ID(), // subnet ID
>>>>>>> b61fa889
			[]*secp256k1.PrivateKey{testSubnet1ControlKeys[0], testSubnet1ControlKeys[1]},
			ids.ShortEmpty, // change addr
		)
		require.NoError(err)

		onCommitState, err := state.NewDiff(lastAcceptedID, env)
		require.NoError(err)

		onAbortState, err := state.NewDiff(lastAcceptedID, env)
		require.NoError(err)

		executor := ProposalTxExecutor{
			OnCommitState: onCommitState,
			OnAbortState:  onAbortState,
			Backend:       &env.backend,
			Tx:            tx,
		}
		err = tx.Unsigned.Visit(&executor)
		require.ErrorIs(err, ErrTimestampNotBeforeStartTime)
	}

	// reset the timestamp
	env.state.SetTimestamp(ts.GenesisTime)

	// Case: Proposed validator already validating the subnet
	// First, add validator as validator of subnet
	subnetTx, err := env.txBuilder.NewAddSubnetValidatorTx(
<<<<<<< HEAD
		ts.Weight,                           // weight
		uint64(ts.ValidateStartTime.Unix()), // start time
		uint64(ts.ValidateEndTime.Unix()),   // end time
		ids.NodeID(nodeID),                  // node ID
		testSubnet1.ID(),                    // subnet ID
=======
		defaultWeight,                           // weight
		uint64(defaultValidateStartTime.Unix()), // start time
		uint64(defaultValidateEndTime.Unix()),   // end time
		nodeID,                                  // node ID
		testSubnet1.ID(),                        // subnet ID
>>>>>>> b61fa889
		[]*secp256k1.PrivateKey{testSubnet1ControlKeys[0], testSubnet1ControlKeys[1]},
		ids.ShortEmpty,
	)
	require.NoError(err)

	staker, err = state.NewCurrentStaker(
		subnetTx.ID(),
		subnetTx.Unsigned.(*txs.AddSubnetValidatorTx),
		0,
	)
	require.NoError(err)

	env.state.PutCurrentValidator(staker)
	env.state.AddTx(subnetTx, status.Committed)
	env.state.SetHeight(dummyHeight)
	require.NoError(env.state.Commit())

	{
		// Node with ID nodeIDKey.PublicKey().Address() now validating subnet with ID testSubnet1.ID
		duplicateSubnetTx, err := env.txBuilder.NewAddSubnetValidatorTx(
<<<<<<< HEAD
			ts.Weight,                             // weight
			uint64(ts.ValidateStartTime.Unix())+1, // start time
			uint64(ts.ValidateEndTime.Unix()),     // end time
			ids.NodeID(nodeID),                    // node ID
			testSubnet1.ID(),                      // subnet ID
=======
			defaultWeight, // weight
			uint64(defaultValidateStartTime.Unix())+1, // start time
			uint64(defaultValidateEndTime.Unix()),     // end time
			nodeID,                                    // node ID
			testSubnet1.ID(),                          // subnet ID
>>>>>>> b61fa889
			[]*secp256k1.PrivateKey{testSubnet1ControlKeys[0], testSubnet1ControlKeys[1]},
			ids.ShortEmpty, // change addr
		)
		require.NoError(err)

		onCommitState, err := state.NewDiff(lastAcceptedID, env)
		require.NoError(err)

		onAbortState, err := state.NewDiff(lastAcceptedID, env)
		require.NoError(err)

		executor := ProposalTxExecutor{
			OnCommitState: onCommitState,
			OnAbortState:  onAbortState,
			Backend:       &env.backend,
			Tx:            duplicateSubnetTx,
		}
		err = duplicateSubnetTx.Unsigned.Visit(&executor)
		require.ErrorIs(err, ErrDuplicateValidator)
	}

	env.state.DeleteCurrentValidator(staker)
	env.state.SetHeight(dummyHeight)
	require.NoError(env.state.Commit())

	{
		// Case: Too few signatures
		tx, err := env.txBuilder.NewAddSubnetValidatorTx(
<<<<<<< HEAD
			ts.Weight,                       // weight
			uint64(ts.GenesisTime.Unix())+1, // start time
			uint64(ts.GenesisTime.Add(ts.MinStakingDuration).Unix())+1, // end time
			ids.NodeID(nodeID), // node ID
			testSubnet1.ID(),   // subnet ID
=======
			defaultWeight,                       // weight
			uint64(defaultGenesisTime.Unix())+1, // start time
			uint64(defaultGenesisTime.Add(defaultMinStakingDuration).Unix())+1, // end time
			nodeID,           // node ID
			testSubnet1.ID(), // subnet ID
>>>>>>> b61fa889
			[]*secp256k1.PrivateKey{testSubnet1ControlKeys[0], testSubnet1ControlKeys[2]},
			ids.ShortEmpty, // change addr
		)
		require.NoError(err)

		// Remove a signature
		addSubnetValidatorTx := tx.Unsigned.(*txs.AddSubnetValidatorTx)
		input := addSubnetValidatorTx.SubnetAuth.(*secp256k1fx.Input)
		input.SigIndices = input.SigIndices[1:]
		// This tx was syntactically verified when it was created...pretend it wasn't so we don't use cache
		addSubnetValidatorTx.SyntacticallyVerified = false

		onCommitState, err := state.NewDiff(lastAcceptedID, env)
		require.NoError(err)

		onAbortState, err := state.NewDiff(lastAcceptedID, env)
		require.NoError(err)

		executor := ProposalTxExecutor{
			OnCommitState: onCommitState,
			OnAbortState:  onAbortState,
			Backend:       &env.backend,
			Tx:            tx,
		}
		err = tx.Unsigned.Visit(&executor)
		require.ErrorIs(err, errUnauthorizedSubnetModification)
	}

	{
		// Case: Control Signature from invalid key (keys[3] is not a control key)
		tx, err := env.txBuilder.NewAddSubnetValidatorTx(
<<<<<<< HEAD
			ts.Weight,                       // weight
			uint64(ts.GenesisTime.Unix())+1, // start time
			uint64(ts.GenesisTime.Add(ts.MinStakingDuration).Unix())+1, // end time
			ids.NodeID(nodeID), // node ID
			testSubnet1.ID(),   // subnet ID
			[]*secp256k1.PrivateKey{testSubnet1ControlKeys[0], ts.Keys[1]},
=======
			defaultWeight,                       // weight
			uint64(defaultGenesisTime.Unix())+1, // start time
			uint64(defaultGenesisTime.Add(defaultMinStakingDuration).Unix())+1, // end time
			nodeID,           // node ID
			testSubnet1.ID(), // subnet ID
			[]*secp256k1.PrivateKey{testSubnet1ControlKeys[0], preFundedKeys[1]},
>>>>>>> b61fa889
			ids.ShortEmpty, // change addr
		)
		require.NoError(err)

		// Replace a valid signature with one from keys[3]
		sig, err := ts.Keys[3].SignHash(hashing.ComputeHash256(tx.Unsigned.Bytes()))
		require.NoError(err)
		copy(tx.Creds[1].(*secp256k1fx.Credential).Sigs[0][:], sig)

		onCommitState, err := state.NewDiff(lastAcceptedID, env)
		require.NoError(err)

		onAbortState, err := state.NewDiff(lastAcceptedID, env)
		require.NoError(err)

		executor := ProposalTxExecutor{
			OnCommitState: onCommitState,
			OnAbortState:  onAbortState,
			Backend:       &env.backend,
			Tx:            tx,
		}
		err = tx.Unsigned.Visit(&executor)
		require.ErrorIs(err, errUnauthorizedSubnetModification)
	}

	{
		// Case: Proposed validator in pending validator set for subnet
		// First, add validator to pending validator set of subnet
		tx, err := env.txBuilder.NewAddSubnetValidatorTx(
<<<<<<< HEAD
			ts.Weight,                       // weight
			uint64(ts.GenesisTime.Unix())+1, // start time
			uint64(ts.GenesisTime.Add(ts.MinStakingDuration).Unix())+1, // end time
			ids.NodeID(nodeID), // node ID
			testSubnet1.ID(),   // subnet ID
=======
			defaultWeight,                       // weight
			uint64(defaultGenesisTime.Unix())+1, // start time
			uint64(defaultGenesisTime.Add(defaultMinStakingDuration).Unix())+1, // end time
			nodeID,           // node ID
			testSubnet1.ID(), // subnet ID
>>>>>>> b61fa889
			[]*secp256k1.PrivateKey{testSubnet1ControlKeys[0], testSubnet1ControlKeys[1]},
			ids.ShortEmpty, // change addr
		)
		require.NoError(err)

		staker, err = state.NewCurrentStaker(
			subnetTx.ID(),
			subnetTx.Unsigned.(*txs.AddSubnetValidatorTx),
			0,
		)
		require.NoError(err)

		env.state.PutCurrentValidator(staker)
		env.state.AddTx(tx, status.Committed)
		env.state.SetHeight(dummyHeight)
		require.NoError(env.state.Commit())

		onCommitState, err := state.NewDiff(lastAcceptedID, env)
		require.NoError(err)

		onAbortState, err := state.NewDiff(lastAcceptedID, env)
		require.NoError(err)

		executor := ProposalTxExecutor{
			OnCommitState: onCommitState,
			OnAbortState:  onAbortState,
			Backend:       &env.backend,
			Tx:            tx,
		}
		err = tx.Unsigned.Visit(&executor)
		require.ErrorIs(err, ErrDuplicateValidator)
	}
}

func TestProposalTxExecuteAddValidator(t *testing.T) {
	require := require.New(t)
	env := newEnvironment(t, false /*=postBanff*/, false /*=postCortina*/)
	env.ctx.Lock.Lock()
	defer func() {
		require.NoError(shutdownEnvironment(env))
	}()

	nodeID := ids.GenerateTestNodeID()

	{
		// Case: Validator's start time too early
		tx, err := env.txBuilder.NewAddValidatorTx(
			env.config.MinValidatorStake,
			uint64(ts.ValidateStartTime.Unix()),
			uint64(ts.ValidateEndTime.Unix()),
			nodeID,
			ids.ShortEmpty,
			reward.PercentDenominator,
			[]*secp256k1.PrivateKey{ts.Keys[0]},
			ids.ShortEmpty, // change addr
		)
		require.NoError(err)

		onCommitState, err := state.NewDiff(lastAcceptedID, env)
		require.NoError(err)

		onAbortState, err := state.NewDiff(lastAcceptedID, env)
		require.NoError(err)

		executor := ProposalTxExecutor{
			OnCommitState: onCommitState,
			OnAbortState:  onAbortState,
			Backend:       &env.backend,
			Tx:            tx,
		}
		err = tx.Unsigned.Visit(&executor)
		require.ErrorIs(err, ErrTimestampNotBeforeStartTime)
	}

	{
		// Case: Validator's start time too far in the future
		tx, err := env.txBuilder.NewAddValidatorTx(
			env.config.MinValidatorStake,
			uint64(ts.ValidateStartTime.Add(MaxFutureStartTime).Unix()+1),
			uint64(ts.ValidateStartTime.Add(MaxFutureStartTime).Add(ts.MinStakingDuration).Unix()+1),
			nodeID,
			ids.ShortEmpty,
			reward.PercentDenominator,
			[]*secp256k1.PrivateKey{ts.Keys[0]},
			ids.ShortEmpty, // change addr
		)
		require.NoError(err)

		onCommitState, err := state.NewDiff(lastAcceptedID, env)
		require.NoError(err)

		onAbortState, err := state.NewDiff(lastAcceptedID, env)
		require.NoError(err)

		executor := ProposalTxExecutor{
			OnCommitState: onCommitState,
			OnAbortState:  onAbortState,
			Backend:       &env.backend,
			Tx:            tx,
		}
		err = tx.Unsigned.Visit(&executor)
		require.ErrorIs(err, ErrFutureStakeTime)
	}

	{
		nodeID := genesisNodeIDs[0]

		// Case: Validator already validating primary network
		tx, err := env.txBuilder.NewAddValidatorTx(
			env.config.MinValidatorStake,
<<<<<<< HEAD
			uint64(ts.ValidateStartTime.Unix())+1,
			uint64(ts.ValidateEndTime.Unix()),
			ids.NodeID(ts.Keys[0].Address()),
=======
			uint64(defaultValidateStartTime.Unix())+1,
			uint64(defaultValidateEndTime.Unix()),
			nodeID,
>>>>>>> b61fa889
			ids.ShortEmpty,
			reward.PercentDenominator,
			[]*secp256k1.PrivateKey{ts.Keys[0]},
			ids.ShortEmpty, // change addr
		)
		require.NoError(err)

		onCommitState, err := state.NewDiff(lastAcceptedID, env)
		require.NoError(err)

		onAbortState, err := state.NewDiff(lastAcceptedID, env)
		require.NoError(err)

		executor := ProposalTxExecutor{
			OnCommitState: onCommitState,
			OnAbortState:  onAbortState,
			Backend:       &env.backend,
			Tx:            tx,
		}
		err = tx.Unsigned.Visit(&executor)
		require.ErrorIs(err, ErrAlreadyValidator)
	}

	{
		// Case: Validator in pending validator set of primary network
		startTime := ts.GenesisTime.Add(1 * time.Second)
		tx, err := env.txBuilder.NewAddValidatorTx(
			env.config.MinValidatorStake,                        // stake amount
			uint64(startTime.Unix()),                            // start time
			uint64(startTime.Add(ts.MinStakingDuration).Unix()), // end time
			nodeID,
			ids.ShortEmpty,
			reward.PercentDenominator, // shares
			[]*secp256k1.PrivateKey{ts.Keys[0]},
			ids.ShortEmpty, // change addr
		)
		require.NoError(err)

		staker, err := state.NewPendingStaker(
			tx.ID(),
			tx.Unsigned.(*txs.AddValidatorTx),
		)
		require.NoError(err)

		env.state.PutPendingValidator(staker)
		env.state.AddTx(tx, status.Committed)
		dummyHeight := uint64(1)
		env.state.SetHeight(dummyHeight)
		require.NoError(env.state.Commit())

		onCommitState, err := state.NewDiff(lastAcceptedID, env)
		require.NoError(err)

		onAbortState, err := state.NewDiff(lastAcceptedID, env)
		require.NoError(err)

		executor := ProposalTxExecutor{
			OnCommitState: onCommitState,
			OnAbortState:  onAbortState,
			Backend:       &env.backend,
			Tx:            tx,
		}
		err = tx.Unsigned.Visit(&executor)
		require.ErrorIs(err, ErrAlreadyValidator)
	}

	{
		// Case: Validator doesn't have enough tokens to cover stake amount
		tx, err := env.txBuilder.NewAddValidatorTx( // create the tx
			env.config.MinValidatorStake,
			uint64(ts.ValidateStartTime.Unix())+1,
			uint64(ts.ValidateEndTime.Unix()),
			ids.GenerateTestNodeID(),
			ids.ShortEmpty,
			reward.PercentDenominator,
			[]*secp256k1.PrivateKey{ts.Keys[0]},
			ids.ShortEmpty, // change addr
		)
		require.NoError(err)

		// Remove all UTXOs owned by test.Keys[0]
		utxoIDs, err := env.state.UTXOIDs(ts.Keys[0].PublicKey().Address().Bytes(), ids.Empty, math.MaxInt32)
		require.NoError(err)

		for _, utxoID := range utxoIDs {
			env.state.DeleteUTXO(utxoID)
		}

		onCommitState, err := state.NewDiff(lastAcceptedID, env)
		require.NoError(err)

		onAbortState, err := state.NewDiff(lastAcceptedID, env)
		require.NoError(err)

		executor := ProposalTxExecutor{
			OnCommitState: onCommitState,
			OnAbortState:  onAbortState,
			Backend:       &env.backend,
			Tx:            tx,
		}
		err = tx.Unsigned.Visit(&executor)
		require.ErrorIs(err, ErrFlowCheckFailed)
	}
}<|MERGE_RESOLUTION|>--- conflicted
+++ resolved
@@ -26,13 +26,8 @@
 
 func TestProposalTxExecuteAddDelegator(t *testing.T) {
 	dummyHeight := uint64(1)
-<<<<<<< HEAD
 	rewardAddress := ts.Keys[0].PublicKey().Address()
-	nodeID := ids.NodeID(rewardAddress)
-=======
-	rewardAddress := preFundedKeys[0].PublicKey().Address()
-	nodeID := genesisNodeIDs[0]
->>>>>>> b61fa889
+	nodeID := ts.GenesisNodeIDs[0]
 
 	newValidatorID := ids.GenerateTestNodeID()
 	newValidatorStartTime := uint64(ts.ValidateStartTime.Add(5 * time.Second).Unix())
@@ -295,28 +290,16 @@
 		require.NoError(shutdownEnvironment(env))
 	}()
 
-<<<<<<< HEAD
-	nodeID := ts.Keys[0].PublicKey().Address()
-
-=======
-	nodeID := genesisNodeIDs[0]
->>>>>>> b61fa889
+	nodeID := ts.GenesisNodeIDs[0]
 	{
 		// Case: Proposed validator currently validating primary network
 		// but stops validating subnet after stops validating primary network
 		// (note that keys[0] is a genesis validator)
 		tx, err := env.txBuilder.NewAddSubnetValidatorTx(
-<<<<<<< HEAD
 			ts.Weight,
 			uint64(ts.ValidateStartTime.Unix())+1,
 			uint64(ts.ValidateEndTime.Unix())+1,
-			ids.NodeID(nodeID),
-=======
-			defaultWeight,
-			uint64(defaultValidateStartTime.Unix())+1,
-			uint64(defaultValidateEndTime.Unix())+1,
 			nodeID,
->>>>>>> b61fa889
 			testSubnet1.ID(),
 			[]*secp256k1.PrivateKey{testSubnet1ControlKeys[0], testSubnet1ControlKeys[1]},
 			ids.ShortEmpty, // change addr
@@ -345,17 +328,10 @@
 		// primary network validation period
 		// (note that keys[0] is a genesis validator)
 		tx, err := env.txBuilder.NewAddSubnetValidatorTx(
-<<<<<<< HEAD
 			ts.Weight,
 			uint64(ts.ValidateStartTime.Unix())+1,
 			uint64(ts.ValidateEndTime.Unix()),
-			ids.NodeID(nodeID),
-=======
-			defaultWeight,
-			uint64(defaultValidateStartTime.Unix())+1,
-			uint64(defaultValidateEndTime.Unix()),
 			nodeID,
->>>>>>> b61fa889
 			testSubnet1.ID(),
 			[]*secp256k1.PrivateKey{testSubnet1ControlKeys[0], testSubnet1ControlKeys[1]},
 			ids.ShortEmpty, // change addr
@@ -378,20 +354,10 @@
 	}
 
 	// Add a validator to pending validator set of primary network
-<<<<<<< HEAD
-	key, err := secp256k1.NewPrivateKey()
-	require.NoError(err)
-	pendingDSValidatorID := ids.NodeID(key.PublicKey().Address())
-
 	// starts validating primary network 10 seconds after genesis
+	pendingDSValidatorID := ids.GenerateTestNodeID()
 	dsStartTime := ts.GenesisTime.Add(10 * time.Second)
 	dsEndTime := dsStartTime.Add(5 * ts.MinStakingDuration)
-=======
-	// Starts validating primary network 10 seconds after genesis
-	pendingDSValidatorID := ids.GenerateTestNodeID()
-	dsStartTime := defaultGenesisTime.Add(10 * time.Second)
-	dsEndTime := dsStartTime.Add(5 * defaultMinStakingDuration)
->>>>>>> b61fa889
 
 	addDSTx, err := env.txBuilder.NewAddValidatorTx(
 		env.config.MinValidatorStake, // stake amount
@@ -547,15 +513,9 @@
 		tx, err := env.txBuilder.NewAddSubnetValidatorTx(
 			ts.Weight,                   // weight
 			uint64(newTimestamp.Unix()), // start time
-<<<<<<< HEAD
 			uint64(newTimestamp.Add(ts.MinStakingDuration).Unix()), // end time
-			ids.NodeID(nodeID), // node ID
-			testSubnet1.ID(),   // subnet ID
-=======
-			uint64(newTimestamp.Add(defaultMinStakingDuration).Unix()), // end time
 			nodeID,           // node ID
 			testSubnet1.ID(), // subnet ID
->>>>>>> b61fa889
 			[]*secp256k1.PrivateKey{testSubnet1ControlKeys[0], testSubnet1ControlKeys[1]},
 			ids.ShortEmpty, // change addr
 		)
@@ -583,19 +543,11 @@
 	// Case: Proposed validator already validating the subnet
 	// First, add validator as validator of subnet
 	subnetTx, err := env.txBuilder.NewAddSubnetValidatorTx(
-<<<<<<< HEAD
 		ts.Weight,                           // weight
 		uint64(ts.ValidateStartTime.Unix()), // start time
 		uint64(ts.ValidateEndTime.Unix()),   // end time
-		ids.NodeID(nodeID),                  // node ID
+		nodeID,                              // node ID
 		testSubnet1.ID(),                    // subnet ID
-=======
-		defaultWeight,                           // weight
-		uint64(defaultValidateStartTime.Unix()), // start time
-		uint64(defaultValidateEndTime.Unix()),   // end time
-		nodeID,                                  // node ID
-		testSubnet1.ID(),                        // subnet ID
->>>>>>> b61fa889
 		[]*secp256k1.PrivateKey{testSubnet1ControlKeys[0], testSubnet1ControlKeys[1]},
 		ids.ShortEmpty,
 	)
@@ -616,19 +568,11 @@
 	{
 		// Node with ID nodeIDKey.PublicKey().Address() now validating subnet with ID testSubnet1.ID
 		duplicateSubnetTx, err := env.txBuilder.NewAddSubnetValidatorTx(
-<<<<<<< HEAD
 			ts.Weight,                             // weight
 			uint64(ts.ValidateStartTime.Unix())+1, // start time
 			uint64(ts.ValidateEndTime.Unix()),     // end time
-			ids.NodeID(nodeID),                    // node ID
+			nodeID,                                // node ID
 			testSubnet1.ID(),                      // subnet ID
-=======
-			defaultWeight, // weight
-			uint64(defaultValidateStartTime.Unix())+1, // start time
-			uint64(defaultValidateEndTime.Unix()),     // end time
-			nodeID,                                    // node ID
-			testSubnet1.ID(),                          // subnet ID
->>>>>>> b61fa889
 			[]*secp256k1.PrivateKey{testSubnet1ControlKeys[0], testSubnet1ControlKeys[1]},
 			ids.ShortEmpty, // change addr
 		)
@@ -657,19 +601,11 @@
 	{
 		// Case: Too few signatures
 		tx, err := env.txBuilder.NewAddSubnetValidatorTx(
-<<<<<<< HEAD
 			ts.Weight,                       // weight
 			uint64(ts.GenesisTime.Unix())+1, // start time
 			uint64(ts.GenesisTime.Add(ts.MinStakingDuration).Unix())+1, // end time
-			ids.NodeID(nodeID), // node ID
-			testSubnet1.ID(),   // subnet ID
-=======
-			defaultWeight,                       // weight
-			uint64(defaultGenesisTime.Unix())+1, // start time
-			uint64(defaultGenesisTime.Add(defaultMinStakingDuration).Unix())+1, // end time
 			nodeID,           // node ID
 			testSubnet1.ID(), // subnet ID
->>>>>>> b61fa889
 			[]*secp256k1.PrivateKey{testSubnet1ControlKeys[0], testSubnet1ControlKeys[2]},
 			ids.ShortEmpty, // change addr
 		)
@@ -701,21 +637,12 @@
 	{
 		// Case: Control Signature from invalid key (keys[3] is not a control key)
 		tx, err := env.txBuilder.NewAddSubnetValidatorTx(
-<<<<<<< HEAD
 			ts.Weight,                       // weight
 			uint64(ts.GenesisTime.Unix())+1, // start time
 			uint64(ts.GenesisTime.Add(ts.MinStakingDuration).Unix())+1, // end time
-			ids.NodeID(nodeID), // node ID
-			testSubnet1.ID(),   // subnet ID
-			[]*secp256k1.PrivateKey{testSubnet1ControlKeys[0], ts.Keys[1]},
-=======
-			defaultWeight,                       // weight
-			uint64(defaultGenesisTime.Unix())+1, // start time
-			uint64(defaultGenesisTime.Add(defaultMinStakingDuration).Unix())+1, // end time
 			nodeID,           // node ID
 			testSubnet1.ID(), // subnet ID
-			[]*secp256k1.PrivateKey{testSubnet1ControlKeys[0], preFundedKeys[1]},
->>>>>>> b61fa889
+			[]*secp256k1.PrivateKey{testSubnet1ControlKeys[0], ts.Keys[1]},
 			ids.ShortEmpty, // change addr
 		)
 		require.NoError(err)
@@ -745,19 +672,11 @@
 		// Case: Proposed validator in pending validator set for subnet
 		// First, add validator to pending validator set of subnet
 		tx, err := env.txBuilder.NewAddSubnetValidatorTx(
-<<<<<<< HEAD
 			ts.Weight,                       // weight
 			uint64(ts.GenesisTime.Unix())+1, // start time
 			uint64(ts.GenesisTime.Add(ts.MinStakingDuration).Unix())+1, // end time
-			ids.NodeID(nodeID), // node ID
-			testSubnet1.ID(),   // subnet ID
-=======
-			defaultWeight,                       // weight
-			uint64(defaultGenesisTime.Unix())+1, // start time
-			uint64(defaultGenesisTime.Add(defaultMinStakingDuration).Unix())+1, // end time
 			nodeID,           // node ID
 			testSubnet1.ID(), // subnet ID
->>>>>>> b61fa889
 			[]*secp256k1.PrivateKey{testSubnet1ControlKeys[0], testSubnet1ControlKeys[1]},
 			ids.ShortEmpty, // change addr
 		)
@@ -863,20 +782,14 @@
 	}
 
 	{
-		nodeID := genesisNodeIDs[0]
+		nodeID := ts.GenesisNodeIDs[0]
 
 		// Case: Validator already validating primary network
 		tx, err := env.txBuilder.NewAddValidatorTx(
 			env.config.MinValidatorStake,
-<<<<<<< HEAD
 			uint64(ts.ValidateStartTime.Unix())+1,
 			uint64(ts.ValidateEndTime.Unix()),
-			ids.NodeID(ts.Keys[0].Address()),
-=======
-			uint64(defaultValidateStartTime.Unix())+1,
-			uint64(defaultValidateEndTime.Unix()),
 			nodeID,
->>>>>>> b61fa889
 			ids.ShortEmpty,
 			reward.PercentDenominator,
 			[]*secp256k1.PrivateKey{ts.Keys[0]},
