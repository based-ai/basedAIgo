// Copyright (C) 2019-2021, Ava Labs, Inc. All rights reserved.
// See the file LICENSE for licensing terms.

package executor

import (
	"errors"
	"fmt"
	"math"
	"time"

	"github.com/prometheus/client_golang/prometheus"

	"github.com/ava-labs/avalanchego/chains"
	"github.com/ava-labs/avalanchego/chains/atomic"
	"github.com/ava-labs/avalanchego/codec"
	"github.com/ava-labs/avalanchego/codec/linearcodec"
	"github.com/ava-labs/avalanchego/database"
	"github.com/ava-labs/avalanchego/database/manager"
	"github.com/ava-labs/avalanchego/database/prefixdb"
	"github.com/ava-labs/avalanchego/database/versiondb"
	"github.com/ava-labs/avalanchego/ids"
	"github.com/ava-labs/avalanchego/snow"
	"github.com/ava-labs/avalanchego/snow/uptime"
	"github.com/ava-labs/avalanchego/snow/validators"
	"github.com/ava-labs/avalanchego/utils"
	"github.com/ava-labs/avalanchego/utils/constants"
	"github.com/ava-labs/avalanchego/utils/crypto"
	"github.com/ava-labs/avalanchego/utils/formatting"
	"github.com/ava-labs/avalanchego/utils/formatting/address"
	"github.com/ava-labs/avalanchego/utils/json"
	"github.com/ava-labs/avalanchego/utils/logging"
	"github.com/ava-labs/avalanchego/utils/timer/mockable"
	"github.com/ava-labs/avalanchego/utils/units"
	"github.com/ava-labs/avalanchego/utils/wrappers"
	"github.com/ava-labs/avalanchego/version"
	"github.com/ava-labs/avalanchego/vms/components/avax"
	"github.com/ava-labs/avalanchego/vms/platformvm/api"
	"github.com/ava-labs/avalanchego/vms/platformvm/config"
	"github.com/ava-labs/avalanchego/vms/platformvm/fx"
	"github.com/ava-labs/avalanchego/vms/platformvm/reward"
	"github.com/ava-labs/avalanchego/vms/platformvm/state"
	"github.com/ava-labs/avalanchego/vms/platformvm/status"
	"github.com/ava-labs/avalanchego/vms/platformvm/txs"
	"github.com/ava-labs/avalanchego/vms/platformvm/txs/builder"
	"github.com/ava-labs/avalanchego/vms/platformvm/utxo"
	"github.com/ava-labs/avalanchego/vms/secp256k1fx"
)

var (
	defaultMinStakingDuration = 24 * time.Hour
	defaultMaxStakingDuration = 365 * 24 * time.Hour
	defaultGenesisTime        = time.Date(1997, 1, 1, 0, 0, 0, 0, time.UTC)
	defaultValidateStartTime  = defaultGenesisTime
	defaultValidateEndTime    = defaultValidateStartTime.Add(10 * defaultMinStakingDuration)
	defaultMinValidatorStake  = 5 * units.MilliAvax
	defaultBalance            = 100 * defaultMinValidatorStake
	preFundedKeys             = crypto.BuildTestKeys()
	avaxAssetID               = ids.ID{'y', 'e', 'e', 't'}
	defaultTxFee              = uint64(100)
	xChainID                  = ids.Empty.Prefix(0)
	cChainID                  = ids.Empty.Prefix(1)

	testSubnet1            *txs.Tx
	testSubnet1ControlKeys = preFundedKeys[0:3]

	// Used to create and use keys.
	testKeyfactory crypto.FactorySECP256K1R
)

const (
	testNetworkID = 10 // To be used in tests
	defaultWeight = 10000
)

type mutableSharedMemory struct {
	atomic.SharedMemory
}

type environment struct {
	isBootstrapped *utils.AtomicBool
	config         *config.Config
	clk            *mockable.Clock
	baseDB         *versiondb.Database
	ctx            *snow.Context
	msm            *mutableSharedMemory
	fx             fx.Fx
	state          state.State
	atomicUTXOs    avax.AtomicUTXOManager
	uptimes        uptime.Manager
	utxosHandler   utxo.Handler
	txBuilder      builder.TxBuilder
	backend        Backend
}

// TODO: snLookup currently duplicated in vm_test.go. Remove duplication
type snLookup struct {
	chainsToSubnet map[ids.ID]ids.ID
}

func (sn *snLookup) SubnetID(chainID ids.ID) (ids.ID, error) {
	subnetID, ok := sn.chainsToSubnet[chainID]
	if !ok {
		return ids.ID{}, errors.New("")
	}
	return subnetID, nil
}

func newEnvironment() *environment {
	var isBootstrapped utils.AtomicBool
	isBootstrapped.SetValue(true)

	config := defaultConfig()
	clk := defaultClock()

	baseDBManager := manager.NewMemDB(version.CurrentDatabase)
	baseDB := versiondb.New(baseDBManager.Current().Database)
	ctx, msm := defaultCtx(baseDB)

	fx := defaultFx(&clk, ctx.Log, isBootstrapped.GetValue())

	rewards := reward.NewCalculator(config.RewardConfig)
	state := defaultState(&config, ctx, baseDB, rewards)

	atomicUTXOs := avax.NewAtomicUTXOManager(ctx.SharedMemory, txs.Codec)
	uptimes := uptime.NewManager(state)
	utxoHandler := utxo.NewHandler(ctx, &clk, state, fx)

	txBuilder := builder.NewTxBuilder(
		ctx,
		config,
		&clk,
		fx,
		state,
		atomicUTXOs,
		utxoHandler,
	)

	execBackend := Backend{
		Config:       &config,
		Ctx:          ctx,
		Clk:          &clk,
		Bootstrapped: &isBootstrapped,
		Fx:           fx,
		FlowChecker:  utxoHandler,
		Uptimes:      uptimes,
		Rewards:      rewards,
	}

	addSubnet(state, txBuilder, execBackend)

	return &environment{
		isBootstrapped: &isBootstrapped,
		config:         &config,
		clk:            &clk,
		baseDB:         baseDB,
		ctx:            ctx,
		msm:            msm,
		fx:             fx,
		state:          state,
		atomicUTXOs:    atomicUTXOs,
		uptimes:        uptimes,
		utxosHandler:   utxoHandler,
		txBuilder:      txBuilder,
		backend:        execBackend,
	}
}

func addSubnet(
	baseState state.State,
	txBuilder builder.TxBuilder,
	execBackend Backend,
) {
	// Create a subnet
	var err error
	testSubnet1, err = txBuilder.NewCreateSubnetTx(
		2, // threshold; 2 sigs from keys[0], keys[1], keys[2] needed to add validator to this subnet
		[]ids.ShortID{ // control keys
			preFundedKeys[0].PublicKey().Address(),
			preFundedKeys[1].PublicKey().Address(),
			preFundedKeys[2].PublicKey().Address(),
		},
		[]*crypto.PrivateKeySECP256K1R{preFundedKeys[0]},
		preFundedKeys[0].PublicKey().Address(),
	)
	if err != nil {
		panic(err)
	}

	// store it
	stateDiff := state.NewDiff(
		baseState,
		baseState.CurrentStakers(),
		baseState.PendingStakers(),
	)

	executor := StandardTxExecutor{
		Backend: &execBackend,
		State:   stateDiff,
		Tx:      testSubnet1,
	}
	err = testSubnet1.Unsigned.Visit(&executor)
	if err != nil {
		panic(err)
	}

	stateDiff.AddTx(testSubnet1, status.Committed)
	stateDiff.Apply(baseState)
}

func defaultState(
	cfg *config.Config,
	ctx *snow.Context,
	db database.Database,
	rewards reward.Calculator,
) state.State {
	dummyLocalStake := prometheus.NewGauge(prometheus.GaugeOpts{
		Namespace: "uts",
		Name:      "local_staked",
		Help:      "Total amount of AVAX on this node staked",
	})
	dummyTotalStake := prometheus.NewGauge(prometheus.GaugeOpts{
		Namespace: "uts",
		Name:      "total_staked",
		Help:      "Total amount of AVAX staked",
	})

	genesisBytes := buildGenesisTest(ctx)
	state, err := state.New(
		db,
		genesisBytes,
		prometheus.NewRegistry(),
		cfg,
		ctx,
		dummyLocalStake,
		dummyTotalStake,
		rewards,
	)
	if err != nil {
		panic(err)
	}

	// persist and reload to init a bunch of in-memory stuff
	state.SetHeight(0)
	if err := state.Commit(); err != nil {
		panic(err)
	}
<<<<<<< HEAD
	if err := tState.Load(); err != nil {
=======
	state.SetHeight( /*height*/ 0)
	if err := state.Commit(); err != nil {
		panic(err)
	}
	if err := state.Load(); err != nil {
>>>>>>> dba9359c
		panic(err)
	}
	return state
}

func defaultCtx(db database.Database) (*snow.Context, *mutableSharedMemory) {
	ctx := snow.DefaultContextTest()
	ctx.NetworkID = 10
	ctx.XChainID = xChainID
	ctx.AVAXAssetID = avaxAssetID

	atomicDB := prefixdb.New([]byte{1}, db)
	m := &atomic.Memory{}
	err := m.Initialize(logging.NoLog{}, atomicDB)
	if err != nil {
		panic(err)
	}

	msm := &mutableSharedMemory{
		SharedMemory: m.NewSharedMemory(ctx.ChainID),
	}
	ctx.SharedMemory = msm

	ctx.SNLookup = &snLookup{
		chainsToSubnet: map[ids.ID]ids.ID{
			constants.PlatformChainID: constants.PrimaryNetworkID,
			xChainID:                  constants.PrimaryNetworkID,
			cChainID:                  constants.PrimaryNetworkID,
		},
	}

	return ctx, msm
}

func defaultConfig() config.Config {
	return config.Config{
		Chains:                 chains.MockManager{},
		UptimeLockedCalculator: uptime.NewLockedCalculator(),
		Validators:             validators.NewManager(),
		TxFee:                  defaultTxFee,
		CreateSubnetTxFee:      100 * defaultTxFee,
		CreateBlockchainTxFee:  100 * defaultTxFee,
		MinValidatorStake:      5 * units.MilliAvax,
		MaxValidatorStake:      500 * units.MilliAvax,
		MinDelegatorStake:      1 * units.MilliAvax,
		MinStakeDuration:       defaultMinStakingDuration,
		MaxStakeDuration:       defaultMaxStakingDuration,
		RewardConfig: reward.Config{
			MaxConsumptionRate: .12 * reward.PercentDenominator,
			MinConsumptionRate: .10 * reward.PercentDenominator,
			MintingPeriod:      365 * 24 * time.Hour,
			SupplyCap:          720 * units.MegaAvax,
		},
		ApricotPhase3Time: defaultValidateEndTime,
		ApricotPhase4Time: defaultValidateEndTime,
		ApricotPhase5Time: defaultValidateEndTime,
	}
}

func defaultClock() mockable.Clock {
	clk := mockable.Clock{}
	clk.Set(defaultGenesisTime)
	return clk
}

type fxVMInt struct {
	registry codec.Registry
	clk      *mockable.Clock
	log      logging.Logger
}

func (fvi *fxVMInt) CodecRegistry() codec.Registry { return fvi.registry }
func (fvi *fxVMInt) Clock() *mockable.Clock        { return fvi.clk }
func (fvi *fxVMInt) Logger() logging.Logger        { return fvi.log }

func defaultFx(clk *mockable.Clock, log logging.Logger, isBootstrapped bool) fx.Fx {
	fxVMInt := &fxVMInt{
		registry: linearcodec.NewDefault(),
		clk:      clk,
		log:      log,
	}
	res := &secp256k1fx.Fx{}
	if err := res.Initialize(fxVMInt); err != nil {
		panic(err)
	}
	if isBootstrapped {
		if err := res.Bootstrapped(); err != nil {
			panic(err)
		}
	}
	return res
}

func buildGenesisTest(ctx *snow.Context) []byte {
	genesisUTXOs := make([]api.UTXO, len(preFundedKeys))
	hrp := constants.NetworkIDToHRP[testNetworkID]
	for i, key := range preFundedKeys {
		id := key.PublicKey().Address()
		addr, err := address.FormatBech32(hrp, id.Bytes())
		if err != nil {
			panic(err)
		}
		genesisUTXOs[i] = api.UTXO{
			Amount:  json.Uint64(defaultBalance),
			Address: addr,
		}
	}

	genesisValidators := make([]api.PrimaryValidator, len(preFundedKeys))
	for i, key := range preFundedKeys {
		nodeID := ids.NodeID(key.PublicKey().Address())
		addr, err := address.FormatBech32(hrp, nodeID.Bytes())
		if err != nil {
			panic(err)
		}
		genesisValidators[i] = api.PrimaryValidator{
			Staker: api.Staker{
				StartTime: json.Uint64(defaultValidateStartTime.Unix()),
				EndTime:   json.Uint64(defaultValidateEndTime.Unix()),
				NodeID:    nodeID,
			},
			RewardOwner: &api.Owner{
				Threshold: 1,
				Addresses: []string{addr},
			},
			Staked: []api.UTXO{{
				Amount:  json.Uint64(defaultWeight),
				Address: addr,
			}},
			DelegationFee: reward.PercentDenominator,
		}
	}

	buildGenesisArgs := api.BuildGenesisArgs{
		NetworkID:     json.Uint32(testNetworkID),
		AvaxAssetID:   ctx.AVAXAssetID,
		UTXOs:         genesisUTXOs,
		Validators:    genesisValidators,
		Chains:        nil,
		Time:          json.Uint64(defaultGenesisTime.Unix()),
		InitialSupply: json.Uint64(360 * units.MegaAvax),
		Encoding:      formatting.Hex,
	}

	buildGenesisResponse := api.BuildGenesisReply{}
	platformvmSS := api.StaticService{}
	if err := platformvmSS.BuildGenesis(nil, &buildGenesisArgs, &buildGenesisResponse); err != nil {
		panic(fmt.Errorf("problem while building platform chain's genesis state: %v", err))
	}

	genesisBytes, err := formatting.Decode(buildGenesisResponse.Encoding, buildGenesisResponse.Bytes)
	if err != nil {
		panic(err)
	}

	return genesisBytes
}

func shutdownEnvironment(env *environment) error {
	if env.isBootstrapped.GetValue() {
		primaryValidatorSet, exist := env.config.Validators.GetValidators(constants.PrimaryNetworkID)
		if !exist {
			return errors.New("no default subnet validators")
		}
		primaryValidators := primaryValidatorSet.List()

		validatorIDs := make([]ids.NodeID, len(primaryValidators))
		for i, vdr := range primaryValidators {
			validatorIDs[i] = vdr.ID()
		}

		if err := env.uptimes.Shutdown(validatorIDs); err != nil {
			return err
		}
		env.state.SetHeight( /*height*/ math.MaxUint64)
		if err := env.state.Commit(); err != nil {
			return err
		}
	}

	errs := wrappers.Errs{}
	errs.Add(
		env.state.Close(),
		env.baseDB.Close(),
	)
	return errs.Err
}<|MERGE_RESOLUTION|>--- conflicted
+++ resolved
@@ -245,15 +245,11 @@
 	if err := state.Commit(); err != nil {
 		panic(err)
 	}
-<<<<<<< HEAD
-	if err := tState.Load(); err != nil {
-=======
 	state.SetHeight( /*height*/ 0)
 	if err := state.Commit(); err != nil {
 		panic(err)
 	}
 	if err := state.Load(); err != nil {
->>>>>>> dba9359c
 		panic(err)
 	}
 	return state
