--- conflicted
+++ resolved
@@ -54,20 +54,12 @@
 const (
 	defaultWeight = 5 * units.MilliAvax
 
-<<<<<<< HEAD
 	apricotPhase3Fork     activeFork = 0
 	apricotPhase5Fork     activeFork = 1
 	banffFork             activeFork = 2
 	cortinaFork           activeFork = 3
 	continuousStakingFork activeFork = 4
 	latestFork            activeFork = continuousStakingFork
-=======
-	apricotPhase3Fork activeFork = 0
-	apricotPhase5Fork activeFork = 1
-	banffFork         activeFork = 2
-	cortinaFork       activeFork = 3
-	latestFork        activeFork = cortinaFork
->>>>>>> 6716e738
 )
 
 var (
@@ -137,11 +129,7 @@
 	isBootstrapped.Set(true)
 
 	config := defaultConfig(fork)
-<<<<<<< HEAD
-	clk := defaultClock(fork != apricotPhase5Fork)
-=======
 	clk := defaultClock()
->>>>>>> 6716e738
 
 	baseDBManager := manager.NewMemDB(version.CurrentDatabase)
 	baseDB := versiondb.New(baseDBManager.Current().Database)
@@ -309,43 +297,15 @@
 
 func defaultConfig(fork activeFork) *config.Config {
 	var (
-<<<<<<< HEAD
 		apricotPhase3Time     = mockable.MaxTime
 		apricotPhase5Time     = mockable.MaxTime
 		banffTime             = mockable.MaxTime
 		cortinaTime           = mockable.MaxTime
 		continuousStakingTime = mockable.MaxTime
-=======
-		apricotPhase3Time = mockable.MaxTime
-		apricotPhase5Time = mockable.MaxTime
-		banffTime         = mockable.MaxTime
-		cortinaTime       = mockable.MaxTime
->>>>>>> 6716e738
 	)
 
 	switch fork {
 	case apricotPhase3Fork:
-<<<<<<< HEAD
-		apricotPhase3Time = defaultValidateEndTime
-	case apricotPhase5Fork:
-		apricotPhase5Time = defaultValidateEndTime
-		apricotPhase3Time = defaultValidateEndTime
-	case banffFork:
-		banffTime = defaultValidateEndTime
-		apricotPhase5Time = defaultValidateEndTime
-		apricotPhase3Time = defaultValidateEndTime
-	case cortinaFork:
-		cortinaTime = defaultValidateStartTime
-		banffTime = defaultValidateEndTime
-		apricotPhase5Time = defaultValidateEndTime
-		apricotPhase3Time = defaultValidateEndTime
-	case continuousStakingFork:
-		continuousStakingTime = defaultValidateStartTime
-		cortinaTime = defaultValidateStartTime
-		banffTime = defaultValidateEndTime
-		apricotPhase5Time = defaultValidateEndTime
-		apricotPhase3Time = defaultValidateEndTime
-=======
 		apricotPhase3Time = defaultGenesisTime
 	case apricotPhase5Fork:
 		apricotPhase5Time = defaultGenesisTime
@@ -359,7 +319,12 @@
 		banffTime = defaultGenesisTime
 		apricotPhase5Time = defaultGenesisTime
 		apricotPhase3Time = defaultGenesisTime
->>>>>>> 6716e738
+	case continuousStakingFork:
+		continuousStakingTime = defaultGenesisTime
+		cortinaTime = defaultGenesisTime
+		banffTime = defaultGenesisTime
+		apricotPhase5Time = defaultGenesisTime
+		apricotPhase3Time = defaultGenesisTime
 	default:
 		panic(fmt.Errorf("unhandled fork %d", fork))
 	}
@@ -385,30 +350,16 @@
 			MintingPeriod:      365 * 24 * time.Hour,
 			SupplyCap:          720 * units.MegaAvax,
 		},
-<<<<<<< HEAD
 		ApricotPhase3Time:     apricotPhase3Time,
 		ApricotPhase5Time:     apricotPhase5Time,
 		BanffTime:             banffTime,
 		CortinaTime:           cortinaTime,
 		ContinuousStakingTime: continuousStakingTime,
-=======
-		ApricotPhase3Time: apricotPhase3Time,
-		ApricotPhase5Time: apricotPhase5Time,
-		BanffTime:         banffTime,
-		CortinaTime:       cortinaTime,
->>>>>>> 6716e738
 	}
 }
 
 func defaultClock() *mockable.Clock {
 	now := defaultGenesisTime
-<<<<<<< HEAD
-	if postFork {
-		// 1 second after latest fork
-		now = defaultValidateEndTime.Add(-2 * time.Second)
-	}
-=======
->>>>>>> 6716e738
 	clk := &mockable.Clock{}
 	clk.Set(now)
 	return clk
