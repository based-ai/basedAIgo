// Copyright (C) 2019-2023, Ava Labs, Inc. All rights reserved.
// See the file LICENSE for licensing terms.

package executor

import (
	"errors"
	"fmt"
	"math"
	"testing"
	"time"

	"github.com/stretchr/testify/require"

	"go.uber.org/mock/gomock"

	"github.com/ava-labs/avalanchego/database"
	"github.com/ava-labs/avalanchego/ids"
	"github.com/ava-labs/avalanchego/snow"
	"github.com/ava-labs/avalanchego/utils"
	"github.com/ava-labs/avalanchego/utils/constants"
	"github.com/ava-labs/avalanchego/utils/crypto/secp256k1"
	"github.com/ava-labs/avalanchego/utils/hashing"
	"github.com/ava-labs/avalanchego/vms/components/avax"
	"github.com/ava-labs/avalanchego/vms/components/verify"
	"github.com/ava-labs/avalanchego/vms/platformvm/config"
	"github.com/ava-labs/avalanchego/vms/platformvm/fx"
	"github.com/ava-labs/avalanchego/vms/platformvm/reward"
	"github.com/ava-labs/avalanchego/vms/platformvm/state"
	"github.com/ava-labs/avalanchego/vms/platformvm/status"
	"github.com/ava-labs/avalanchego/vms/platformvm/txs"
	"github.com/ava-labs/avalanchego/vms/platformvm/utxo"
	"github.com/ava-labs/avalanchego/vms/secp256k1fx"
)

// This tests that the math performed during TransformSubnetTx execution can
// never overflow
const _ time.Duration = math.MaxUint32 * time.Second

var errTest = errors.New("non-nil error")

func TestStandardTxExecutorAddValidatorTxEmptyID(t *testing.T) {
	require := require.New(t)
	env := newEnvironment(t, false /*=postBanff*/, false /*=postCortina*/, false /*=postDurango*/)
	env.ctx.Lock.Lock()
	defer func() {
		require.NoError(shutdownEnvironment(env))
	}()

	chainTime := env.state.GetTimestamp()
	startTime := defaultValidateStartTime.Add(1 * time.Second)

	tests := []struct {
		banffTime     time.Time
		expectedError error
	}{
		{ // Case: Before banff
			banffTime:     chainTime.Add(1),
			expectedError: errEmptyNodeID,
		},
		{ // Case: At banff
			banffTime:     chainTime,
			expectedError: errEmptyNodeID,
		},
		{ // Case: After banff
			banffTime:     chainTime.Add(-1),
			expectedError: errEmptyNodeID,
		},
	}
	for _, test := range tests {
		// Case: Empty validator node ID after banff
		env.config.BanffTime = test.banffTime

		tx, err := env.txBuilder.NewAddValidatorTx( // create the tx
			env.config.MinValidatorStake,
			uint64(startTime.Unix()),
			uint64(defaultValidateEndTime.Unix()),
			ids.EmptyNodeID,
			ids.GenerateTestShortID(),
			reward.PercentDenominator,
			[]*secp256k1.PrivateKey{preFundedKeys[0]},
			ids.ShortEmpty, // change addr
		)
		require.NoError(err)

		stateDiff, err := state.NewDiff(lastAcceptedID, env)
		require.NoError(err)

		executor := StandardTxExecutor{
			Backend: &env.backend,
			State:   stateDiff,
			Tx:      tx,
		}
		err = tx.Unsigned.Visit(&executor)
		require.ErrorIs(err, test.expectedError)
	}
}

func TestStandardTxExecutorAddDelegator(t *testing.T) {
	dummyHeight := uint64(1)
	rewardAddress := preFundedKeys[0].PublicKey().Address()
	nodeID := genesisNodeIDs[0]

	newValidatorID := ids.GenerateTestNodeID()
	newValidatorStartTime := defaultValidateStartTime.Add(5 * time.Second)
	newValidatorEndTime := defaultValidateEndTime.Add(-5 * time.Second)

	// [addMinStakeValidator] adds a new validator to the primary network's
	// pending validator set with the minimum staking amount
	addMinStakeValidator := func(target *environment) {
		tx, err := target.txBuilder.NewAddValidatorTx(
			target.config.MinValidatorStake,      // stake amount
			uint64(newValidatorStartTime.Unix()), // start time
			uint64(newValidatorEndTime.Unix()),   // end time
			newValidatorID,                       // node ID
			rewardAddress,                        // Reward Address
			reward.PercentDenominator,            // Shares
			[]*secp256k1.PrivateKey{preFundedKeys[0]},
			ids.ShortEmpty,
		)
		require.NoError(t, err)

		addValTx := tx.Unsigned.(*txs.AddValidatorTx)
		staker, err := state.NewCurrentStaker(
			tx.ID(),
			addValTx,
			newValidatorStartTime,
			0,
		)
		require.NoError(t, err)

		target.state.PutCurrentValidator(staker)
		target.state.AddTx(tx, status.Committed)
		target.state.SetHeight(dummyHeight)
		require.NoError(t, target.state.Commit())
	}

	// [addMaxStakeValidator] adds a new validator to the primary network's
	// pending validator set with the maximum staking amount
	addMaxStakeValidator := func(target *environment) {
		tx, err := target.txBuilder.NewAddValidatorTx(
			target.config.MaxValidatorStake,      // stake amount
			uint64(newValidatorStartTime.Unix()), // start time
			uint64(newValidatorEndTime.Unix()),   // end time
			newValidatorID,                       // node ID
			rewardAddress,                        // Reward Address
			reward.PercentDenominator,            // Shared
			[]*secp256k1.PrivateKey{preFundedKeys[0]},
			ids.ShortEmpty,
		)
		require.NoError(t, err)

		addValTx := tx.Unsigned.(*txs.AddValidatorTx)
		staker, err := state.NewCurrentStaker(
			tx.ID(),
			addValTx,
			newValidatorStartTime,
			0,
		)
		require.NoError(t, err)

		target.state.PutCurrentValidator(staker)
		target.state.AddTx(tx, status.Committed)
		target.state.SetHeight(dummyHeight)
		require.NoError(t, target.state.Commit())
	}

	dummyH := newEnvironment(t, false /*=postBanff*/, false /*=postCortina*/, false /*=postDurango*/)
	currentTimestamp := dummyH.state.GetTimestamp()

	type test struct {
		description          string
		stakeAmount          uint64
		startTime            time.Time
		endTime              time.Time
		nodeID               ids.NodeID
		rewardAddress        ids.ShortID
		feeKeys              []*secp256k1.PrivateKey
		setup                func(*environment)
		AP3Time              time.Time
		expectedExecutionErr error
		expectedMempoolErr   error
	}

	tests := []test{
		{
			description:          "validator stops validating earlier than delegator",
			stakeAmount:          dummyH.config.MinDelegatorStake,
			startTime:            defaultValidateStartTime.Add(time.Second),
			endTime:              defaultValidateEndTime.Add(time.Second),
			nodeID:               nodeID,
			rewardAddress:        rewardAddress,
			feeKeys:              []*secp256k1.PrivateKey{preFundedKeys[0]},
			setup:                nil,
			AP3Time:              defaultGenesisTime,
			expectedExecutionErr: ErrPeriodMismatch,
			expectedMempoolErr:   ErrPeriodMismatch,
		},
		{
			description:          fmt.Sprintf("delegator should not be added more than (%s) in the future", MaxFutureStartTime),
			stakeAmount:          dummyH.config.MinDelegatorStake,
			startTime:            currentTimestamp.Add(MaxFutureStartTime + time.Second),
			endTime:              currentTimestamp.Add(MaxFutureStartTime + defaultMinStakingDuration + time.Second),
			nodeID:               nodeID,
			rewardAddress:        rewardAddress,
			feeKeys:              []*secp256k1.PrivateKey{preFundedKeys[0]},
			setup:                nil,
			AP3Time:              defaultGenesisTime,
			expectedExecutionErr: ErrFutureStakeTime,
			expectedMempoolErr:   nil,
		},
		{
			description:          "validator not in the current or pending validator sets",
			stakeAmount:          dummyH.config.MinDelegatorStake,
			startTime:            defaultValidateStartTime.Add(5 * time.Second),
			endTime:              defaultValidateEndTime.Add(-5 * time.Second),
			nodeID:               newValidatorID,
			rewardAddress:        rewardAddress,
			feeKeys:              []*secp256k1.PrivateKey{preFundedKeys[0]},
			setup:                nil,
			AP3Time:              defaultGenesisTime,
			expectedExecutionErr: database.ErrNotFound,
			expectedMempoolErr:   database.ErrNotFound,
		},
		{
			description:          "delegator starts before validator",
			stakeAmount:          dummyH.config.MinDelegatorStake,
			startTime:            newValidatorStartTime.Add(-1 * time.Second), // start validating subnet before primary network
			endTime:              newValidatorEndTime,
			nodeID:               newValidatorID,
			rewardAddress:        rewardAddress,
			feeKeys:              []*secp256k1.PrivateKey{preFundedKeys[0]},
			setup:                addMinStakeValidator,
			AP3Time:              defaultGenesisTime,
			expectedExecutionErr: ErrPeriodMismatch,
			expectedMempoolErr:   ErrPeriodMismatch,
		},
		{
			description:          "delegator stops before validator",
			stakeAmount:          dummyH.config.MinDelegatorStake,
			startTime:            newValidatorStartTime,
			endTime:              newValidatorEndTime.Add(time.Second), // stop validating subnet after stopping validating primary network
			nodeID:               newValidatorID,
			rewardAddress:        rewardAddress,
			feeKeys:              []*secp256k1.PrivateKey{preFundedKeys[0]},
			setup:                addMinStakeValidator,
			AP3Time:              defaultGenesisTime,
			expectedExecutionErr: ErrPeriodMismatch,
			expectedMempoolErr:   ErrPeriodMismatch,
		},
		{
			description:          "valid",
			stakeAmount:          dummyH.config.MinDelegatorStake,
			startTime:            newValidatorStartTime, // same start time as for primary network
			endTime:              newValidatorEndTime,   // same end time as for primary network
			nodeID:               newValidatorID,
			rewardAddress:        rewardAddress,
			feeKeys:              []*secp256k1.PrivateKey{preFundedKeys[0]},
			setup:                addMinStakeValidator,
			AP3Time:              defaultGenesisTime,
			expectedExecutionErr: nil,
			expectedMempoolErr:   nil,
		},
		{
			description:          "starts delegating at current timestamp",
			stakeAmount:          dummyH.config.MinDelegatorStake,           // weight
			startTime:            currentTimestamp,                          // start time
			endTime:              defaultValidateEndTime,                    // end time
			nodeID:               nodeID,                                    // node ID
			rewardAddress:        rewardAddress,                             // Reward Address
			feeKeys:              []*secp256k1.PrivateKey{preFundedKeys[0]}, // tx fee payer
			setup:                nil,
			AP3Time:              defaultGenesisTime,
			expectedExecutionErr: ErrTimestampNotBeforeStartTime,
			expectedMempoolErr:   ErrTimestampNotBeforeStartTime,
		},
		{
			description:   "tx fee paying key has no funds",
			stakeAmount:   dummyH.config.MinDelegatorStake,           // weight
			startTime:     defaultValidateStartTime.Add(time.Second), // start time
			endTime:       defaultValidateEndTime,                    // end time
			nodeID:        nodeID,                                    // node ID
			rewardAddress: rewardAddress,                             // Reward Address
			feeKeys:       []*secp256k1.PrivateKey{preFundedKeys[1]}, // tx fee payer
			setup: func(target *environment) { // Remove all UTXOs owned by keys[1]
				utxoIDs, err := target.state.UTXOIDs(
					preFundedKeys[1].PublicKey().Address().Bytes(),
					ids.Empty,
					math.MaxInt32)
				require.NoError(t, err)

				for _, utxoID := range utxoIDs {
					target.state.DeleteUTXO(utxoID)
				}
				target.state.SetHeight(dummyHeight)
				require.NoError(t, target.state.Commit())
			},
			AP3Time:              defaultGenesisTime,
			expectedExecutionErr: ErrFlowCheckFailed,
			expectedMempoolErr:   ErrFlowCheckFailed,
		},
		{
			description:          "over delegation before AP3",
			stakeAmount:          dummyH.config.MinDelegatorStake,
			startTime:            newValidatorStartTime, // same start time as for primary network
			endTime:              newValidatorEndTime,   // same end time as for primary network
			nodeID:               newValidatorID,
			rewardAddress:        rewardAddress,
			feeKeys:              []*secp256k1.PrivateKey{preFundedKeys[0]},
			setup:                addMaxStakeValidator,
			AP3Time:              defaultValidateEndTime,
			expectedExecutionErr: nil,
			expectedMempoolErr:   nil,
		},
		{
			description:          "over delegation after AP3",
			stakeAmount:          dummyH.config.MinDelegatorStake,
			startTime:            newValidatorStartTime, // same start time as for primary network
			endTime:              newValidatorEndTime,   // same end time as for primary network
			nodeID:               newValidatorID,
			rewardAddress:        rewardAddress,
			feeKeys:              []*secp256k1.PrivateKey{preFundedKeys[0]},
			setup:                addMaxStakeValidator,
			AP3Time:              defaultGenesisTime,
			expectedExecutionErr: ErrOverDelegated,
			expectedMempoolErr:   ErrOverDelegated,
		},
	}

	for _, tt := range tests {
		t.Run(tt.description, func(t *testing.T) {
			require := require.New(t)
			freshTH := newEnvironment(t, false /*=postBanff*/, false /*=postCortina*/, false /*=postDurango*/)
			freshTH.config.ApricotPhase3Time = tt.AP3Time
			defer func() {
				require.NoError(shutdownEnvironment(freshTH))
			}()

			tx, err := freshTH.txBuilder.NewAddDelegatorTx(
				tt.stakeAmount,
				uint64(tt.startTime.Unix()),
				uint64(tt.endTime.Unix()),
				tt.nodeID,
				tt.rewardAddress,
				tt.feeKeys,
				ids.ShortEmpty,
			)
			require.NoError(err)

			if tt.setup != nil {
				tt.setup(freshTH)
			}

			onAcceptState, err := state.NewDiff(lastAcceptedID, freshTH)
			require.NoError(err)

			freshTH.config.BanffTime = onAcceptState.GetTimestamp()

			executor := StandardTxExecutor{
				Backend: &freshTH.backend,
				State:   onAcceptState,
				Tx:      tx,
			}
			err = tx.Unsigned.Visit(&executor)
			require.ErrorIs(err, tt.expectedExecutionErr)

			mempoolExecutor := MempoolTxVerifier{
				Backend:       &freshTH.backend,
				ParentID:      lastAcceptedID,
				StateVersions: freshTH,
				Tx:            tx,
			}
			err = tx.Unsigned.Visit(&mempoolExecutor)
			require.ErrorIs(err, tt.expectedMempoolErr)
		})
	}
}

func TestStandardTxExecutorAddSubnetValidator(t *testing.T) {
	require := require.New(t)
	env := newEnvironment(t, false /*=postBanff*/, false /*=postCortina*/, false /*=postDurango*/)
	env.ctx.Lock.Lock()
	defer func() {
		require.NoError(shutdownEnvironment(env))
	}()

<<<<<<< HEAD
	nodeID := preFundedKeys[0].PublicKey().Address()
=======
	nodeID := genesisNodeIDs[0]
	env.config.BanffTime = env.state.GetTimestamp()
>>>>>>> 19d78cf6

	{
		// Case: Proposed validator currently validating primary network
		// but stops validating subnet after stops validating primary network
		// (note that keys[0] is a genesis validator)
		startTime := defaultValidateStartTime.Add(time.Second)
		tx, err := env.txBuilder.NewAddSubnetValidatorTx(
			defaultWeight,
			uint64(startTime.Unix()),
			uint64(defaultValidateEndTime.Unix())+1,
			nodeID,
			testSubnet1.ID(),
			[]*secp256k1.PrivateKey{testSubnet1ControlKeys[0], testSubnet1ControlKeys[1]},
			ids.ShortEmpty, // change addr
		)
		require.NoError(err)

		onAcceptState, err := state.NewDiff(lastAcceptedID, env)
		require.NoError(err)

		executor := StandardTxExecutor{
			Backend: &env.backend,
			State:   onAcceptState,
			Tx:      tx,
		}
		err = tx.Unsigned.Visit(&executor)
		require.ErrorIs(err, ErrPeriodMismatch)
	}

	{
		// Case: Proposed validator currently validating primary network
		// and proposed subnet validation period is subset of
		// primary network validation period
		// (note that keys[0] is a genesis validator)
		tx, err := env.txBuilder.NewAddSubnetValidatorTx(
			defaultWeight,
			uint64(defaultValidateStartTime.Unix()+1),
			uint64(defaultValidateEndTime.Unix()),
			nodeID,
			testSubnet1.ID(),
			[]*secp256k1.PrivateKey{testSubnet1ControlKeys[0], testSubnet1ControlKeys[1]},
			ids.ShortEmpty, // change addr
		)
		require.NoError(err)

		onAcceptState, err := state.NewDiff(lastAcceptedID, env)
		require.NoError(err)

		executor := StandardTxExecutor{
			Backend: &env.backend,
			State:   onAcceptState,
			Tx:      tx,
		}
		require.NoError(tx.Unsigned.Visit(&executor))
	}

	// Add a validator to pending validator set of primary network
<<<<<<< HEAD
	key, err := secp256k1.NewPrivateKey()
	require.NoError(err)

	pendingDSValidatorID := ids.NodeID(key.PublicKey().Address())

	// starts validating primary network 10 seconds after current fork time
=======
	// Starts validating primary network 10 seconds after genesis
	pendingDSValidatorID := ids.GenerateTestNodeID()
>>>>>>> 19d78cf6
	dsStartTime := defaultGenesisTime.Add(10 * time.Second)
	dsEndTime := dsStartTime.Add(5 * defaultMinStakingDuration)

	addDSTx, err := env.txBuilder.NewAddValidatorTx(
		env.config.MinValidatorStake, // stake amount
		uint64(dsStartTime.Unix()),   // start time
		uint64(dsEndTime.Unix()),     // end time
		pendingDSValidatorID,         // node ID
		ids.GenerateTestShortID(),    // reward address
		reward.PercentDenominator,    // shares
		[]*secp256k1.PrivateKey{preFundedKeys[0]},
		ids.ShortEmpty,
	)
	require.NoError(err)

	{
		// Case: Proposed validator isn't in pending or current validator sets
		tx, err := env.txBuilder.NewAddSubnetValidatorTx(
			defaultWeight,
			uint64(dsStartTime.Unix()), // start validating subnet before primary network
			uint64(dsEndTime.Unix()),
			pendingDSValidatorID,
			testSubnet1.ID(),
			[]*secp256k1.PrivateKey{testSubnet1ControlKeys[0], testSubnet1ControlKeys[1]},
			ids.ShortEmpty, // change addr
		)
		require.NoError(err)

		onAcceptState, err := state.NewDiff(lastAcceptedID, env)
		require.NoError(err)

		executor := StandardTxExecutor{
			Backend: &env.backend,
			State:   onAcceptState,
			Tx:      tx,
		}
		err = tx.Unsigned.Visit(&executor)
		require.ErrorIs(err, ErrNotValidator)
	}

	addValTx := addDSTx.Unsigned.(*txs.AddValidatorTx)
	staker, err := state.NewCurrentStaker(
		addDSTx.ID(),
		addValTx,
		dsStartTime,
		0,
	)
	require.NoError(err)

	env.state.PutCurrentValidator(staker)
	env.state.AddTx(addDSTx, status.Committed)
	dummyHeight := uint64(1)
	env.state.SetHeight(dummyHeight)
	require.NoError(env.state.Commit())

	// Node with ID key.PublicKey().Address() now a pending validator for primary network

	{
		// Case: Proposed validator is pending validator of primary network
		// but starts validating subnet before primary network
		tx, err := env.txBuilder.NewAddSubnetValidatorTx(
			defaultWeight,
			uint64(dsStartTime.Unix())-1, // start validating subnet before primary network
			uint64(dsEndTime.Unix()),
			pendingDSValidatorID,
			testSubnet1.ID(),
			[]*secp256k1.PrivateKey{testSubnet1ControlKeys[0], testSubnet1ControlKeys[1]},
			ids.ShortEmpty, // change addr
		)
		require.NoError(err)

		onAcceptState, err := state.NewDiff(lastAcceptedID, env)
		require.NoError(err)

		executor := StandardTxExecutor{
			Backend: &env.backend,
			State:   onAcceptState,
			Tx:      tx,
		}
		err = tx.Unsigned.Visit(&executor)
		require.ErrorIs(err, ErrPeriodMismatch)
	}

	{
		// Case: Proposed validator is pending validator of primary network
		// but stops validating subnet after primary network
		tx, err := env.txBuilder.NewAddSubnetValidatorTx(
			defaultWeight,
			uint64(dsStartTime.Unix()),
			uint64(dsEndTime.Unix())+1, // stop validating subnet after stopping validating primary network
			pendingDSValidatorID,
			testSubnet1.ID(),
			[]*secp256k1.PrivateKey{testSubnet1ControlKeys[0], testSubnet1ControlKeys[1]},
			ids.ShortEmpty, // change addr
		)
		require.NoError(err)

		onAcceptState, err := state.NewDiff(lastAcceptedID, env)
		require.NoError(err)

		executor := StandardTxExecutor{
			Backend: &env.backend,
			State:   onAcceptState,
			Tx:      tx,
		}
		err = tx.Unsigned.Visit(&executor)
		require.ErrorIs(err, ErrPeriodMismatch)
	}

	{
		// Case: Proposed validator is pending validator of primary network and
		// period validating subnet is subset of time validating primary network
		tx, err := env.txBuilder.NewAddSubnetValidatorTx(
			defaultWeight,
			uint64(dsStartTime.Unix()), // same start time as for primary network
			uint64(dsEndTime.Unix()),   // same end time as for primary network
			pendingDSValidatorID,
			testSubnet1.ID(),
			[]*secp256k1.PrivateKey{testSubnet1ControlKeys[0], testSubnet1ControlKeys[1]},
			ids.ShortEmpty, // change addr
		)
		require.NoError(err)

		onAcceptState, err := state.NewDiff(lastAcceptedID, env)
		require.NoError(err)
		executor := StandardTxExecutor{
			Backend: &env.backend,
			State:   onAcceptState,
			Tx:      tx,
		}
		require.NoError(tx.Unsigned.Visit(&executor))
	}

	// Case: Proposed validator start validating at/before current timestamp
	// First, advance the timestamp
	newTimestamp := defaultGenesisTime.Add(2 * time.Second)
	env.state.SetTimestamp(newTimestamp)

	{
		tx, err := env.txBuilder.NewAddSubnetValidatorTx(
			defaultWeight,               // weight
			uint64(newTimestamp.Unix()), // start time
			uint64(newTimestamp.Add(defaultMinStakingDuration).Unix()), // end time
			nodeID,           // node ID
			testSubnet1.ID(), // subnet ID
			[]*secp256k1.PrivateKey{testSubnet1ControlKeys[0], testSubnet1ControlKeys[1]},
			ids.ShortEmpty, // change addr
		)
		require.NoError(err)

		onAcceptState, err := state.NewDiff(lastAcceptedID, env)
		require.NoError(err)

		executor := StandardTxExecutor{
			Backend: &env.backend,
			State:   onAcceptState,
			Tx:      tx,
		}
		err = tx.Unsigned.Visit(&executor)
		require.ErrorIs(err, ErrTimestampNotBeforeStartTime)
	}

	// reset the timestamp
	env.state.SetTimestamp(defaultGenesisTime)

	// Case: Proposed validator already validating the subnet
	// First, add validator as validator of subnet
	subnetTx, err := env.txBuilder.NewAddSubnetValidatorTx(
		defaultWeight,                           // weight
		uint64(defaultValidateStartTime.Unix()), // start time
		uint64(defaultValidateEndTime.Unix()),   // end time
		nodeID,                                  // node ID
		testSubnet1.ID(),                        // subnet ID
		[]*secp256k1.PrivateKey{testSubnet1ControlKeys[0], testSubnet1ControlKeys[1]},
		ids.ShortEmpty,
	)
	require.NoError(err)

	addSubnetValTx := subnetTx.Unsigned.(*txs.AddSubnetValidatorTx)
	staker, err = state.NewCurrentStaker(
		subnetTx.ID(),
		addSubnetValTx,
		defaultValidateStartTime,
		0,
	)
	require.NoError(err)

	env.state.PutCurrentValidator(staker)
	env.state.AddTx(subnetTx, status.Committed)
	env.state.SetHeight(dummyHeight)
	require.NoError(env.state.Commit())

	{
		// Node with ID nodeIDKey.PublicKey().Address() now validating subnet with ID testSubnet1.ID
		startTime := defaultValidateStartTime.Add(time.Second)
		duplicateSubnetTx, err := env.txBuilder.NewAddSubnetValidatorTx(
			defaultWeight,                         // weight
			uint64(startTime.Unix()),              // start time
			uint64(defaultValidateEndTime.Unix()), // end time
			nodeID,                                // node ID
			testSubnet1.ID(),                      // subnet ID
			[]*secp256k1.PrivateKey{testSubnet1ControlKeys[0], testSubnet1ControlKeys[1]},
			ids.ShortEmpty, // change addr
		)
		require.NoError(err)

		onAcceptState, err := state.NewDiff(lastAcceptedID, env)
		require.NoError(err)

		executor := StandardTxExecutor{
			Backend: &env.backend,
			State:   onAcceptState,
			Tx:      duplicateSubnetTx,
		}
		err = duplicateSubnetTx.Unsigned.Visit(&executor)
		require.ErrorIs(err, ErrDuplicateValidator)
	}

	env.state.DeleteCurrentValidator(staker)
	env.state.SetHeight(dummyHeight)
	require.NoError(env.state.Commit())

	{
		// Case: Duplicate signatures
		startTime := defaultValidateStartTime.Add(time.Second)
		tx, err := env.txBuilder.NewAddSubnetValidatorTx(
			defaultWeight,            // weight
			uint64(startTime.Unix()), // start time
			uint64(startTime.Add(defaultMinStakingDuration).Unix())+1, // end time
			nodeID,           // node ID
			testSubnet1.ID(), // subnet ID
			[]*secp256k1.PrivateKey{testSubnet1ControlKeys[0], testSubnet1ControlKeys[1], testSubnet1ControlKeys[2]},
			ids.ShortEmpty, // change addr
		)
		require.NoError(err)

		// Duplicate a signature
		addSubnetValidatorTx := tx.Unsigned.(*txs.AddSubnetValidatorTx)
		input := addSubnetValidatorTx.SubnetAuth.(*secp256k1fx.Input)
		input.SigIndices = append(input.SigIndices, input.SigIndices[0])
		// This tx was syntactically verified when it was created...pretend it wasn't so we don't use cache
		addSubnetValidatorTx.SyntacticallyVerified = false

		onAcceptState, err := state.NewDiff(lastAcceptedID, env)
		require.NoError(err)

		executor := StandardTxExecutor{
			Backend: &env.backend,
			State:   onAcceptState,
			Tx:      tx,
		}
		err = tx.Unsigned.Visit(&executor)
		require.ErrorIs(err, secp256k1fx.ErrInputIndicesNotSortedUnique)
	}

	{
		// Case: Too few signatures
		startTime := defaultValidateStartTime.Add(time.Second)
		tx, err := env.txBuilder.NewAddSubnetValidatorTx(
			defaultWeight,            // weight
			uint64(startTime.Unix()), // start time
			uint64(startTime.Add(defaultMinStakingDuration).Unix()), // end time
			nodeID,           // node ID
			testSubnet1.ID(), // subnet ID
			[]*secp256k1.PrivateKey{testSubnet1ControlKeys[0], testSubnet1ControlKeys[2]},
			ids.ShortEmpty, // change addr
		)
		require.NoError(err)

		// Remove a signature
		addSubnetValidatorTx := tx.Unsigned.(*txs.AddSubnetValidatorTx)
		input := addSubnetValidatorTx.SubnetAuth.(*secp256k1fx.Input)
		input.SigIndices = input.SigIndices[1:]
		// This tx was syntactically verified when it was created...pretend it wasn't so we don't use cache
		addSubnetValidatorTx.SyntacticallyVerified = false

		onAcceptState, err := state.NewDiff(lastAcceptedID, env)
		require.NoError(err)

		executor := StandardTxExecutor{
			Backend: &env.backend,
			State:   onAcceptState,
			Tx:      tx,
		}
		err = tx.Unsigned.Visit(&executor)
		require.ErrorIs(err, errUnauthorizedSubnetModification)
	}

	{
		// Case: Control Signature from invalid key (keys[3] is not a control key)
		startTime := defaultValidateStartTime.Add(time.Second)
		tx, err := env.txBuilder.NewAddSubnetValidatorTx(
			defaultWeight,            // weight
			uint64(startTime.Unix()), // start time
			uint64(startTime.Add(defaultMinStakingDuration).Unix()), // end time
			nodeID,           // node ID
			testSubnet1.ID(), // subnet ID
			[]*secp256k1.PrivateKey{testSubnet1ControlKeys[0], preFundedKeys[1]},
			ids.ShortEmpty, // change addr
		)
		require.NoError(err)

		// Replace a valid signature with one from keys[3]
		sig, err := preFundedKeys[3].SignHash(hashing.ComputeHash256(tx.Unsigned.Bytes()))
		require.NoError(err)
		copy(tx.Creds[1].(*secp256k1fx.Credential).Sigs[0][:], sig)

		onAcceptState, err := state.NewDiff(lastAcceptedID, env)
		require.NoError(err)

		executor := StandardTxExecutor{
			Backend: &env.backend,
			State:   onAcceptState,
			Tx:      tx,
		}
		err = tx.Unsigned.Visit(&executor)
		require.ErrorIs(err, errUnauthorizedSubnetModification)
	}

	{
		// Case: Proposed validator in pending validator set for subnet
		// First, add validator to pending validator set of subnet
		startTime := defaultValidateStartTime.Add(time.Second)
		tx, err := env.txBuilder.NewAddSubnetValidatorTx(
			defaultWeight,              // weight
			uint64(startTime.Unix())+1, // start time
			uint64(startTime.Add(defaultMinStakingDuration).Unix())+1, // end time
			nodeID,           // node ID
			testSubnet1.ID(), // subnet ID
			[]*secp256k1.PrivateKey{testSubnet1ControlKeys[0], testSubnet1ControlKeys[1]},
			ids.ShortEmpty, // change addr
		)
		require.NoError(err)

		addSubnetValTx := subnetTx.Unsigned.(*txs.AddSubnetValidatorTx)
		staker, err = state.NewCurrentStaker(
			subnetTx.ID(),
			addSubnetValTx,
			defaultValidateStartTime,
			0,
		)
		require.NoError(err)

		env.state.PutCurrentValidator(staker)
		env.state.AddTx(tx, status.Committed)
		env.state.SetHeight(dummyHeight)
		require.NoError(env.state.Commit())

		onAcceptState, err := state.NewDiff(lastAcceptedID, env)
		require.NoError(err)

		executor := StandardTxExecutor{
			Backend: &env.backend,
			State:   onAcceptState,
			Tx:      tx,
		}
		err = tx.Unsigned.Visit(&executor)
		require.ErrorIs(err, ErrDuplicateValidator)
	}
}

func TestStandardTxExecutorBanffAddValidator(t *testing.T) {
	require := require.New(t)
	env := newEnvironment(t, false /*=postBanff*/, false /*=postCortina*/, false /*=postDurango*/)
	env.ctx.Lock.Lock()
	defer func() {
		require.NoError(shutdownEnvironment(env))
	}()

	nodeID := ids.GenerateTestNodeID()

	{
		// Case: Validator's start time too early
		tx, err := env.txBuilder.NewAddValidatorTx(
			env.config.MinValidatorStake,
			uint64(defaultValidateStartTime.Unix())-1,
			uint64(defaultValidateEndTime.Unix()),
			nodeID,
			ids.ShortEmpty,
			reward.PercentDenominator,
			[]*secp256k1.PrivateKey{preFundedKeys[0]},
			ids.ShortEmpty, // change addr
		)
		require.NoError(err)

		onAcceptState, err := state.NewDiff(lastAcceptedID, env)
		require.NoError(err)

		executor := StandardTxExecutor{
			Backend: &env.backend,
			State:   onAcceptState,
			Tx:      tx,
		}
		err = tx.Unsigned.Visit(&executor)
		require.ErrorIs(err, ErrTimestampNotBeforeStartTime)
	}

	{
		// Case: Validator's start time too far in the future
		tx, err := env.txBuilder.NewAddValidatorTx(
			env.config.MinValidatorStake,
			uint64(defaultValidateStartTime.Add(MaxFutureStartTime).Unix()+1),
			uint64(defaultValidateStartTime.Add(MaxFutureStartTime).Add(defaultMinStakingDuration).Unix()+1),
			nodeID,
			ids.ShortEmpty,
			reward.PercentDenominator,
			[]*secp256k1.PrivateKey{preFundedKeys[0]},
			ids.ShortEmpty, // change addr
		)
		require.NoError(err)

		onAcceptState, err := state.NewDiff(lastAcceptedID, env)
		require.NoError(err)

		executor := StandardTxExecutor{
			Backend: &env.backend,
			State:   onAcceptState,
			Tx:      tx,
		}
		err = tx.Unsigned.Visit(&executor)
		require.ErrorIs(err, ErrFutureStakeTime)
	}

	{
		// Case: Validator in current validator set of primary network
		startTime := defaultValidateStartTime.Add(1 * time.Second)
		tx, err := env.txBuilder.NewAddValidatorTx(
			env.config.MinValidatorStake,                            // stake amount
			uint64(startTime.Unix()),                                // start time
			uint64(startTime.Add(defaultMinStakingDuration).Unix()), // end time
			nodeID,
			ids.ShortEmpty,
			reward.PercentDenominator, // shares
			[]*secp256k1.PrivateKey{preFundedKeys[0]},
			ids.ShortEmpty, // change addr // key
		)
		require.NoError(err)

		addValTx := tx.Unsigned.(*txs.AddValidatorTx)
		staker, err := state.NewCurrentStaker(
			tx.ID(),
			addValTx,
			startTime,
			0,
		)
		require.NoError(err)

		onAcceptState, err := state.NewDiff(lastAcceptedID, env)
		require.NoError(err)

		onAcceptState.PutCurrentValidator(staker)
		onAcceptState.AddTx(tx, status.Committed)

		executor := StandardTxExecutor{
			Backend: &env.backend,
			State:   onAcceptState,
			Tx:      tx,
		}
		err = tx.Unsigned.Visit(&executor)
		require.ErrorIs(err, ErrAlreadyValidator)
	}

	{
		// Case: Validator in pending validator set of primary network
		startTime := defaultValidateStartTime.Add(1 * time.Second)
		tx, err := env.txBuilder.NewAddValidatorTx(
			env.config.MinValidatorStake,                            // stake amount
			uint64(startTime.Unix()),                                // start time
			uint64(startTime.Add(defaultMinStakingDuration).Unix()), // end time
			nodeID,
			ids.ShortEmpty,
			reward.PercentDenominator, // shares
			[]*secp256k1.PrivateKey{preFundedKeys[0]},
			ids.ShortEmpty, // change addr // key
		)
		require.NoError(err)

		staker, err := state.NewPendingStaker(
			tx.ID(),
			tx.Unsigned.(*txs.AddValidatorTx),
		)
		require.NoError(err)

		onAcceptState, err := state.NewDiff(lastAcceptedID, env)
		require.NoError(err)

		onAcceptState.PutPendingValidator(staker)
		onAcceptState.AddTx(tx, status.Committed)

		executor := StandardTxExecutor{
			Backend: &env.backend,
			State:   onAcceptState,
			Tx:      tx,
		}
		err = tx.Unsigned.Visit(&executor)
		require.ErrorIs(err, ErrAlreadyValidator)
	}

	{
		// Case: Validator doesn't have enough tokens to cover stake amount
		startTime := defaultValidateStartTime.Add(1 * time.Second)
		tx, err := env.txBuilder.NewAddValidatorTx( // create the tx
			env.config.MinValidatorStake,
			uint64(startTime.Unix()),
			uint64(startTime.Add(defaultMinStakingDuration).Unix()),
			nodeID,
			ids.ShortEmpty,
			reward.PercentDenominator,
			[]*secp256k1.PrivateKey{preFundedKeys[0]},
			ids.ShortEmpty, // change addr
		)
		require.NoError(err)

		// Remove all UTXOs owned by preFundedKeys[0]
		utxoIDs, err := env.state.UTXOIDs(preFundedKeys[0].PublicKey().Address().Bytes(), ids.Empty, math.MaxInt32)
		require.NoError(err)

		onAcceptState, err := state.NewDiff(lastAcceptedID, env)
		require.NoError(err)

		for _, utxoID := range utxoIDs {
			onAcceptState.DeleteUTXO(utxoID)
		}

		executor := StandardTxExecutor{
			Backend: &env.backend,
			State:   onAcceptState,
			Tx:      tx,
		}
		err = tx.Unsigned.Visit(&executor)
		require.ErrorIs(err, ErrFlowCheckFailed)
	}
}

// Returns a RemoveSubnetValidatorTx that passes syntactic verification.
func newRemoveSubnetValidatorTx(t *testing.T) (*txs.RemoveSubnetValidatorTx, *txs.Tx) {
	t.Helper()

	creds := []verify.Verifiable{
		&secp256k1fx.Credential{
			Sigs: make([][65]byte, 1),
		},
		&secp256k1fx.Credential{
			Sigs: make([][65]byte, 1),
		},
	}
	unsignedTx := &txs.RemoveSubnetValidatorTx{
		BaseTx: txs.BaseTx{
			BaseTx: avax.BaseTx{
				Ins: []*avax.TransferableInput{{
					UTXOID: avax.UTXOID{
						TxID: ids.GenerateTestID(),
					},
					Asset: avax.Asset{
						ID: ids.GenerateTestID(),
					},
					In: &secp256k1fx.TransferInput{
						Amt: 1,
						Input: secp256k1fx.Input{
							SigIndices: []uint32{0, 1},
						},
					},
				}},
				Outs: []*avax.TransferableOutput{
					{
						Asset: avax.Asset{
							ID: ids.GenerateTestID(),
						},
						Out: &secp256k1fx.TransferOutput{
							Amt: 1,
							OutputOwners: secp256k1fx.OutputOwners{
								Threshold: 1,
								Addrs:     []ids.ShortID{ids.GenerateTestShortID()},
							},
						},
					},
				},
				Memo: []byte("hi"),
			},
		},
		Subnet: ids.GenerateTestID(),
		NodeID: ids.GenerateTestNodeID(),
		SubnetAuth: &secp256k1fx.Credential{
			Sigs: make([][65]byte, 1),
		},
	}
	tx := &txs.Tx{
		Unsigned: unsignedTx,
		Creds:    creds,
	}
	require.NoError(t, tx.Initialize(txs.Codec))
	return unsignedTx, tx
}

// mock implementations that can be used in tests
// for verifying RemoveSubnetValidatorTx.
type removeSubnetValidatorTxVerifyEnv struct {
	latestForkTime time.Time
	fx             *fx.MockFx
	flowChecker    *utxo.MockVerifier
	unsignedTx     *txs.RemoveSubnetValidatorTx
	tx             *txs.Tx
	state          *state.MockDiff
	staker         *state.Staker
}

// Returns mock implementations that can be used in tests
// for verifying RemoveSubnetValidatorTx.
func newValidRemoveSubnetValidatorTxVerifyEnv(t *testing.T, ctrl *gomock.Controller) removeSubnetValidatorTxVerifyEnv {
	t.Helper()

	now := time.Now()
	mockFx := fx.NewMockFx(ctrl)
	mockFlowChecker := utxo.NewMockVerifier(ctrl)
	unsignedTx, tx := newRemoveSubnetValidatorTx(t)
	mockState := state.NewMockDiff(ctrl)
	return removeSubnetValidatorTxVerifyEnv{
		latestForkTime: now,
		fx:             mockFx,
		flowChecker:    mockFlowChecker,
		unsignedTx:     unsignedTx,
		tx:             tx,
		state:          mockState,
		staker: &state.Staker{
			TxID:     ids.GenerateTestID(),
			NodeID:   ids.GenerateTestNodeID(),
			Priority: txs.SubnetPermissionedValidatorCurrentPriority,
		},
	}
}

func TestStandardExecutorRemoveSubnetValidatorTx(t *testing.T) {
	type test struct {
		name        string
		newExecutor func(*gomock.Controller) (*txs.RemoveSubnetValidatorTx, *StandardTxExecutor)
		expectedErr error
	}

	tests := []test{
		{
			name: "valid tx",
			newExecutor: func(ctrl *gomock.Controller) (*txs.RemoveSubnetValidatorTx, *StandardTxExecutor) {
				env := newValidRemoveSubnetValidatorTxVerifyEnv(t, ctrl)

				// Set dependency expectations.
				env.state.EXPECT().GetCurrentValidator(env.unsignedTx.Subnet, env.unsignedTx.NodeID).Return(env.staker, nil).Times(1)
				subnetOwner := fx.NewMockOwner(ctrl)
				env.state.EXPECT().GetSubnetOwner(env.unsignedTx.Subnet).Return(subnetOwner, nil).Times(1)
				env.fx.EXPECT().VerifyPermission(env.unsignedTx, env.unsignedTx.SubnetAuth, env.tx.Creds[len(env.tx.Creds)-1], subnetOwner).Return(nil).Times(1)
				env.flowChecker.EXPECT().VerifySpend(
					env.unsignedTx, env.state, env.unsignedTx.Ins, env.unsignedTx.Outs, env.tx.Creds[:len(env.tx.Creds)-1], gomock.Any(),
				).Return(nil).Times(1)
				env.state.EXPECT().DeleteCurrentValidator(env.staker)
				env.state.EXPECT().DeleteUTXO(gomock.Any()).Times(len(env.unsignedTx.Ins))
				env.state.EXPECT().AddUTXO(gomock.Any()).Times(len(env.unsignedTx.Outs))
				e := &StandardTxExecutor{
					Backend: &Backend{
						Config: &config.Config{
							BanffTime:   env.latestForkTime,
							CortinaTime: env.latestForkTime,
							DTime:       env.latestForkTime,
						},
						Bootstrapped: &utils.Atomic[bool]{},
						Fx:           env.fx,
						FlowChecker:  env.flowChecker,
						Ctx:          &snow.Context{},
					},
					Tx:    env.tx,
					State: env.state,
				}
				e.Bootstrapped.Set(true)
				return env.unsignedTx, e
			},
			expectedErr: nil,
		},
		{
			name: "tx fails syntactic verification",
			newExecutor: func(ctrl *gomock.Controller) (*txs.RemoveSubnetValidatorTx, *StandardTxExecutor) {
				env := newValidRemoveSubnetValidatorTxVerifyEnv(t, ctrl)
				// Setting the subnet ID to the Primary Network ID makes the tx fail syntactic verification
				env.tx.Unsigned.(*txs.RemoveSubnetValidatorTx).Subnet = constants.PrimaryNetworkID
				env.state = state.NewMockDiff(ctrl)
				e := &StandardTxExecutor{
					Backend: &Backend{
						Config: &config.Config{
							BanffTime:   env.latestForkTime,
							CortinaTime: env.latestForkTime,
							DTime:       env.latestForkTime,
						},
						Bootstrapped: &utils.Atomic[bool]{},
						Fx:           env.fx,
						FlowChecker:  env.flowChecker,
						Ctx:          &snow.Context{},
					},
					Tx:    env.tx,
					State: env.state,
				}
				e.Bootstrapped.Set(true)
				return env.unsignedTx, e
			},
			expectedErr: txs.ErrRemovePrimaryNetworkValidator,
		},
		{
			name: "node isn't a validator of the subnet",
			newExecutor: func(ctrl *gomock.Controller) (*txs.RemoveSubnetValidatorTx, *StandardTxExecutor) {
				env := newValidRemoveSubnetValidatorTxVerifyEnv(t, ctrl)
				env.state = state.NewMockDiff(ctrl)
				env.state.EXPECT().GetCurrentValidator(env.unsignedTx.Subnet, env.unsignedTx.NodeID).Return(nil, database.ErrNotFound)
				env.state.EXPECT().GetPendingValidator(env.unsignedTx.Subnet, env.unsignedTx.NodeID).Return(nil, database.ErrNotFound)
				e := &StandardTxExecutor{
					Backend: &Backend{
						Config: &config.Config{
							BanffTime:   env.latestForkTime,
							CortinaTime: env.latestForkTime,
							DTime:       env.latestForkTime,
						},
						Bootstrapped: &utils.Atomic[bool]{},
						Fx:           env.fx,
						FlowChecker:  env.flowChecker,
						Ctx:          &snow.Context{},
					},
					Tx:    env.tx,
					State: env.state,
				}
				e.Bootstrapped.Set(true)
				return env.unsignedTx, e
			},
			expectedErr: ErrNotValidator,
		},
		{
			name: "validator is permissionless",
			newExecutor: func(ctrl *gomock.Controller) (*txs.RemoveSubnetValidatorTx, *StandardTxExecutor) {
				env := newValidRemoveSubnetValidatorTxVerifyEnv(t, ctrl)

				staker := *env.staker
				staker.Priority = txs.SubnetPermissionlessValidatorCurrentPriority

				// Set dependency expectations.
				env.state.EXPECT().GetCurrentValidator(env.unsignedTx.Subnet, env.unsignedTx.NodeID).Return(&staker, nil).Times(1)
				e := &StandardTxExecutor{
					Backend: &Backend{
						Config: &config.Config{
							BanffTime:   env.latestForkTime,
							CortinaTime: env.latestForkTime,
							DTime:       env.latestForkTime,
						},
						Bootstrapped: &utils.Atomic[bool]{},
						Fx:           env.fx,
						FlowChecker:  env.flowChecker,
						Ctx:          &snow.Context{},
					},
					Tx:    env.tx,
					State: env.state,
				}
				e.Bootstrapped.Set(true)
				return env.unsignedTx, e
			},
			expectedErr: ErrRemovePermissionlessValidator,
		},
		{
			name: "tx has no credentials",
			newExecutor: func(ctrl *gomock.Controller) (*txs.RemoveSubnetValidatorTx, *StandardTxExecutor) {
				env := newValidRemoveSubnetValidatorTxVerifyEnv(t, ctrl)
				// Remove credentials
				env.tx.Creds = nil
				env.state = state.NewMockDiff(ctrl)
				env.state.EXPECT().GetCurrentValidator(env.unsignedTx.Subnet, env.unsignedTx.NodeID).Return(env.staker, nil)
				e := &StandardTxExecutor{
					Backend: &Backend{
						Config: &config.Config{
							BanffTime:   env.latestForkTime,
							CortinaTime: env.latestForkTime,
							DTime:       env.latestForkTime,
						},
						Bootstrapped: &utils.Atomic[bool]{},
						Fx:           env.fx,
						FlowChecker:  env.flowChecker,
						Ctx:          &snow.Context{},
					},
					Tx:    env.tx,
					State: env.state,
				}
				e.Bootstrapped.Set(true)
				return env.unsignedTx, e
			},
			expectedErr: errWrongNumberOfCredentials,
		},
		{
			name: "can't find subnet",
			newExecutor: func(ctrl *gomock.Controller) (*txs.RemoveSubnetValidatorTx, *StandardTxExecutor) {
				env := newValidRemoveSubnetValidatorTxVerifyEnv(t, ctrl)
				env.state = state.NewMockDiff(ctrl)
				env.state.EXPECT().GetCurrentValidator(env.unsignedTx.Subnet, env.unsignedTx.NodeID).Return(env.staker, nil)
				env.state.EXPECT().GetSubnetOwner(env.unsignedTx.Subnet).Return(nil, database.ErrNotFound)
				e := &StandardTxExecutor{
					Backend: &Backend{
						Config: &config.Config{
							BanffTime:   env.latestForkTime,
							CortinaTime: env.latestForkTime,
							DTime:       env.latestForkTime,
						},
						Bootstrapped: &utils.Atomic[bool]{},
						Fx:           env.fx,
						FlowChecker:  env.flowChecker,
						Ctx:          &snow.Context{},
					},
					Tx:    env.tx,
					State: env.state,
				}
				e.Bootstrapped.Set(true)
				return env.unsignedTx, e
			},
			expectedErr: database.ErrNotFound,
		},
		{
			name: "no permission to remove validator",
			newExecutor: func(ctrl *gomock.Controller) (*txs.RemoveSubnetValidatorTx, *StandardTxExecutor) {
				env := newValidRemoveSubnetValidatorTxVerifyEnv(t, ctrl)
				env.state = state.NewMockDiff(ctrl)
				env.state.EXPECT().GetCurrentValidator(env.unsignedTx.Subnet, env.unsignedTx.NodeID).Return(env.staker, nil)
				subnetOwner := fx.NewMockOwner(ctrl)
				env.state.EXPECT().GetSubnetOwner(env.unsignedTx.Subnet).Return(subnetOwner, nil)
				env.fx.EXPECT().VerifyPermission(gomock.Any(), env.unsignedTx.SubnetAuth, env.tx.Creds[len(env.tx.Creds)-1], subnetOwner).Return(errTest)
				e := &StandardTxExecutor{
					Backend: &Backend{
						Config: &config.Config{
							BanffTime:   env.latestForkTime,
							CortinaTime: env.latestForkTime,
							DTime:       env.latestForkTime,
						},
						Bootstrapped: &utils.Atomic[bool]{},
						Fx:           env.fx,
						FlowChecker:  env.flowChecker,
						Ctx:          &snow.Context{},
					},
					Tx:    env.tx,
					State: env.state,
				}
				e.Bootstrapped.Set(true)
				return env.unsignedTx, e
			},
			expectedErr: errUnauthorizedSubnetModification,
		},
		{
			name: "flow checker failed",
			newExecutor: func(ctrl *gomock.Controller) (*txs.RemoveSubnetValidatorTx, *StandardTxExecutor) {
				env := newValidRemoveSubnetValidatorTxVerifyEnv(t, ctrl)
				env.state = state.NewMockDiff(ctrl)
				env.state.EXPECT().GetCurrentValidator(env.unsignedTx.Subnet, env.unsignedTx.NodeID).Return(env.staker, nil)
				subnetOwner := fx.NewMockOwner(ctrl)
				env.state.EXPECT().GetSubnetOwner(env.unsignedTx.Subnet).Return(subnetOwner, nil)
				env.fx.EXPECT().VerifyPermission(gomock.Any(), env.unsignedTx.SubnetAuth, env.tx.Creds[len(env.tx.Creds)-1], subnetOwner).Return(nil)
				env.flowChecker.EXPECT().VerifySpend(
					gomock.Any(), gomock.Any(), gomock.Any(), gomock.Any(), gomock.Any(), gomock.Any(),
				).Return(errTest)
				e := &StandardTxExecutor{
					Backend: &Backend{
						Config: &config.Config{
							BanffTime:   env.latestForkTime,
							CortinaTime: env.latestForkTime,
							DTime:       env.latestForkTime,
						},
						Bootstrapped: &utils.Atomic[bool]{},
						Fx:           env.fx,
						FlowChecker:  env.flowChecker,
						Ctx:          &snow.Context{},
					},
					Tx:    env.tx,
					State: env.state,
				}
				e.Bootstrapped.Set(true)
				return env.unsignedTx, e
			},
			expectedErr: ErrFlowCheckFailed,
		},
	}

	for _, tt := range tests {
		t.Run(tt.name, func(t *testing.T) {
			require := require.New(t)
			ctrl := gomock.NewController(t)

			unsignedTx, executor := tt.newExecutor(ctrl)
			err := executor.RemoveSubnetValidatorTx(unsignedTx)
			require.ErrorIs(err, tt.expectedErr)
		})
	}
}

// Returns a TransformSubnetTx that passes syntactic verification.
func newTransformSubnetTx(t *testing.T) (*txs.TransformSubnetTx, *txs.Tx) {
	t.Helper()

	creds := []verify.Verifiable{
		&secp256k1fx.Credential{
			Sigs: make([][65]byte, 1),
		},
		&secp256k1fx.Credential{
			Sigs: make([][65]byte, 1),
		},
	}
	unsignedTx := &txs.TransformSubnetTx{
		BaseTx: txs.BaseTx{
			BaseTx: avax.BaseTx{
				Ins: []*avax.TransferableInput{{
					UTXOID: avax.UTXOID{
						TxID: ids.GenerateTestID(),
					},
					Asset: avax.Asset{
						ID: ids.GenerateTestID(),
					},
					In: &secp256k1fx.TransferInput{
						Amt: 1,
						Input: secp256k1fx.Input{
							SigIndices: []uint32{0, 1},
						},
					},
				}},
				Outs: []*avax.TransferableOutput{
					{
						Asset: avax.Asset{
							ID: ids.GenerateTestID(),
						},
						Out: &secp256k1fx.TransferOutput{
							Amt: 1,
							OutputOwners: secp256k1fx.OutputOwners{
								Threshold: 1,
								Addrs:     []ids.ShortID{ids.GenerateTestShortID()},
							},
						},
					},
				},
				Memo: []byte("hi"),
			},
		},
		Subnet:                   ids.GenerateTestID(),
		AssetID:                  ids.GenerateTestID(),
		InitialSupply:            10,
		MaximumSupply:            10,
		MinConsumptionRate:       0,
		MaxConsumptionRate:       reward.PercentDenominator,
		MinValidatorStake:        2,
		MaxValidatorStake:        10,
		MinStakeDuration:         1,
		MaxStakeDuration:         2,
		MinDelegationFee:         reward.PercentDenominator,
		MinDelegatorStake:        1,
		MaxValidatorWeightFactor: 1,
		UptimeRequirement:        reward.PercentDenominator,
		SubnetAuth: &secp256k1fx.Credential{
			Sigs: make([][65]byte, 1),
		},
	}
	tx := &txs.Tx{
		Unsigned: unsignedTx,
		Creds:    creds,
	}
	require.NoError(t, tx.Initialize(txs.Codec))
	return unsignedTx, tx
}

// mock implementations that can be used in tests
// for verifying TransformSubnetTx.
type transformSubnetTxVerifyEnv struct {
	latestForkTime time.Time
	fx             *fx.MockFx
	flowChecker    *utxo.MockVerifier
	unsignedTx     *txs.TransformSubnetTx
	tx             *txs.Tx
	state          *state.MockDiff
	staker         *state.Staker
}

// Returns mock implementations that can be used in tests
// for verifying TransformSubnetTx.
func newValidTransformSubnetTxVerifyEnv(t *testing.T, ctrl *gomock.Controller) transformSubnetTxVerifyEnv {
	t.Helper()

	now := time.Now()
	mockFx := fx.NewMockFx(ctrl)
	mockFlowChecker := utxo.NewMockVerifier(ctrl)
	unsignedTx, tx := newTransformSubnetTx(t)
	mockState := state.NewMockDiff(ctrl)
	return transformSubnetTxVerifyEnv{
		latestForkTime: now,
		fx:             mockFx,
		flowChecker:    mockFlowChecker,
		unsignedTx:     unsignedTx,
		tx:             tx,
		state:          mockState,
		staker: &state.Staker{
			TxID:   ids.GenerateTestID(),
			NodeID: ids.GenerateTestNodeID(),
		},
	}
}

func TestStandardExecutorTransformSubnetTx(t *testing.T) {
	type test struct {
		name        string
		newExecutor func(*gomock.Controller) (*txs.TransformSubnetTx, *StandardTxExecutor)
		err         error
	}

	tests := []test{
		{
			name: "tx fails syntactic verification",
			newExecutor: func(ctrl *gomock.Controller) (*txs.TransformSubnetTx, *StandardTxExecutor) {
				env := newValidTransformSubnetTxVerifyEnv(t, ctrl)
				// Setting the tx to nil makes the tx fail syntactic verification
				env.tx.Unsigned = (*txs.TransformSubnetTx)(nil)
				env.state = state.NewMockDiff(ctrl)
				e := &StandardTxExecutor{
					Backend: &Backend{
						Config: &config.Config{
							BanffTime:   env.latestForkTime,
							CortinaTime: env.latestForkTime,
							DTime:       env.latestForkTime,
						},
						Bootstrapped: &utils.Atomic[bool]{},
						Fx:           env.fx,
						FlowChecker:  env.flowChecker,
						Ctx:          &snow.Context{},
					},
					Tx:    env.tx,
					State: env.state,
				}
				e.Bootstrapped.Set(true)
				return env.unsignedTx, e
			},
			err: txs.ErrNilTx,
		},
		{
			name: "max stake duration too large",
			newExecutor: func(ctrl *gomock.Controller) (*txs.TransformSubnetTx, *StandardTxExecutor) {
				env := newValidTransformSubnetTxVerifyEnv(t, ctrl)
				env.unsignedTx.MaxStakeDuration = math.MaxUint32
				env.state = state.NewMockDiff(ctrl)
				e := &StandardTxExecutor{
					Backend: &Backend{
						Config: &config.Config{
							BanffTime:   env.latestForkTime,
							CortinaTime: env.latestForkTime,
							DTime:       env.latestForkTime,
						},
						Bootstrapped: &utils.Atomic[bool]{},
						Fx:           env.fx,
						FlowChecker:  env.flowChecker,
						Ctx:          &snow.Context{},
					},
					Tx:    env.tx,
					State: env.state,
				}
				e.Bootstrapped.Set(true)
				return env.unsignedTx, e
			},
			err: errMaxStakeDurationTooLarge,
		},
		{
			name: "fail subnet authorization",
			newExecutor: func(ctrl *gomock.Controller) (*txs.TransformSubnetTx, *StandardTxExecutor) {
				env := newValidTransformSubnetTxVerifyEnv(t, ctrl)
				// Remove credentials
				env.tx.Creds = nil
				env.state = state.NewMockDiff(ctrl)
				e := &StandardTxExecutor{
					Backend: &Backend{
						Config: &config.Config{
							BanffTime:        env.latestForkTime,
							CortinaTime:      env.latestForkTime,
							DTime:            env.latestForkTime,
							MaxStakeDuration: math.MaxInt64,
						},
						Bootstrapped: &utils.Atomic[bool]{},
						Fx:           env.fx,
						FlowChecker:  env.flowChecker,
						Ctx:          &snow.Context{},
					},
					Tx:    env.tx,
					State: env.state,
				}
				e.Bootstrapped.Set(true)
				return env.unsignedTx, e
			},
			err: errWrongNumberOfCredentials,
		},
		{
			name: "flow checker failed",
			newExecutor: func(ctrl *gomock.Controller) (*txs.TransformSubnetTx, *StandardTxExecutor) {
				env := newValidTransformSubnetTxVerifyEnv(t, ctrl)
				env.state = state.NewMockDiff(ctrl)
				subnetOwner := fx.NewMockOwner(ctrl)
				env.state.EXPECT().GetSubnetOwner(env.unsignedTx.Subnet).Return(subnetOwner, nil)
				env.state.EXPECT().GetSubnetTransformation(env.unsignedTx.Subnet).Return(nil, database.ErrNotFound).Times(1)
				env.fx.EXPECT().VerifyPermission(gomock.Any(), env.unsignedTx.SubnetAuth, env.tx.Creds[len(env.tx.Creds)-1], subnetOwner).Return(nil)
				env.flowChecker.EXPECT().VerifySpend(
					gomock.Any(), gomock.Any(), gomock.Any(), gomock.Any(), gomock.Any(), gomock.Any(),
				).Return(ErrFlowCheckFailed)
				e := &StandardTxExecutor{
					Backend: &Backend{
						Config: &config.Config{
							BanffTime:        env.latestForkTime,
							CortinaTime:      env.latestForkTime,
							DTime:            env.latestForkTime,
							MaxStakeDuration: math.MaxInt64,
						},
						Bootstrapped: &utils.Atomic[bool]{},
						Fx:           env.fx,
						FlowChecker:  env.flowChecker,
						Ctx:          &snow.Context{},
					},
					Tx:    env.tx,
					State: env.state,
				}
				e.Bootstrapped.Set(true)
				return env.unsignedTx, e
			},
			err: ErrFlowCheckFailed,
		},
		{
			name: "valid tx",
			newExecutor: func(ctrl *gomock.Controller) (*txs.TransformSubnetTx, *StandardTxExecutor) {
				env := newValidTransformSubnetTxVerifyEnv(t, ctrl)

				// Set dependency expectations.
				subnetOwner := fx.NewMockOwner(ctrl)
				env.state.EXPECT().GetSubnetOwner(env.unsignedTx.Subnet).Return(subnetOwner, nil).Times(1)
				env.state.EXPECT().GetSubnetTransformation(env.unsignedTx.Subnet).Return(nil, database.ErrNotFound).Times(1)
				env.fx.EXPECT().VerifyPermission(env.unsignedTx, env.unsignedTx.SubnetAuth, env.tx.Creds[len(env.tx.Creds)-1], subnetOwner).Return(nil).Times(1)
				env.flowChecker.EXPECT().VerifySpend(
					env.unsignedTx, env.state, env.unsignedTx.Ins, env.unsignedTx.Outs, env.tx.Creds[:len(env.tx.Creds)-1], gomock.Any(),
				).Return(nil).Times(1)
				env.state.EXPECT().AddSubnetTransformation(env.tx)
				env.state.EXPECT().SetCurrentSupply(env.unsignedTx.Subnet, env.unsignedTx.InitialSupply)
				env.state.EXPECT().DeleteUTXO(gomock.Any()).Times(len(env.unsignedTx.Ins))
				env.state.EXPECT().AddUTXO(gomock.Any()).Times(len(env.unsignedTx.Outs))
				e := &StandardTxExecutor{
					Backend: &Backend{
						Config: &config.Config{
							BanffTime:        env.latestForkTime,
							CortinaTime:      env.latestForkTime,
							DTime:            env.latestForkTime,
							MaxStakeDuration: math.MaxInt64,
						},
						Bootstrapped: &utils.Atomic[bool]{},
						Fx:           env.fx,
						FlowChecker:  env.flowChecker,
						Ctx:          &snow.Context{},
					},
					Tx:    env.tx,
					State: env.state,
				}
				e.Bootstrapped.Set(true)
				return env.unsignedTx, e
			},
			err: nil,
		},
	}

	for _, tt := range tests {
		t.Run(tt.name, func(t *testing.T) {
			ctrl := gomock.NewController(t)

			unsignedTx, executor := tt.newExecutor(ctrl)
			err := executor.TransformSubnetTx(unsignedTx)
			require.ErrorIs(t, err, tt.err)
		})
	}
}<|MERGE_RESOLUTION|>--- conflicted
+++ resolved
@@ -384,12 +384,7 @@
 		require.NoError(shutdownEnvironment(env))
 	}()
 
-<<<<<<< HEAD
-	nodeID := preFundedKeys[0].PublicKey().Address()
-=======
 	nodeID := genesisNodeIDs[0]
-	env.config.BanffTime = env.state.GetTimestamp()
->>>>>>> 19d78cf6
 
 	{
 		// Case: Proposed validator currently validating primary network
@@ -447,17 +442,8 @@
 	}
 
 	// Add a validator to pending validator set of primary network
-<<<<<<< HEAD
-	key, err := secp256k1.NewPrivateKey()
-	require.NoError(err)
-
-	pendingDSValidatorID := ids.NodeID(key.PublicKey().Address())
-
-	// starts validating primary network 10 seconds after current fork time
-=======
 	// Starts validating primary network 10 seconds after genesis
 	pendingDSValidatorID := ids.GenerateTestNodeID()
->>>>>>> 19d78cf6
 	dsStartTime := defaultGenesisTime.Add(10 * time.Second)
 	dsEndTime := dsStartTime.Add(5 * defaultMinStakingDuration)
 
