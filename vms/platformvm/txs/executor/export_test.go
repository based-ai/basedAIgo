// Copyright (C) 2019-2023, Ava Labs, Inc. All rights reserved.
// See the file LICENSE for licensing terms.

package executor

import (
	"testing"
	"time"

	"github.com/golang/mock/gomock"

	"github.com/stretchr/testify/require"

	"github.com/ava-labs/avalanchego/ids"
	"github.com/ava-labs/avalanchego/utils/crypto/secp256k1"
	"github.com/ava-labs/avalanchego/vms/platformvm/state"
)

func TestNewExportTx(t *testing.T) {
<<<<<<< HEAD
	env := newEnvironment(latestFork)
=======
	env := newEnvironment(t, true /*=postBanff*/, false /*=postCortina*/)
>>>>>>> 9725fe9c
	env.ctx.Lock.Lock()
	defer func() {
		require.NoError(t, shutdownEnvironment(env))
	}()

	type test struct {
		description        string
		destinationChainID ids.ID
		sourceKeys         []*secp256k1.PrivateKey
		timestamp          time.Time
	}

	sourceKey := preFundedKeys[0]

	tests := []test{
		{
			description:        "P->X export",
			destinationChainID: xChainID,
			sourceKeys:         []*secp256k1.PrivateKey{sourceKey},
			timestamp:          defaultValidateStartTime,
		},
		{
			description:        "P->C export",
			destinationChainID: cChainID,
			sourceKeys:         []*secp256k1.PrivateKey{sourceKey},
			timestamp:          env.config.ApricotPhase5Time,
		},
	}

	to := ids.GenerateTestShortID()
	for _, tt := range tests {
		t.Run(tt.description, func(t *testing.T) {
			require := require.New(t)
			ctrl := gomock.NewController(t)
			defer ctrl.Finish()

			tx, err := env.txBuilder.NewExportTx(
				defaultBalance-defaultTxFee, // Amount of tokens to export
				tt.destinationChainID,
				to,
				tt.sourceKeys,
				ids.ShortEmpty, // Change address
			)
			require.NoError(err)

			fakedState, err := state.NewDiff(lastAcceptedID, env)
			require.NoError(err)

			fakedState.SetTimestamp(tt.timestamp)

			fakedParent := ids.GenerateTestID()
			env.SetState(fakedParent, fakedState)

			verifier := MempoolTxVerifier{
				Backend:       &env.backend,
				ParentID:      fakedParent,
				StateVersions: env,
				Tx:            tx,
			}
			require.NoError(tx.Unsigned.Visit(&verifier))
		})
	}
}<|MERGE_RESOLUTION|>--- conflicted
+++ resolved
@@ -17,11 +17,7 @@
 )
 
 func TestNewExportTx(t *testing.T) {
-<<<<<<< HEAD
-	env := newEnvironment(latestFork)
-=======
-	env := newEnvironment(t, true /*=postBanff*/, false /*=postCortina*/)
->>>>>>> 9725fe9c
+	env := newEnvironment(t, latestFork)
 	env.ctx.Lock.Lock()
 	defer func() {
 		require.NoError(t, shutdownEnvironment(env))
