--- conflicted
+++ resolved
@@ -44,7 +44,7 @@
 // network requirements for [subnetValidator]. An error is returned if they
 // are not fulfilled.
 func verifySubnetValidatorPrimaryNetworkRequirements(chainState state.Chain, subnetValidator txs.Validator) error {
-	primaryNetworkValidator, err := GetValidator(chainState, constants.PrimaryNetworkID, subnetValidator.NodeID)
+	primaryNetworkValidator, err := GetValidator(chainState, constants.PrimaryNetworkID, ids.NodeIDFromShortNodeID(subnetValidator.NodeID))
 	if err == database.ErrNotFound {
 		return fmt.Errorf(
 			"%s %w of the primary network",
@@ -232,36 +232,8 @@
 		)
 	}
 
-<<<<<<< HEAD
-	primaryNetworkValidator, err := GetValidator(chainState, constants.PrimaryNetworkID, ids.NodeIDFromShortNodeID(tx.Validator.NodeID))
-	if err == database.ErrNotFound {
-		return fmt.Errorf(
-			"%s %w of the primary network",
-			tx.Validator.NodeID,
-			ErrNotValidator,
-		)
-	}
-	if err != nil {
-		return fmt.Errorf(
-			"failed to fetch the primary network validator for %s: %w",
-			tx.Validator.NodeID,
-			err,
-		)
-	}
-
-	// Ensure that the period this validator validates the specified subnet
-	// is a subset of the time they validate the primary network.
-	if !txs.BoundedBy(
-		tx.Validator.StartTime(),
-		tx.Validator.EndTime(),
-		primaryNetworkValidator.StartTime,
-		primaryNetworkValidator.EndTime,
-	) {
-		return ErrPeriodMismatch
-=======
 	if err := verifySubnetValidatorPrimaryNetworkRequirements(chainState, tx.Validator); err != nil {
 		return err
->>>>>>> 07b6edc7
 	}
 
 	baseTxCreds, err := verifyPoASubnetAuthorization(backend, chainState, sTx, tx.SubnetValidator.Subnet, tx.SubnetAuth)
@@ -563,29 +535,8 @@
 
 	var txFee uint64
 	if tx.Subnet != constants.PrimaryNetworkID {
-<<<<<<< HEAD
-		primaryNetworkValidator, err := GetValidator(chainState, constants.PrimaryNetworkID, ids.NodeIDFromShortNodeID(tx.Validator.NodeID))
-		if err != nil {
-			return fmt.Errorf(
-				"failed to fetch the primary network validator for %s: %w",
-				tx.Validator.NodeID,
-				err,
-			)
-		}
-
-		// Ensure that the period this validator validates the specified subnet
-		// is a subset of the time they validate the primary network.
-		if !txs.BoundedBy(
-			tx.Validator.StartTime(),
-			tx.Validator.EndTime(),
-			primaryNetworkValidator.StartTime,
-			primaryNetworkValidator.EndTime,
-		) {
-			return ErrPeriodMismatch
-=======
 		if err := verifySubnetValidatorPrimaryNetworkRequirements(chainState, tx.Validator); err != nil {
 			return err
->>>>>>> 07b6edc7
 		}
 
 		txFee = backend.Config.AddSubnetValidatorFee
