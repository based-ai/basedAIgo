--- conflicted
+++ resolved
@@ -530,16 +530,7 @@
 }
 
 // addStakerFromStakerTx creates the staker and adds it to state.
-<<<<<<< HEAD
-func (e *StandardTxExecutor) addStakerFromStakerTx(stakerTx txs.PreDurangoStaker) error {
-	// Pre Durango fork, stakers are added as pending first, then promoted
-	// to current when chainTime reaches their start time.
-	// Post Durango fork, stakers are immediately marked as current.
-	// Their start time is current chain time.
-
-=======
 func (e *StandardTxExecutor) addStakerFromStakerTx(stakerTx txs.ScheduledStaker) error {
->>>>>>> 6079eb04
 	var (
 		txID   = e.Tx.ID()
 		staker *state.Staker
