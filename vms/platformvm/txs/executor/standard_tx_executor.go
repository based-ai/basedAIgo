// Copyright (C) 2019-2022, Ava Labs, Inc. All rights reserved.
// See the file LICENSE for licensing terms.

package executor

import (
	"errors"
	"fmt"
	"time"

	"github.com/ava-labs/avalanchego/chains/atomic"
	"github.com/ava-labs/avalanchego/ids"
	"github.com/ava-labs/avalanchego/utils/set"
	"github.com/ava-labs/avalanchego/vms/components/avax"
	"github.com/ava-labs/avalanchego/vms/components/verify"
	"github.com/ava-labs/avalanchego/vms/platformvm/state"
	"github.com/ava-labs/avalanchego/vms/platformvm/txs"
	"github.com/ava-labs/avalanchego/vms/platformvm/utxo"
)

var (
	_ txs.Visitor = &StandardTxExecutor{}

	errEmptyNodeID              = errors.New("validator nodeID cannot be empty")
	errMaxStakeDurationTooLarge = errors.New("max stake duration must be less than or equal to the global max stake duration")
)

type StandardTxExecutor struct {
	// inputs, to be filled before visitor methods are called
	*Backend
	State state.Diff // state is expected to be modified
	Tx    *txs.Tx

	// outputs of visitor execution
	OnAccept       func() // may be nil
	Inputs         set.Set[ids.ID]
	AtomicRequests map[ids.ID]*atomic.Requests // may be nil
}

func (*StandardTxExecutor) AdvanceTimeTx(*txs.AdvanceTimeTx) error         { return errWrongTxType }
func (*StandardTxExecutor) RewardValidatorTx(*txs.RewardValidatorTx) error { return errWrongTxType }

func (e *StandardTxExecutor) CreateChainTx(tx *txs.CreateChainTx) error {
	if err := e.Tx.SyntacticVerify(e.Ctx); err != nil {
		return err
	}

	baseTxCreds, err := verifyPoASubnetAuthorization(e.Backend, e.State, e.Tx, tx.SubnetID, tx.SubnetAuth)
	if err != nil {
		return err
	}

	// Verify the flowcheck
	timestamp := e.State.GetTimestamp()
	createBlockchainTxFee := e.Config.GetCreateBlockchainTxFee(timestamp)
	if err := e.FlowChecker.VerifySpend(
		tx,
		e.State,
		tx.Ins,
		tx.Outs,
		baseTxCreds,
		map[ids.ID]uint64{
			e.Ctx.AVAXAssetID: createBlockchainTxFee,
		},
	); err != nil {
		return err
	}

	txID := e.Tx.ID()

	// Consume the UTXOS
	utxo.Consume(e.State, tx.Ins)
	// Produce the UTXOS
	utxo.Produce(e.State, txID, tx.Outs)
	// Add the new chain to the database
	e.State.AddChain(e.Tx)

	// If this proposal is committed and this node is a member of the subnet
	// that validates the blockchain, create the blockchain
	e.OnAccept = func() { e.Config.CreateChain(txID, tx) }
	return nil
}

func (e *StandardTxExecutor) CreateSubnetTx(tx *txs.CreateSubnetTx) error {
	// Make sure this transaction is well formed.
	if err := e.Tx.SyntacticVerify(e.Ctx); err != nil {
		return err
	}

	// Verify the flowcheck
	timestamp := e.State.GetTimestamp()
	createSubnetTxFee := e.Config.GetCreateSubnetTxFee(timestamp)
	if err := e.FlowChecker.VerifySpend(
		tx,
		e.State,
		tx.Ins,
		tx.Outs,
		e.Tx.Creds,
		map[ids.ID]uint64{
			e.Ctx.AVAXAssetID: createSubnetTxFee,
		},
	); err != nil {
		return err
	}

	txID := e.Tx.ID()

	// Consume the UTXOS
	utxo.Consume(e.State, tx.Ins)
	// Produce the UTXOS
	utxo.Produce(e.State, txID, tx.Outs)
	// Add the new subnet to the database
	e.State.AddSubnet(e.Tx)
	return nil
}

func (e *StandardTxExecutor) ImportTx(tx *txs.ImportTx) error {
	if err := e.Tx.SyntacticVerify(e.Ctx); err != nil {
		return err
	}

<<<<<<< HEAD
	currentChainTime := e.State.GetTimestamp()

	e.Inputs = set.NewSet[ids.ID](len(tx.ImportedInputs))
=======
	e.Inputs = ids.NewSet(len(tx.ImportedInputs))
>>>>>>> faf29db5
	utxoIDs := make([][]byte, len(tx.ImportedInputs))
	for i, in := range tx.ImportedInputs {
		utxoID := in.UTXOID.InputID()

		e.Inputs.Add(utxoID)
		utxoIDs[i] = utxoID[:]
	}

	if e.Bootstrapped.GetValue() {
		if err := verify.SameSubnet(e.Ctx, tx.SourceChain); err != nil {
			return err
		}

		allUTXOBytes, err := e.Ctx.SharedMemory.Get(tx.SourceChain, utxoIDs)
		if err != nil {
			return fmt.Errorf("failed to get shared memory: %w", err)
		}

		utxos := make([]*avax.UTXO, len(tx.Ins)+len(tx.ImportedInputs))
		for index, input := range tx.Ins {
			utxo, err := e.State.GetUTXO(input.InputID())
			if err != nil {
				return fmt.Errorf("failed to get UTXO %s: %w", &input.UTXOID, err)
			}
			utxos[index] = utxo
		}
		for i, utxoBytes := range allUTXOBytes {
			utxo := &avax.UTXO{}
			if _, err := txs.Codec.Unmarshal(utxoBytes, utxo); err != nil {
				return fmt.Errorf("failed to unmarshal UTXO: %w", err)
			}
			utxos[i+len(tx.Ins)] = utxo
		}

		ins := make([]*avax.TransferableInput, len(tx.Ins)+len(tx.ImportedInputs))
		copy(ins, tx.Ins)
		copy(ins[len(tx.Ins):], tx.ImportedInputs)

		if err := e.FlowChecker.VerifySpendUTXOs(
			tx,
			utxos,
			ins,
			tx.Outs,
			e.Tx.Creds,
			map[ids.ID]uint64{
				e.Ctx.AVAXAssetID: e.Config.TxFee,
			},
		); err != nil {
			return err
		}
	}

	txID := e.Tx.ID()

	// Consume the UTXOS
	utxo.Consume(e.State, tx.Ins)
	// Produce the UTXOS
	utxo.Produce(e.State, txID, tx.Outs)

	e.AtomicRequests = map[ids.ID]*atomic.Requests{
		tx.SourceChain: {
			RemoveRequests: utxoIDs,
		},
	}
	return nil
}

func (e *StandardTxExecutor) ExportTx(tx *txs.ExportTx) error {
	if err := e.Tx.SyntacticVerify(e.Ctx); err != nil {
		return err
	}

	outs := make([]*avax.TransferableOutput, len(tx.Outs)+len(tx.ExportedOutputs))
	copy(outs, tx.Outs)
	copy(outs[len(tx.Outs):], tx.ExportedOutputs)

	if e.Bootstrapped.GetValue() {
		if err := verify.SameSubnet(e.Ctx, tx.DestinationChain); err != nil {
			return err
		}
	}

	// Verify the flowcheck
	if err := e.FlowChecker.VerifySpend(
		tx,
		e.State,
		tx.Ins,
		outs,
		e.Tx.Creds,
		map[ids.ID]uint64{
			e.Ctx.AVAXAssetID: e.Config.TxFee,
		},
	); err != nil {
		return fmt.Errorf("failed verifySpend: %w", err)
	}

	txID := e.Tx.ID()

	// Consume the UTXOS
	utxo.Consume(e.State, tx.Ins)
	// Produce the UTXOS
	utxo.Produce(e.State, txID, tx.Outs)

	elems := make([]*atomic.Element, len(tx.ExportedOutputs))
	for i, out := range tx.ExportedOutputs {
		utxo := &avax.UTXO{
			UTXOID: avax.UTXOID{
				TxID:        txID,
				OutputIndex: uint32(len(tx.Outs) + i),
			},
			Asset: avax.Asset{ID: out.AssetID()},
			Out:   out.Out,
		}

		utxoBytes, err := txs.Codec.Marshal(txs.Version, utxo)
		if err != nil {
			return fmt.Errorf("failed to marshal UTXO: %w", err)
		}
		utxoID := utxo.InputID()
		elem := &atomic.Element{
			Key:   utxoID[:],
			Value: utxoBytes,
		}
		if out, ok := utxo.Out.(avax.Addressable); ok {
			elem.Traits = out.Addresses()
		}

		elems[i] = elem
	}
	e.AtomicRequests = map[ids.ID]*atomic.Requests{
		tx.DestinationChain: {
			PutRequests: elems,
		},
	}
	return nil
}

func (e *StandardTxExecutor) AddValidatorTx(tx *txs.AddValidatorTx) error {
	if tx.Validator.NodeID == ids.EmptyNodeID {
		return errEmptyNodeID
	}

	if _, err := verifyAddValidatorTx(
		e.Backend,
		e.State,
		e.Tx,
		tx,
	); err != nil {
		return err
	}

	txID := e.Tx.ID()

	newStaker := state.NewPendingStaker(txID, tx)
	e.State.PutPendingValidator(newStaker)
	utxo.Consume(e.State, tx.Ins)
	utxo.Produce(e.State, txID, tx.Outs)

	return nil
}

func (e *StandardTxExecutor) AddSubnetValidatorTx(tx *txs.AddSubnetValidatorTx) error {
	if err := verifyAddSubnetValidatorTx(
		e.Backend,
		e.State,
		e.Tx,
		tx,
	); err != nil {
		return err
	}

	txID := e.Tx.ID()

	newStaker := state.NewPendingStaker(txID, tx)
	e.State.PutPendingValidator(newStaker)
	utxo.Consume(e.State, tx.Ins)
	utxo.Produce(e.State, txID, tx.Outs)

	return nil
}

func (e *StandardTxExecutor) AddDelegatorTx(tx *txs.AddDelegatorTx) error {
	if _, err := verifyAddDelegatorTx(
		e.Backend,
		e.State,
		e.Tx,
		tx,
	); err != nil {
		return err
	}

	txID := e.Tx.ID()
	newStaker := state.NewPendingStaker(txID, tx)
	e.State.PutPendingDelegator(newStaker)
	utxo.Consume(e.State, tx.Ins)
	utxo.Produce(e.State, txID, tx.Outs)

	return nil
}

// Verifies a [*txs.RemoveSubnetValidatorTx] and, if it passes, executes it on
// [e.State]. For verification rules, see [removeSubnetValidatorValidation].
// This transaction will result in [tx.NodeID] being removed as a validator of
// [tx.SubnetID].
// Note: [tx.NodeID] may be either a current or pending validator.
func (e *StandardTxExecutor) RemoveSubnetValidatorTx(tx *txs.RemoveSubnetValidatorTx) error {
	staker, isCurrentValidator, err := removeSubnetValidatorValidation(
		e.Backend,
		e.State,
		e.Tx,
		tx,
	)
	if err != nil {
		return err
	}

	if isCurrentValidator {
		e.State.DeleteCurrentValidator(staker)
	} else {
		e.State.DeletePendingValidator(staker)
	}

	// Invariant: There are no permissioned subnet delegators to remove.

	txID := e.Tx.ID()
	utxo.Consume(e.State, tx.Ins)
	utxo.Produce(e.State, txID, tx.Outs)

	return nil
}

func (e *StandardTxExecutor) TransformSubnetTx(tx *txs.TransformSubnetTx) error {
	if err := e.Tx.SyntacticVerify(e.Ctx); err != nil {
		return err
	}

	// Note: math.MaxInt32 * time.Second < math.MaxInt64 - so this can never
	// overflow.
	if time.Duration(tx.MaxStakeDuration)*time.Second > e.Backend.Config.MaxStakeDuration {
		return errMaxStakeDurationTooLarge
	}

	baseTxCreds, err := verifyPoASubnetAuthorization(e.Backend, e.State, e.Tx, tx.Subnet, tx.SubnetAuth)
	if err != nil {
		return err
	}

	totalRewardAmount := tx.MaximumSupply - tx.InitialSupply
	if err := e.Backend.FlowChecker.VerifySpend(
		tx,
		e.State,
		tx.Ins,
		tx.Outs,
		baseTxCreds,
		// Invariant: [tx.AssetID != e.Ctx.AVAXAssetID]. This prevents the first
		//            entry in this map literal from being overwritten by the
		//            second entry.
		map[ids.ID]uint64{
			e.Ctx.AVAXAssetID: e.Config.TransformSubnetTxFee,
			tx.AssetID:        totalRewardAmount,
		},
	); err != nil {
		return err
	}

	txID := e.Tx.ID()

	// Consume the UTXOS
	utxo.Consume(e.State, tx.Ins)
	// Produce the UTXOS
	utxo.Produce(e.State, txID, tx.Outs)
	// Transform the new subnet in the database
	e.State.AddSubnetTransformation(e.Tx)
	e.State.SetCurrentSupply(tx.Subnet, tx.InitialSupply)
	return nil
}

func (e *StandardTxExecutor) AddPermissionlessValidatorTx(tx *txs.AddPermissionlessValidatorTx) error {
	if err := verifyAddPermissionlessValidatorTx(
		e.Backend,
		e.State,
		e.Tx,
		tx,
	); err != nil {
		return err
	}

	txID := e.Tx.ID()

	newStaker := state.NewPendingStaker(txID, tx)
	e.State.PutPendingValidator(newStaker)
	utxo.Consume(e.State, tx.Ins)
	utxo.Produce(e.State, txID, tx.Outs)

	return nil
}

func (e *StandardTxExecutor) AddPermissionlessDelegatorTx(tx *txs.AddPermissionlessDelegatorTx) error {
	if err := verifyAddPermissionlessDelegatorTx(
		e.Backend,
		e.State,
		e.Tx,
		tx,
	); err != nil {
		return err
	}

	txID := e.Tx.ID()

	newStaker := state.NewPendingStaker(txID, tx)
	e.State.PutPendingDelegator(newStaker)
	utxo.Consume(e.State, tx.Ins)
	utxo.Produce(e.State, txID, tx.Outs)

	return nil
}<|MERGE_RESOLUTION|>--- conflicted
+++ resolved
@@ -119,13 +119,7 @@
 		return err
 	}
 
-<<<<<<< HEAD
-	currentChainTime := e.State.GetTimestamp()
-
 	e.Inputs = set.NewSet[ids.ID](len(tx.ImportedInputs))
-=======
-	e.Inputs = ids.NewSet(len(tx.ImportedInputs))
->>>>>>> faf29db5
 	utxoIDs := make([][]byte, len(tx.ImportedInputs))
 	for i, in := range tx.ImportedInputs {
 		utxoID := in.UTXOID.InputID()
