--- conflicted
+++ resolved
@@ -83,12 +83,8 @@
 // into standard Blocks.
 func (e *ProposalTxExecutor) AddValidatorTx(tx *txs.AddValidatorTx) error {
 	// Blueberry disallows creating a validator with the empty ID.
-<<<<<<< HEAD
 	currentTimestamp := e.OnCommitState.GetTimestamp()
-	if !currentTimestamp.Before(e.Config.BlueberryTime) {
-=======
 	if e.Config.IsBlueberryActivated(currentTimestamp) {
->>>>>>> 2b360930
 		if tx.Validator.NodeID == ids.EmptyNodeID {
 			return errEmptyNodeID
 		}
