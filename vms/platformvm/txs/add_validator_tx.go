--- conflicted
+++ resolved
@@ -19,13 +19,8 @@
 )
 
 var (
-<<<<<<< HEAD
-	_ ValidatorTx      = (*AddValidatorTx)(nil)
-	_ PreDurangoStaker = (*AddValidatorTx)(nil)
-=======
 	_ ValidatorTx     = (*AddValidatorTx)(nil)
 	_ ScheduledStaker = (*AddValidatorTx)(nil)
->>>>>>> 6079eb04
 
 	errTooManyShares = fmt.Errorf("a staker can only require at most %d shares from delegators", reward.PercentDenominator)
 )
