// Copyright (C) 2019-2023, Ava Labs, Inc. All rights reserved.
// See the file LICENSE for licensing terms.

package mempool

import (
	"errors"
	"math"
	"testing"
	"time"

	"github.com/prometheus/client_golang/prometheus"

	"github.com/stretchr/testify/require"

	"github.com/ava-labs/avalanchego/ids"
	"github.com/ava-labs/avalanchego/utils/crypto/secp256k1"
	"github.com/ava-labs/avalanchego/vms/components/avax"
	"github.com/ava-labs/avalanchego/vms/platformvm/txs"
	"github.com/ava-labs/avalanchego/vms/secp256k1fx"
)

<<<<<<< HEAD
var preFundedKeys = secp256k1.TestKeys()
=======
var (
	_ BlockTimer = (*noopBlkTimer)(nil)

	preFundedKeys = secp256k1.TestKeys()
)

type noopBlkTimer struct{}

func (*noopBlkTimer) ResetBlockTimer() {}
>>>>>>> 4ce0d677

// shows that valid tx is not added to mempool if this would exceed its maximum
// size
func TestBlockBuilderMaxMempoolSizeHandling(t *testing.T) {
	require := require.New(t)

	registerer := prometheus.NewRegistry()
	mpool, err := New("mempool", registerer, nil)
	require.NoError(err)

	decisionTxs, err := createTestDecisionTxs(1)
	require.NoError(err)
	tx := decisionTxs[0]

	// shortcut to simulated almost filled mempool
	mpool.(*mempool).bytesAvailable = len(tx.Bytes()) - 1

	err = mpool.Add(tx)
	require.True(errors.Is(err, errMempoolFull), err, "max mempool size breached")

	// shortcut to simulated almost filled mempool
	mpool.(*mempool).bytesAvailable = len(tx.Bytes())

	err = mpool.Add(tx)
	require.NoError(err, "should have added tx to mempool")
}

func TestDecisionTxsInMempool(t *testing.T) {
	require := require.New(t)

	registerer := prometheus.NewRegistry()
	mpool, err := New("mempool", registerer, nil)
	require.NoError(err)

	decisionTxs, err := createTestDecisionTxs(2)
	require.NoError(err)

	// txs must not already there before we start
	require.False(mpool.HasTxs())

	for _, tx := range decisionTxs {
		// tx not already there
		require.False(mpool.Has(tx.ID()))

		// we can insert
		require.NoError(mpool.Add(tx))

		// we can get it
		require.True(mpool.Has(tx.ID()))

		retrieved := mpool.Get(tx.ID())
		require.NotNil(retrieved)
		require.Equal(tx, retrieved)

		// we can peek it
		peeked := mpool.PeekTxs(math.MaxInt)

		// tx will be among those peeked,
		// in NO PARTICULAR ORDER
		found := false
		for _, pk := range peeked {
			if pk.ID() == tx.ID() {
				found = true
				break
			}
		}
		require.True(found)

		// once removed it cannot be there
		mpool.Remove([]*txs.Tx{tx})

		require.False(mpool.Has(tx.ID()))
		require.Equal((*txs.Tx)(nil), mpool.Get(tx.ID()))

		// we can reinsert it again to grow the mempool
		require.NoError(mpool.Add(tx))
	}
}

func TestProposalTxsInMempool(t *testing.T) {
	require := require.New(t)

	registerer := prometheus.NewRegistry()
	mpool, err := New("mempool", registerer, nil)
	require.NoError(err)

	// The proposal txs are ordered by decreasing start time. This means after
	// each insertion, the last inserted transaction should be on the top of the
	// heap.
	proposalTxs, err := createTestProposalTxs(2)
	require.NoError(err)

	for i, tx := range proposalTxs {
		require.False(mpool.Has(tx.ID()))

		// we can insert
		require.NoError(mpool.Add(tx))

		// we can get it
		require.True(mpool.Has(tx.ID()))

		retrieved := mpool.Get(tx.ID())
		require.NotNil(retrieved)
		require.Equal(tx, retrieved)

		{
			// we can peek it
			peeked := mpool.PeekTxs(math.MaxInt)
			require.Len(peeked, i+1)

			// tx will be among those peeked,
			// in NO PARTICULAR ORDER
			found := false
			for _, pk := range peeked {
				if pk.ID() == tx.ID() {
					found = true
					break
				}
			}
			require.True(found)
		}

		// once removed it cannot be there
		mpool.Remove([]*txs.Tx{tx})

		require.False(mpool.Has(tx.ID()))
		require.Equal((*txs.Tx)(nil), mpool.Get(tx.ID()))

		// we can reinsert it again to grow the mempool
		require.NoError(mpool.Add(tx))
	}
}

func createTestDecisionTxs(count int) ([]*txs.Tx, error) {
	decisionTxs := make([]*txs.Tx, 0, count)
	for i := uint32(0); i < uint32(count); i++ {
		utx := &txs.CreateChainTx{
			BaseTx: txs.BaseTx{BaseTx: avax.BaseTx{
				NetworkID:    10,
				BlockchainID: ids.Empty.Prefix(uint64(i)),
				Ins: []*avax.TransferableInput{{
					UTXOID: avax.UTXOID{
						TxID:        ids.ID{'t', 'x', 'I', 'D'},
						OutputIndex: i,
					},
					Asset: avax.Asset{ID: ids.ID{'a', 's', 's', 'e', 'r', 't'}},
					In: &secp256k1fx.TransferInput{
						Amt:   uint64(5678),
						Input: secp256k1fx.Input{SigIndices: []uint32{i}},
					},
				}},
				Outs: []*avax.TransferableOutput{{
					Asset: avax.Asset{ID: ids.ID{'a', 's', 's', 'e', 'r', 't'}},
					Out: &secp256k1fx.TransferOutput{
						Amt: uint64(1234),
						OutputOwners: secp256k1fx.OutputOwners{
							Threshold: 1,
							Addrs:     []ids.ShortID{preFundedKeys[0].PublicKey().Address()},
						},
					},
				}},
			}},
			SubnetID:    ids.GenerateTestID(),
			ChainName:   "chainName",
			VMID:        ids.GenerateTestID(),
			FxIDs:       []ids.ID{ids.GenerateTestID()},
			GenesisData: []byte{'g', 'e', 'n', 'D', 'a', 't', 'a'},
			SubnetAuth:  &secp256k1fx.Input{SigIndices: []uint32{1}},
		}

		tx, err := txs.NewSigned(utx, txs.Codec, nil)
		if err != nil {
			return nil, err
		}
		decisionTxs = append(decisionTxs, tx)
	}
	return decisionTxs, nil
}

// Proposal txs are sorted by decreasing start time
func createTestProposalTxs(count int) ([]*txs.Tx, error) {
	now := time.Now()
	proposalTxs := make([]*txs.Tx, 0, count)
	for i := 0; i < count; i++ {
		tx, err := generateAddValidatorTx(
			uint64(now.Add(time.Duration(count-i)*time.Second).Unix()), // startTime
			0, // endTime
		)
		if err != nil {
			return nil, err
		}
		proposalTxs = append(proposalTxs, tx)
	}
	return proposalTxs, nil
}

func generateAddValidatorTx(startTime uint64, endTime uint64) (*txs.Tx, error) {
	utx := &txs.AddValidatorTx{
		BaseTx: txs.BaseTx{},
		Validator: txs.Validator{
			NodeID: ids.GenerateTestNodeID(),
			Start:  startTime,
			End:    endTime,
		},
		StakeOuts:        nil,
		RewardsOwner:     &secp256k1fx.OutputOwners{},
		DelegationShares: 100,
	}

	return txs.NewSigned(utx, txs.Codec, nil)
}

func TestDropExpiredStakerTxs(t *testing.T) {
	require := require.New(t)

	registerer := prometheus.NewRegistry()
	mempool, err := New("mempool", registerer, &noopBlkTimer{})
	require.NoError(err)

	tx1, err := generateAddValidatorTx(10, 20)
	require.NoError(err)
	require.NoError(mempool.Add(tx1))

	tx2, err := generateAddValidatorTx(8, 20)
	require.NoError(err)
	require.NoError(mempool.Add(tx2))

	tx3, err := generateAddValidatorTx(15, 20)
	require.NoError(err)
	require.NoError(mempool.Add(tx3))

	minStartTime := time.Unix(9, 0)
	require.Len(mempool.DropExpiredStakerTxs(minStartTime), 1)
}<|MERGE_RESOLUTION|>--- conflicted
+++ resolved
@@ -20,19 +20,7 @@
 	"github.com/ava-labs/avalanchego/vms/secp256k1fx"
 )
 
-<<<<<<< HEAD
 var preFundedKeys = secp256k1.TestKeys()
-=======
-var (
-	_ BlockTimer = (*noopBlkTimer)(nil)
-
-	preFundedKeys = secp256k1.TestKeys()
-)
-
-type noopBlkTimer struct{}
-
-func (*noopBlkTimer) ResetBlockTimer() {}
->>>>>>> 4ce0d677
 
 // shows that valid tx is not added to mempool if this would exceed its maximum
 // size
@@ -249,7 +237,7 @@
 	require := require.New(t)
 
 	registerer := prometheus.NewRegistry()
-	mempool, err := New("mempool", registerer, &noopBlkTimer{})
+	mempool, err := New("mempool", registerer, nil)
 	require.NoError(err)
 
 	tx1, err := generateAddValidatorTx(10, 20)
