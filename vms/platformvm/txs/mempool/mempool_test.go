--- conflicted
+++ resolved
@@ -193,30 +193,4 @@
 	}
 
 	return txs.NewSigned(utx, txs.Codec, nil)
-<<<<<<< HEAD
-=======
-}
-
-func TestDropExpiredStakerTxs(t *testing.T) {
-	require := require.New(t)
-
-	registerer := prometheus.NewRegistry()
-	mempool, err := New("mempool", registerer, nil)
-	require.NoError(err)
-
-	tx1, err := generateAddValidatorTx(10, 20)
-	require.NoError(err)
-	require.NoError(mempool.Add(tx1))
-
-	tx2, err := generateAddValidatorTx(8, 20)
-	require.NoError(err)
-	require.NoError(mempool.Add(tx2))
-
-	tx3, err := generateAddValidatorTx(15, 20)
-	require.NoError(err)
-	require.NoError(mempool.Add(tx3))
-
-	minStartTime := time.Unix(9, 0)
-	require.Len(mempool.DropExpiredStakerTxs(minStartTime), 1)
->>>>>>> b8bf721c
 }