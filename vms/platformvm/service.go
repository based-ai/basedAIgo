--- conflicted
+++ resolved
@@ -790,19 +790,12 @@
 		privKeys,            // Private keys
 	); err != nil {
 		return fmt.Errorf("couldn't create tx: %w", err)
+	} else if err := tx.SyntacticVerify(); err != nil {
+		return err
 	} else {
 		response.TxID = tx.ID()
 		return service.vm.issueTx(tx)
 	}
-<<<<<<< HEAD
-=======
-	if err := tx.SyntacticVerify(); err != nil {
-		return err
-	}
-
-	response.TxID = tx.ID()
-	return service.vm.issueTx(tx)
->>>>>>> 413d5d15
 }
 
 // ImportAVAArgs are the arguments to ImportAVA
@@ -838,19 +831,12 @@
 		return fmt.Errorf("user does not have the key that controls address %s", service.vm.FormatAddress(to))
 	} else if tx, err := service.vm.newImportTx(privKeys, recipientKey); err != nil {
 		return err
+	} else if err := tx.SyntacticVerify(); err != nil {
+		return err
 	} else {
 		response.TxID = tx.ID()
 		return service.vm.issueTx(tx)
 	}
-<<<<<<< HEAD
-=======
-	if err := tx.SyntacticVerify(); err != nil {
-		return err
-	}
-
-	response.TxID = tx.ID()
-	return service.vm.issueTx(tx)
->>>>>>> 413d5d15
 }
 
 /*
@@ -932,20 +918,12 @@
 		keys, // Keys to pay fee
 	); err != nil {
 		return fmt.Errorf("couldn't create tx: %w", err)
+	} else if err := tx.SyntacticVerify(); err != nil {
+		return err
 	} else {
 		response.TxID = tx.ID()
 		return service.vm.issueTx(tx)
 	}
-<<<<<<< HEAD
-=======
-	if err := tx.SyntacticVerify(); err != nil {
-		return err
-	}
-
-	response.TxID = tx.ID()
-	service.vm.issueTx(tx)
-	return nil
->>>>>>> 413d5d15
 }
 
 // GetBlockchainStatusArgs is the arguments for calling GetBlockchainStatus
