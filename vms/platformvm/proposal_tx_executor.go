// Copyright (C) 2019-2021, Ava Labs, Inc. All rights reserved.
// See the file LICENSE for licensing terms.

package platformvm

import (
	"errors"
	"fmt"
	"time"

	"github.com/ava-labs/avalanchego/database"
	"github.com/ava-labs/avalanchego/ids"
	"github.com/ava-labs/avalanchego/utils/math"
	"github.com/ava-labs/avalanchego/vms/components/avax"
	"github.com/ava-labs/avalanchego/vms/components/verify"
	"github.com/ava-labs/avalanchego/vms/platformvm/reward"
	"github.com/ava-labs/avalanchego/vms/platformvm/state"
	"github.com/ava-labs/avalanchego/vms/platformvm/state/transactions"
	"github.com/ava-labs/avalanchego/vms/platformvm/txs"
)

var (
	_ txs.Visitor = &proposalTxExecutor{}

	errWeightTooSmall            = errors.New("weight of this validator is too low")
	errWeightTooLarge            = errors.New("weight of this validator is too large")
	errStakeTooShort             = errors.New("staking period is too short")
	errStakeTooLong              = errors.New("staking period is too long")
	errInsufficientDelegationFee = errors.New("staker charges an insufficient delegation fee")
	errFutureStakeTime           = fmt.Errorf("staker is attempting to start staking more than %s ahead of the current chain time", maxFutureStartTime)
	errWrongNumberOfCredentials  = errors.New("should have the same number of credentials as inputs")
	errValidatorSubset           = errors.New("all subnets' staking period must be a subset of the primary network")
<<<<<<< HEAD
	errStakeOverflow             = errors.New("too many funds staked on single validator")
=======
	errStakeOverflow             = errors.New("validator stake exceeds limit")
	errDelegatorSubset           = errors.New("delegator's time range must be a subset of the validator's time range")
>>>>>>> d416c39e
	errInvalidState              = errors.New("generated output isn't valid state")
	errOverDelegated             = errors.New("validator would be over delegated")
	errShouldBeDSValidator       = errors.New("expected validator to be in the primary network")
	errWrongTxType               = errors.New("wrong transaction type")
)

type proposalTxExecutor struct {
	// inputs
	vm          *VM
	parentState state.Mutable
	tx          *txs.Tx

	// outputs
	onCommit      state.Versioned
	onAbort       state.Versioned
	prefersCommit bool
}

func (*proposalTxExecutor) CreateChainTx(*txs.CreateChainTx) error   { return errWrongTxType }
func (*proposalTxExecutor) CreateSubnetTx(*txs.CreateSubnetTx) error { return errWrongTxType }
func (*proposalTxExecutor) ImportTx(*txs.ImportTx) error             { return errWrongTxType }
func (*proposalTxExecutor) ExportTx(*txs.ExportTx) error             { return errWrongTxType }

func (e *proposalTxExecutor) AddValidatorTx(tx *txs.AddValidatorTx) error {
	// Verify the tx is well-formed
	if err := e.tx.SyntacticVerify(e.vm.ctx); err != nil {
		return err
	}

	switch {
	case tx.Validator.Wght < e.vm.MinValidatorStake:
		// Ensure validator is staking at least the minimum amount
		return errWeightTooSmall

	case tx.Validator.Wght > e.vm.MaxValidatorStake:
		// Ensure validator isn't staking too much
		return errWeightTooLarge

	case tx.Shares < e.vm.MinDelegationFee:
		// Ensure the validator fee is at least the minimum amount
		return errInsufficientDelegationFee
	}

	duration := tx.Validator.Duration()
	switch {
	case duration < e.vm.MinStakeDuration:
		// Ensure staking length is not too short
		return errStakeTooShort

	case duration > e.vm.MaxStakeDuration:
		// Ensure staking length is not too long
		return errStakeTooLong
	}

	currentStakers := e.parentState.CurrentStakerChainState()
	pendingStakers := e.parentState.PendingStakerChainState()

	outs := make([]*avax.TransferableOutput, len(tx.Outs)+len(tx.Stake))
	copy(outs, tx.Outs)
	copy(outs[len(tx.Outs):], tx.Stake)

	if e.vm.bootstrapped.GetValue() {
		currentTimestamp := e.parentState.GetTimestamp()
		// Ensure the proposed validator starts after the current time
		startTime := tx.StartTime()
		if !currentTimestamp.Before(startTime) {
			return fmt.Errorf(
				"validator's start time (%s) at or before current timestamp (%s)",
				startTime,
				currentTimestamp,
			)
		}

		// Ensure this validator isn't currently a validator.
		_, err := currentStakers.GetValidator(tx.Validator.NodeID)
		if err == nil {
			return fmt.Errorf(
				"%s is already a primary network validator",
				tx.Validator.NodeID,
			)
		}
		if err != database.ErrNotFound {
			return fmt.Errorf(
				"failed to find whether %s is a validator: %w",
				tx.Validator.NodeID,
				err,
			)
		}

		// Ensure this validator isn't about to become a validator.
		_, _, err = pendingStakers.GetValidatorTx(tx.Validator.NodeID)
		if err == nil {
			return fmt.Errorf(
				"%s is about to become a primary network validator",
				tx.Validator.NodeID,
			)
		}
		if err != database.ErrNotFound {
			return fmt.Errorf(
				"failed to find whether %s is about to become a validator: %w",
				tx.Validator.NodeID,
				err,
			)
		}

		// Verify the flowcheck
		if err := e.vm.semanticVerifySpend(
			e.parentState,
			tx,
			tx.Ins,
			outs,
			e.tx.Creds,
			e.vm.AddStakerTxFee,
			e.vm.ctx.AVAXAssetID,
		); err != nil {
			return fmt.Errorf("failed semanticVerifySpend: %w", err)
		}

		// Make sure the tx doesn't start too far in the future. This is done
		// last to allow SemanticVerification to explicitly check for this
		// error.
		maxStartTime := currentTimestamp.Add(maxFutureStartTime)
		if startTime.After(maxStartTime) {
			return errFutureStakeTime
		}
	}

	txID := e.tx.ID()

	// Set up the state if this tx is committed
	newlyPendingStakers := pendingStakers.AddStaker(e.tx)
	e.onCommit = state.NewVersioned(e.parentState, currentStakers, newlyPendingStakers)

	// Consume the UTXOS
	consumeInputs(e.onCommit, tx.Ins)
	// Produce the UTXOS
	produceOutputs(e.onCommit, txID, e.vm.ctx.AVAXAssetID, tx.Outs)

	// Set up the state if this tx is aborted
	e.onAbort = state.NewVersioned(e.parentState, currentStakers, pendingStakers)
	// Consume the UTXOS
	consumeInputs(e.onAbort, tx.Ins)
	// Produce the UTXOS
	produceOutputs(e.onAbort, txID, e.vm.ctx.AVAXAssetID, outs)

	e.prefersCommit = tx.StartTime().After(e.vm.clock.Time())
	return nil
}

func (e *proposalTxExecutor) AddSubnetValidatorTx(tx *txs.AddSubnetValidatorTx) error {
	// Verify the tx is well-formed
	if err := e.tx.SyntacticVerify(e.vm.ctx); err != nil {
		return err
	}

	duration := tx.Validator.Duration()
	switch {
	case duration < e.vm.MinStakeDuration:
		// Ensure staking length is not too short
		return errStakeTooShort

	case duration > e.vm.MaxStakeDuration:
		// Ensure staking length is not too long
		return errStakeTooLong

	case len(e.tx.Creds) == 0:
		// Ensure there is at least one credential for the subnet authorization
		return errWrongNumberOfCredentials
	}

	currentStakers := e.parentState.CurrentStakerChainState()
	pendingStakers := e.parentState.PendingStakerChainState()

	if e.vm.bootstrapped.GetValue() {
		currentTimestamp := e.parentState.GetTimestamp()
		// Ensure the proposed validator starts after the current timestamp
		validatorStartTime := tx.StartTime()
		if !currentTimestamp.Before(validatorStartTime) {
			return fmt.Errorf(
				"validator's start time (%s) is at or after current chain timestamp (%s)",
				currentTimestamp,
				validatorStartTime,
			)
		}

		currentValidator, err := currentStakers.GetValidator(tx.Validator.NodeID)
		if err != nil && err != database.ErrNotFound {
			return fmt.Errorf(
				"failed to find whether %s is a validator: %w",
				tx.Validator.NodeID,
				err,
			)
		}

		var vdrTx *txs.AddValidatorTx
		if err == nil {
			// This validator is attempting to validate with a currently
			// validing node.
			vdrTx, _ = currentValidator.AddValidatorTx()

			// Ensure that this transaction isn't a duplicate add validator tx.
			subnets := currentValidator.SubnetValidators()
			if _, validates := subnets[tx.Validator.Subnet]; validates {
				return fmt.Errorf(
					"already validating subnet %s",
					tx.Validator.Subnet,
				)
			}
		} else {
			// This validator is attempting to validate with a node that hasn't
			// started validating yet.
			vdrTx, _, err = pendingStakers.GetValidatorTx(tx.Validator.NodeID)
			if err != nil {
				if err == database.ErrNotFound {
					return errValidatorSubset
				}
				return fmt.Errorf(
					"failed to find whether %s is a validator: %w",
					tx.Validator.NodeID,
					err,
				)
			}
		}

		// Ensure that the period this validator validates the specified subnet
		// is a subset of the time they validate the primary network.
		if !tx.Validator.BoundedBy(vdrTx.StartTime(), vdrTx.EndTime()) {
			return errValidatorSubset
		}

		// Ensure that this transaction isn't a duplicate add validator tx.
		pendingValidator := pendingStakers.GetValidator(tx.Validator.NodeID)
		subnets := pendingValidator.SubnetValidators()
		if _, validates := subnets[tx.Validator.Subnet]; validates {
			return fmt.Errorf(
				"already validating subnet %s",
				tx.Validator.Subnet,
			)
		}

		baseTxCredsLen := len(e.tx.Creds) - 1
		baseTxCreds := e.tx.Creds[:baseTxCredsLen]
		subnetCred := e.tx.Creds[baseTxCredsLen]

		subnetIntf, _, err := e.parentState.GetTx(tx.Validator.Subnet)
		if err != nil {
			if err == database.ErrNotFound {
				return errValidatorSubset
			}
			return fmt.Errorf(
				"couldn't find subnet %s with %w",
				tx.Validator.Subnet,
				err,
			)
		}

		subnet, ok := subnetIntf.Unsigned.(*txs.CreateSubnetTx)
		if !ok {
			return fmt.Errorf(
				"%s is not a subnet",
				tx.Validator.Subnet,
			)
		}

		if err := e.vm.fx.VerifyPermission(tx, tx.SubnetAuth, subnetCred, subnet.Owner); err != nil {
			return err
		}

		// Verify the flowcheck
		if err := e.vm.semanticVerifySpend(
			e.parentState,
			tx,
			tx.Ins,
			tx.Outs,
			baseTxCreds,
			e.vm.TxFee,
			e.vm.ctx.AVAXAssetID,
		); err != nil {
			return err
		}

		// Make sure the tx doesn't start too far in the future. This is done
		// last to allow SemanticVerification to explicitly check for this
		// error.
		maxStartTime := currentTimestamp.Add(maxFutureStartTime)
		if validatorStartTime.After(maxStartTime) {
			return errFutureStakeTime
		}
	}

	txID := e.tx.ID()

	// Set up the state if this tx is committed
	newlyPendingStakers := pendingStakers.AddStaker(e.tx)
	e.onCommit = state.NewVersioned(e.parentState, currentStakers, newlyPendingStakers)

	// Consume the UTXOS
	consumeInputs(e.onCommit, tx.Ins)
	// Produce the UTXOS
	produceOutputs(e.onCommit, txID, e.vm.ctx.AVAXAssetID, tx.Outs)

	// Set up the state if this tx is aborted
	e.onAbort = state.NewVersioned(e.parentState, currentStakers, pendingStakers)
	// Consume the UTXOS
	consumeInputs(e.onAbort, tx.Ins)
	// Produce the UTXOS
	produceOutputs(e.onAbort, txID, e.vm.ctx.AVAXAssetID, tx.Outs)

	e.prefersCommit = tx.StartTime().After(e.vm.clock.Time())
	return nil
}

func (e *proposalTxExecutor) AddDelegatorTx(tx *txs.AddDelegatorTx) error {
	// Verify the tx is well-formed
	if err := e.tx.SyntacticVerify(e.vm.ctx); err != nil {
		return err
	}

	duration := tx.Validator.Duration()
	switch {
	case duration < e.vm.MinStakeDuration:
		// Ensure staking length is not too short
		return errStakeTooShort

	case duration > e.vm.MaxStakeDuration:
		// Ensure staking length is not too long
		return errStakeTooLong

	case tx.Validator.Wght < e.vm.MinDelegatorStake:
		// Ensure validator is staking at least the minimum amount
		return errWeightTooSmall
	}

	outs := make([]*avax.TransferableOutput, len(tx.Outs)+len(tx.Stake))
	copy(outs, tx.Outs)
	copy(outs[len(tx.Outs):], tx.Stake)

	currentStakers := e.parentState.CurrentStakerChainState()
	pendingStakers := e.parentState.PendingStakerChainState()

	if e.vm.bootstrapped.GetValue() {
		currentTimestamp := e.parentState.GetTimestamp()
		// Ensure the proposed validator starts after the current timestamp
		validatorStartTime := tx.StartTime()
		if !currentTimestamp.Before(validatorStartTime) {
			return fmt.Errorf(
				"chain timestamp (%s) not before validator's start time (%s)",
				currentTimestamp,
				validatorStartTime,
			)
		}

		currentValidator, err := currentStakers.GetValidator(tx.Validator.NodeID)
		if err != nil && err != database.ErrNotFound {
			return fmt.Errorf(
				"failed to find whether %s is a validator: %w",
				tx.Validator.NodeID,
				err,
			)
		}

		pendingValidator := pendingStakers.GetValidator(tx.Validator.NodeID)
		pendingDelegators := pendingValidator.Delegators()

		var (
			vdrTx                  *txs.AddValidatorTx
			currentDelegatorWeight uint64
			currentDelegators      []transactions.DelegatorAndID
		)
		if err == nil {
			// This delegator is attempting to delegate to a currently validing
			// node.
			vdrTx, _ = currentValidator.AddValidatorTx()
			currentDelegatorWeight = currentValidator.DelegatorWeight()
			currentDelegators = currentValidator.Delegators()
		} else {
			// This delegator is attempting to delegate to a node that hasn't
			// started validating yet.
			vdrTx, _, err = pendingStakers.GetValidatorTx(tx.Validator.NodeID)
			if err != nil {
				if err == database.ErrNotFound {
					return transactions.ErrDelegatorSubset
				}
				return fmt.Errorf(
					"failed to find whether %s is a validator: %w",
					tx.Validator.NodeID,
					err,
				)
			}
		}

		// Ensure that the period this delegator delegates is a subset of the
		// time the validator validates.
		if !tx.Validator.BoundedBy(vdrTx.StartTime(), vdrTx.EndTime()) {
			return transactions.ErrDelegatorSubset
		}

		// Ensure that the period this delegator delegates wouldn't become over
		// delegated.
		vdrWeight := vdrTx.Weight()
		currentWeight, err := math.Add64(vdrWeight, currentDelegatorWeight)
		if err != nil {
			return err
		}

		maximumWeight, err := math.Mul64(MaxValidatorWeightFactor, vdrWeight)
		if err != nil {
			return errStakeOverflow
		}

		if !currentTimestamp.Before(e.vm.ApricotPhase3Time) {
			maximumWeight = math.Min64(maximumWeight, e.vm.MaxValidatorStake)
		}

		canDelegate, err := transactions.CanDelegate(
			currentDelegators,
			pendingDelegators,
			tx,
			currentWeight,
			maximumWeight,
		)
		if err != nil {
			return err
		}
		if !canDelegate {
			return errOverDelegated
		}

		// Verify the flowcheck
		if err := e.vm.semanticVerifySpend(
			e.parentState,
			tx,
			tx.Ins,
			outs,
			e.tx.Creds,
			e.vm.AddStakerTxFee,
			e.vm.ctx.AVAXAssetID,
		); err != nil {
			return fmt.Errorf("failed semanticVerifySpend: %w", err)
		}

		// Make sure the tx doesn't start too far in the future. This is done
		// last to allow SemanticVerification to explicitly check for this
		// error.
		maxStartTime := currentTimestamp.Add(maxFutureStartTime)
		if validatorStartTime.After(maxStartTime) {
			return errFutureStakeTime
		}
	}

	txID := e.tx.ID()

	// Set up the state if this tx is committed
	newlyPendingStakers := pendingStakers.AddStaker(e.tx)
	e.onCommit = state.NewVersioned(e.parentState, currentStakers, newlyPendingStakers)

	// Consume the UTXOS
	consumeInputs(e.onCommit, tx.Ins)
	// Produce the UTXOS
	produceOutputs(e.onCommit, txID, e.vm.ctx.AVAXAssetID, tx.Outs)

	// Set up the state if this tx is aborted
	e.onAbort = state.NewVersioned(e.parentState, currentStakers, pendingStakers)
	// Consume the UTXOS
	consumeInputs(e.onAbort, tx.Ins)
	// Produce the UTXOS
	produceOutputs(e.onAbort, txID, e.vm.ctx.AVAXAssetID, outs)

	e.prefersCommit = tx.StartTime().After(e.vm.clock.Time())
	return nil
}

func (e *proposalTxExecutor) AdvanceTimeTx(tx *txs.AdvanceTimeTx) error {
	switch {
	case tx == nil:
		return txs.ErrNilTx
	case len(e.tx.Creds) != 0:
		return errWrongNumberOfCredentials
	}

	txTimestamp := tx.Timestamp()
	localTimestamp := e.vm.clock.Time()
	localTimestampPlusSync := localTimestamp.Add(syncBound)
	if localTimestampPlusSync.Before(txTimestamp) {
		return fmt.Errorf(
			"proposed time (%s) is too far in the future relative to local time (%s)",
			txTimestamp,
			localTimestamp,
		)
	}

	if chainTimestamp := e.parentState.GetTimestamp(); !txTimestamp.After(chainTimestamp) {
		return fmt.Errorf(
			"proposed timestamp (%s), not after current timestamp (%s)",
			txTimestamp,
			chainTimestamp,
		)
	}

	// Only allow timestamp to move forward as far as the time of next staker
	// set change time
	nextStakerChangeTime, err := e.parentState.GetNextStakerChangeTime()
	if err != nil {
		return err
	}

	if txTimestamp.After(nextStakerChangeTime) {
		return fmt.Errorf(
			"proposed timestamp (%s) later than next staker change time (%s)",
			txTimestamp,
			nextStakerChangeTime,
		)
	}

	currentSupply := e.parentState.GetCurrentSupply()

	pendingStakers := e.parentState.PendingStakerChainState()
	toAddValidatorsWithRewardToCurrent := []*transactions.ValidatorReward(nil)
	toAddDelegatorsWithRewardToCurrent := []*transactions.ValidatorReward(nil)
	toAddWithoutRewardToCurrent := []*txs.Tx(nil)
	numToRemoveFromPending := 0

	// Add to the staker set any pending stakers whose start time is at or
	// before the new timestamp. [pendingStakers.Stakers()] is sorted in order
	// of increasing startTime
pendingStakerLoop:
	for _, tx := range pendingStakers.Stakers() {
		switch staker := tx.Unsigned.(type) {
		case *txs.AddDelegatorTx:
			if staker.StartTime().After(txTimestamp) {
				break pendingStakerLoop
			}

			r := e.vm.rewards.Calculate(
				staker.Validator.Duration(),
				staker.Validator.Wght,
				currentSupply,
			)
			currentSupply, err = math.Add64(currentSupply, r)
			if err != nil {
				return err
			}

			toAddDelegatorsWithRewardToCurrent = append(toAddDelegatorsWithRewardToCurrent, &transactions.ValidatorReward{
				AddStakerTx:     tx,
				PotentialReward: r,
			})
			numToRemoveFromPending++
		case *txs.AddValidatorTx:
			if staker.StartTime().After(txTimestamp) {
				break pendingStakerLoop
			}

			r := e.vm.rewards.Calculate(
				staker.Validator.Duration(),
				staker.Validator.Wght,
				currentSupply,
			)
			currentSupply, err = math.Add64(currentSupply, r)
			if err != nil {
				return err
			}

			toAddValidatorsWithRewardToCurrent = append(toAddValidatorsWithRewardToCurrent, &transactions.ValidatorReward{
				AddStakerTx:     tx,
				PotentialReward: r,
			})
			numToRemoveFromPending++
		case *txs.AddSubnetValidatorTx:
			if staker.StartTime().After(txTimestamp) {
				break pendingStakerLoop
			}

			// If this staker should already be removed, then we should just
			// never add them.
			if staker.EndTime().After(txTimestamp) {
				toAddWithoutRewardToCurrent = append(toAddWithoutRewardToCurrent, tx)
			}
			numToRemoveFromPending++
		default:
			return fmt.Errorf("expected validator but got %T", tx.Unsigned)
		}
	}
	newlyPendingStakers := pendingStakers.DeleteStakers(numToRemoveFromPending)

	currentStakers := e.parentState.CurrentStakerChainState()
	numToRemoveFromCurrent := 0

	// Remove from the staker set any subnet validators whose endTime is at or
	// before the new timestamp
currentStakerLoop:
	for _, tx := range currentStakers.Stakers() {
		switch staker := tx.Unsigned.(type) {
		case *txs.AddSubnetValidatorTx:
			if staker.EndTime().After(txTimestamp) {
				break currentStakerLoop
			}

			numToRemoveFromCurrent++
		case *txs.AddValidatorTx, *txs.AddDelegatorTx:
			// We shouldn't be removing any primary network validators here
			break currentStakerLoop
		default:
			return errWrongTxType
		}
	}
	newlyCurrentStakers, err := currentStakers.UpdateStakers(
		toAddValidatorsWithRewardToCurrent,
		toAddDelegatorsWithRewardToCurrent,
		toAddWithoutRewardToCurrent,
		numToRemoveFromCurrent,
	)
	if err != nil {
		return err
	}

	e.onCommit = state.NewVersioned(e.parentState, newlyCurrentStakers, newlyPendingStakers)
	e.onCommit.SetTimestamp(txTimestamp)
	e.onCommit.SetCurrentSupply(currentSupply)

	// State doesn't change if this proposal is aborted
	e.onAbort = state.NewVersioned(e.parentState, currentStakers, pendingStakers)

	e.prefersCommit = !txTimestamp.After(localTimestampPlusSync)
	return nil
}

func (e *proposalTxExecutor) RewardValidatorTx(tx *txs.RewardValidatorTx) error {
	switch {
	case tx == nil:
		return txs.ErrNilTx
	case tx.TxID == ids.Empty:
		return errInvalidID
	case len(e.tx.Creds) != 0:
		return errWrongNumberOfCredentials
	}

	currentStakers := e.parentState.CurrentStakerChainState()
	stakerTx, stakerReward, err := currentStakers.GetNextStaker()
	if err == database.ErrNotFound {
		return fmt.Errorf("failed to get next staker stop time: %w", err)
	}
	if err != nil {
		return err
	}

	stakerID := stakerTx.ID()
	if stakerID != tx.TxID {
		return fmt.Errorf(
			"attempting to remove TxID: %s. Should be removing %s",
			tx.TxID,
			stakerID,
		)
	}

	// Verify that the chain's timestamp is the validator's end time
	currentTime := e.parentState.GetTimestamp()
	staker, ok := stakerTx.Unsigned.(txs.StakerTx)
	if !ok {
		return errWrongTxType
	}
	if endTime := staker.EndTime(); !endTime.Equal(currentTime) {
		return fmt.Errorf(
			"attempting to remove TxID: %s before their end time %s",
			tx.TxID,
			endTime,
		)
	}

	newlyCurrentStakers, err := currentStakers.DeleteNextStaker()
	if err != nil {
		return err
	}

	pendingStakers := e.parentState.PendingStakerChainState()
	e.onCommit = state.NewVersioned(e.parentState, newlyCurrentStakers, pendingStakers)
	e.onAbort = state.NewVersioned(e.parentState, newlyCurrentStakers, pendingStakers)

	// If the reward is aborted, then the current supply should be decreased.
	currentSupply := e.onAbort.GetCurrentSupply()
	newSupply, err := math.Sub64(currentSupply, stakerReward)
	if err != nil {
		return err
	}
	e.onAbort.SetCurrentSupply(newSupply)

	var (
		nodeID    ids.NodeID
		startTime time.Time
	)
	switch uStakerTx := stakerTx.Unsigned.(type) {
	case *txs.AddValidatorTx:
		// Refund the stake here
		for i, out := range uStakerTx.Stake {
			utxo := &avax.UTXO{
				UTXOID: avax.UTXOID{
					TxID:        tx.TxID,
					OutputIndex: uint32(len(uStakerTx.Outs) + i),
				},
				Asset: avax.Asset{ID: e.vm.ctx.AVAXAssetID},
				Out:   out.Output(),
			}
			e.onCommit.AddUTXO(utxo)
			e.onAbort.AddUTXO(utxo)
		}

		// Provide the reward here
		if stakerReward > 0 {
			outIntf, err := e.vm.fx.CreateOutput(stakerReward, uStakerTx.RewardsOwner)
			if err != nil {
				return fmt.Errorf("failed to create output: %w", err)
			}
			out, ok := outIntf.(verify.State)
			if !ok {
				return errInvalidState
			}

			utxo := &avax.UTXO{
				UTXOID: avax.UTXOID{
					TxID:        tx.TxID,
					OutputIndex: uint32(len(uStakerTx.Outs) + len(uStakerTx.Stake)),
				},
				Asset: avax.Asset{ID: e.vm.ctx.AVAXAssetID},
				Out:   out,
			}

			e.onCommit.AddUTXO(utxo)
			e.onCommit.AddRewardUTXO(tx.TxID, utxo)
		}

		// Handle reward preferences
		nodeID = uStakerTx.Validator.ID()
		startTime = uStakerTx.StartTime()
	case *txs.AddDelegatorTx:
		// Refund the stake here
		for i, out := range uStakerTx.Stake {
			utxo := &avax.UTXO{
				UTXOID: avax.UTXOID{
					TxID:        tx.TxID,
					OutputIndex: uint32(len(uStakerTx.Outs) + i),
				},
				Asset: avax.Asset{ID: e.vm.ctx.AVAXAssetID},
				Out:   out.Output(),
			}
			e.onCommit.AddUTXO(utxo)
			e.onAbort.AddUTXO(utxo)
		}

		// We're removing a delegator, so we need to fetch the validator they
		// are delgated to.
		vdr, err := currentStakers.GetValidator(uStakerTx.Validator.NodeID)
		if err != nil {
			return fmt.Errorf(
				"failed to get whether %s is a validator: %w",
				uStakerTx.Validator.NodeID,
				err,
			)
		}
		vdrTx, _ := vdr.AddValidatorTx()

		// Calculate split of reward between delegator/delegatee
		// The delegator gives stake to the validatee
		delegatorShares := reward.PercentDenominator - uint64(vdrTx.Shares)             // parentTx.Shares <= reward.PercentDenominator so no underflow
		delegatorReward := delegatorShares * (stakerReward / reward.PercentDenominator) // delegatorShares <= reward.PercentDenominator so no overflow
		// Delay rounding as long as possible for small numbers
		if optimisticReward, err := math.Mul64(delegatorShares, stakerReward); err == nil {
			delegatorReward = optimisticReward / reward.PercentDenominator
		}
		delegateeReward := stakerReward - delegatorReward // delegatorReward <= reward so no underflow

		offset := 0

		// Reward the delegator here
		if delegatorReward > 0 {
			outIntf, err := e.vm.fx.CreateOutput(delegatorReward, uStakerTx.RewardsOwner)
			if err != nil {
				return fmt.Errorf("failed to create output: %w", err)
			}
			out, ok := outIntf.(verify.State)
			if !ok {
				return errInvalidState
			}
			utxo := &avax.UTXO{
				UTXOID: avax.UTXOID{
					TxID:        tx.TxID,
					OutputIndex: uint32(len(uStakerTx.Outs) + len(uStakerTx.Stake)),
				},
				Asset: avax.Asset{ID: e.vm.ctx.AVAXAssetID},
				Out:   out,
			}

			e.onCommit.AddUTXO(utxo)
			e.onCommit.AddRewardUTXO(tx.TxID, utxo)

			offset++
		}

		// Reward the delegatee here
		if delegateeReward > 0 {
			outIntf, err := e.vm.fx.CreateOutput(delegateeReward, vdrTx.RewardsOwner)
			if err != nil {
				return fmt.Errorf("failed to create output: %w", err)
			}
			out, ok := outIntf.(verify.State)
			if !ok {
				return errInvalidState
			}
			utxo := &avax.UTXO{
				UTXOID: avax.UTXOID{
					TxID:        tx.TxID,
					OutputIndex: uint32(len(uStakerTx.Outs) + len(uStakerTx.Stake) + offset),
				},
				Asset: avax.Asset{ID: e.vm.ctx.AVAXAssetID},
				Out:   out,
			}

			e.onCommit.AddUTXO(utxo)
			e.onCommit.AddRewardUTXO(tx.TxID, utxo)
		}

		nodeID = uStakerTx.Validator.ID()
		startTime = vdrTx.StartTime()
	default:
		return errShouldBeDSValidator
	}

	uptime, err := e.vm.uptimeManager.CalculateUptimePercentFrom(nodeID, startTime)
	if err != nil {
		return fmt.Errorf("failed to calculate uptime: %w", err)
	}

	e.prefersCommit = uptime >= e.vm.UptimePercentage
	return nil
}<|MERGE_RESOLUTION|>--- conflicted
+++ resolved
@@ -30,12 +30,7 @@
 	errFutureStakeTime           = fmt.Errorf("staker is attempting to start staking more than %s ahead of the current chain time", maxFutureStartTime)
 	errWrongNumberOfCredentials  = errors.New("should have the same number of credentials as inputs")
 	errValidatorSubset           = errors.New("all subnets' staking period must be a subset of the primary network")
-<<<<<<< HEAD
-	errStakeOverflow             = errors.New("too many funds staked on single validator")
-=======
 	errStakeOverflow             = errors.New("validator stake exceeds limit")
-	errDelegatorSubset           = errors.New("delegator's time range must be a subset of the validator's time range")
->>>>>>> d416c39e
 	errInvalidState              = errors.New("generated output isn't valid state")
 	errOverDelegated             = errors.New("validator would be over delegated")
 	errShouldBeDSValidator       = errors.New("expected validator to be in the primary network")
