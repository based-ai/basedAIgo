// Copyright (C) 2019-2021, Ava Labs, Inc. All rights reserved.
// See the file LICENSE for licensing terms.

package platformvm

import (
	"errors"
	"fmt"
	"time"

	"github.com/prometheus/client_golang/prometheus"

	"github.com/ava-labs/avalanchego/ids"
	"github.com/ava-labs/avalanchego/snow/consensus/snowman"
	"github.com/ava-labs/avalanchego/snow/engine/common"
	"github.com/ava-labs/avalanchego/utils/timer"
	"github.com/ava-labs/avalanchego/utils/timer/mockable"
	"github.com/ava-labs/avalanchego/utils/units"
	"github.com/ava-labs/avalanchego/vms/platformvm/state"
	"github.com/ava-labs/avalanchego/vms/platformvm/txs"
	"github.com/ava-labs/avalanchego/vms/platformvm/txs/executor"
	"github.com/ava-labs/avalanchego/vms/platformvm/txs/mempool"

	p_block "github.com/ava-labs/avalanchego/vms/platformvm/blocks/stateful"
)

// TargetBlockSize is maximum number of transaction bytes to place into a
// StandardBlock
const TargetBlockSize = 128 * units.KiB

var (
	_ mempool.BlockTimer = &blockBuilder{}

	errEndOfTime       = errors.New("program time is suspiciously far in the future")
	errNoPendingBlocks = errors.New("no pending blocks")
)

// blockBuilder implements a simple blockBuilder to convert txs into valid blocks
type blockBuilder struct {
	mempool.Mempool

	// TODO: factor out VM into separable interfaces
	vm *VM

	// channel to send messages to the consensus engine
	toEngine chan<- common.Message

	// This timer goes off when it is time for the next validator to add/leave
	// the validator set. When it goes off ResetTimer() is called, potentially
	// triggering creation of a new block.
	timer *timer.Timer

	// Transactions that have not been put into blocks yet
	dropIncoming bool
}

// Initialize this builder.
func (b *blockBuilder) Initialize(
	mempool mempool.Mempool,
	vm *VM,
	toEngine chan<- common.Message,
	registerer prometheus.Registerer,
) error {
	b.vm = vm
	b.toEngine = toEngine
	b.Mempool = mempool

	b.vm.ctx.Log.Verbo("initializing platformVM mempool")

	b.timer = timer.NewTimer(func() {
		b.vm.ctx.Lock.Lock()
		defer b.vm.ctx.Lock.Unlock()

		b.resetTimer()
	})
	go b.vm.ctx.Log.RecoverAndPanic(b.timer.Dispatch)
	return nil
}

func (b *blockBuilder) ResetBlockTimer() { b.resetTimer() }

// AddUnverifiedTx verifies a transaction and attempts to add it to the mempool
func (b *blockBuilder) AddUnverifiedTx(tx *txs.Tx) error {
	txID := tx.ID()
	if b.Has(txID) {
		// If the transaction is already in the mempool - then it looks the same
		// as if it was successfully added
		return nil
	}

	// Get the preferred block (which we want to build off)
	preferred, err := b.vm.Preferred()
	if err != nil {
		return fmt.Errorf("couldn't get preferred block: %w", err)
	}

	preferredDecision, ok := preferred.(p_block.Decision)
	if !ok {
		// The preferred block should always be a decision block
		return fmt.Errorf("expected Decision block but got %T", preferred)
	}
	preferredState := preferredDecision.OnAccept()
	verifier := executor.MempoolTxVerifier{
		Backend:     &b.vm.txExecutorBackend,
		ParentState: preferredState,
		Tx:          tx,
	}
	err = tx.Unsigned.Visit(&verifier)
	if err != nil {
		b.MarkDropped(txID, err.Error())
		return err
	}

	if err := b.Mempool.Add(tx); err != nil {
		return err
	}
	return b.vm.GossipTx(tx)
}

// BuildBlock builds a block to be added to consensus
func (b *blockBuilder) BuildBlock() (snowman.Block, error) {
	b.dropIncoming = true
	defer func() {
		b.dropIncoming = false
		b.resetTimer()
	}()

	b.vm.ctx.Log.Debug("starting to attempt to build a block")

	// Get the block to build on top of and retrieve the new block's context.
	preferred, err := b.vm.Preferred()
	if err != nil {
		return nil, fmt.Errorf("couldn't get preferred block: %w", err)
	}
	preferredID := preferred.ID()
	nextHeight := preferred.Height() + 1
	preferredDecision, ok := preferred.(p_block.Decision)
	if !ok {
		// The preferred block should always be a decision block
		return nil, fmt.Errorf("expected Decision block but got %T", preferred)
	}
	preferredState := preferredDecision.OnAccept()

	// Try building a standard block.
	if b.HasDecisionTxs() {
		txs := b.PopDecisionTxs(TargetBlockSize)
		return p_block.NewStandardBlock(
			b.vm.blkVerifier,
			b.vm.txExecutorBackend,
			preferredID,
			nextHeight,
			txs,
		)
	}

	// Try building a proposal block that rewards a staker.
	stakerTxID, shouldReward, err := b.getStakerToReward(preferredState)
	if err != nil {
		return nil, err
	}
	if shouldReward {
		rewardValidatorTx, err := b.vm.txBuilder.NewRewardValidatorTx(stakerTxID)
		if err != nil {
			return nil, err
		}
		return p_block.NewProposalBlock(
			b.vm.blkVerifier,
			b.vm.txExecutorBackend,
			preferredID,
			nextHeight,
			rewardValidatorTx,
		)
	}

	// Try building a proposal block that advances the chain timestamp.
	nextChainTime, shouldAdvanceTime, err := b.getNextChainTime(preferredState)
	if err != nil {
		return nil, err
	}
	if shouldAdvanceTime {
		advanceTimeTx, err := b.vm.txBuilder.NewAdvanceTimeTx(nextChainTime)
		if err != nil {
			return nil, err
		}
		return p_block.NewProposalBlock(
			b.vm.blkVerifier,
			b.vm.txExecutorBackend,
			preferredID,
			nextHeight,
			advanceTimeTx,
		)
	}

	// Clean out the mempool's transactions with invalid timestamps.
	if hasProposalTxs := b.dropTooEarlyMempoolProposalTxs(); !hasProposalTxs {
		b.vm.ctx.Log.Debug("no pending blocks to build")
		return nil, errNoPendingBlocks
	}

	// Get the proposal transaction that should be issued.
	tx := b.PopProposalTx()
	startTime := tx.Unsigned.(txs.StakerTx).StartTime()

	// If the chain timestamp is too far in the past to issue this transaction
	// but according to local time, it's ready to be issued, then attempt to
	// advance the timestamp, so it can be issued.
	maxChainStartTime := preferredState.GetTimestamp().Add(executor.MaxFutureStartTime)
	if startTime.After(maxChainStartTime) {
		b.AddProposalTx(tx)

		advanceTimeTx, err := b.vm.txBuilder.NewAdvanceTimeTx(b.vm.clock.Time())
		if err != nil {
			return nil, err
		}
		return p_block.NewProposalBlock(
			b.vm.blkVerifier,
			b.vm.txExecutorBackend,
			preferredID,
			nextHeight,
			advanceTimeTx,
		)
	}

	return p_block.NewProposalBlock(
		b.vm.blkVerifier,
		b.vm.txExecutorBackend,
		preferredID,
		nextHeight,
		tx,
	)
}

// ResetTimer Check if there is a block ready to be added to consensus. If so, notify the
// consensus engine.
func (b *blockBuilder) resetTimer() {
	// If there is a pending transaction trigger building of a block with that transaction
	if b.HasDecisionTxs() {
		b.notifyBlockReady()
		return
	}

	preferred, err := b.vm.Preferred()
	if err != nil {
		return
	}
	preferredDecision, ok := preferred.(p_block.Decision)
	if !ok {
		// The preferred block should always be a decision block
		b.vm.ctx.Log.Error("the preferred block %q should be a decision block but was %T", preferred.ID(), preferred)
		return
	}
	preferredState := preferredDecision.OnAccept()

	_, shouldReward, err := b.getStakerToReward(preferredState)
	if err != nil {
		b.vm.ctx.Log.Error("failed to fetch next staker to reward with %s", err)
		return
	}
	if shouldReward {
		b.notifyBlockReady()
		return
	}

	_, shouldAdvanceTime, err := b.getNextChainTime(preferredState)
	if err != nil {
		b.vm.ctx.Log.Error("failed to fetch next chain time with %s", err)
		return
	}
	if shouldAdvanceTime {
		// time is at or after the time for the next validator to join/leave
		b.notifyBlockReady() // Should issue a proposal to advance timestamp
		return
	}

	if hasProposalTxs := b.dropTooEarlyMempoolProposalTxs(); hasProposalTxs {
		b.notifyBlockReady() // Should issue a ProposeAddValidator
		return
	}

	now := b.vm.clock.Time()
	nextStakerChangeTime, err := preferredState.GetNextStakerChangeTime()
	if err != nil {
		b.vm.ctx.Log.Error("couldn't get next staker change time: %s", err)
		return
	}
	waitTime := nextStakerChangeTime.Sub(now)
	b.vm.ctx.Log.Debug("next scheduled event is at %s (%s in the future)", nextStakerChangeTime, waitTime)

	// Wake up when it's time to add/remove the next validator
	b.timer.SetTimeoutIn(waitTime)
}

// Shutdown this mempool
func (b *blockBuilder) Shutdown() {
	if b.timer == nil {
		return
	}

	// There is a potential deadlock if the timer is about to execute a timeout.
	// So, the lock must be released before stopping the timer.
	b.vm.ctx.Lock.Unlock()
	b.timer.Stop()
	b.vm.ctx.Lock.Lock()
}

// getStakerToReward return the staker txID to remove from the primary network
// staking set, if one exists.
<<<<<<< HEAD
func (b *blockBuilder) getStakerToReward(preferredState state.Mutable) (ids.ID, bool, error) {
=======
func (m *blockBuilder) getStakerToReward(preferredState state.Chain) (ids.ID, bool, error) {
>>>>>>> b9966019
	currentChainTimestamp := preferredState.GetTimestamp()
	if !currentChainTimestamp.Before(mockable.MaxTime) {
		return ids.Empty, false, errEndOfTime
	}

	currentStakers := preferredState.CurrentStakers()
	tx, _, err := currentStakers.GetNextStaker()
	if err != nil {
		return ids.Empty, false, err
	}

	staker, ok := tx.Unsigned.(txs.StakerTx)
	if !ok {
		return ids.Empty, false, fmt.Errorf("expected staker tx to be TimedTx but got %T", tx.Unsigned)
	}
	return tx.ID(), currentChainTimestamp.Equal(staker.EndTime()), nil
}

// getNextChainTime returns the timestamp for the next chain time and if the
// local time is >= time of the next staker set change.
<<<<<<< HEAD
func (b *blockBuilder) getNextChainTime(preferredState state.Mutable) (time.Time, bool, error) {
=======
func (m *blockBuilder) getNextChainTime(preferredState state.Chain) (time.Time, bool, error) {
>>>>>>> b9966019
	nextStakerChangeTime, err := preferredState.GetNextStakerChangeTime()
	if err != nil {
		return time.Time{}, false, err
	}

	now := b.vm.clock.Time()
	return nextStakerChangeTime, !now.Before(nextStakerChangeTime), nil
}

// dropTooEarlyMempoolProposalTxs drops mempool's validators whose start time is
// too close in the future i.e. within local time plus Delta.
// dropTooEarlyMempoolProposalTxs makes sure that mempool's top proposal tx has
// a valid starting time but does not necessarily remove all txs since
// popped txs are not necessarily ordered by start time.
// Returns true/false if mempool is non-empty/empty following cleanup.
func (b *blockBuilder) dropTooEarlyMempoolProposalTxs() bool {
	now := b.vm.clock.Time()
	syncTime := now.Add(executor.SyncBound)
	for b.HasProposalTx() {
		tx := b.PopProposalTx()
		startTime := tx.Unsigned.(txs.StakerTx).StartTime()
		if !startTime.Before(syncTime) {
			b.AddProposalTx(tx)
			return true
		}

		txID := tx.ID()
		errMsg := fmt.Sprintf(
			"synchrony bound (%s) is later than staker start time (%s)",
			syncTime,
			startTime,
		)

		b.vm.blockBuilder.MarkDropped(txID, errMsg) // cache tx as dropped
		b.vm.ctx.Log.Debug("dropping tx %s: %s", txID, errMsg)
	}
	return false
}

// notifyBlockReady tells the consensus engine that a new block is ready to be
// created
func (b *blockBuilder) notifyBlockReady() {
	select {
	case b.toEngine <- common.PendingTxs:
	default:
		b.vm.ctx.Log.Debug("dropping message to consensus engine")
	}
}<|MERGE_RESOLUTION|>--- conflicted
+++ resolved
@@ -305,11 +305,7 @@
 
 // getStakerToReward return the staker txID to remove from the primary network
 // staking set, if one exists.
-<<<<<<< HEAD
-func (b *blockBuilder) getStakerToReward(preferredState state.Mutable) (ids.ID, bool, error) {
-=======
-func (m *blockBuilder) getStakerToReward(preferredState state.Chain) (ids.ID, bool, error) {
->>>>>>> b9966019
+func (b *blockBuilder) getStakerToReward(preferredState state.Chain) (ids.ID, bool, error) {
 	currentChainTimestamp := preferredState.GetTimestamp()
 	if !currentChainTimestamp.Before(mockable.MaxTime) {
 		return ids.Empty, false, errEndOfTime
@@ -330,11 +326,7 @@
 
 // getNextChainTime returns the timestamp for the next chain time and if the
 // local time is >= time of the next staker set change.
-<<<<<<< HEAD
-func (b *blockBuilder) getNextChainTime(preferredState state.Mutable) (time.Time, bool, error) {
-=======
-func (m *blockBuilder) getNextChainTime(preferredState state.Chain) (time.Time, bool, error) {
->>>>>>> b9966019
+func (b *blockBuilder) getNextChainTime(preferredState state.Chain) (time.Time, bool, error) {
 	nextStakerChangeTime, err := preferredState.GetNextStakerChangeTime()
 	if err != nil {
 		return time.Time{}, false, err
