// Copyright (C) 2019-2023, Ava Labs, Inc. All rights reserved.
// See the file LICENSE for licensing terms.

package executor

import (
	"errors"
	"fmt"

	"go.uber.org/zap"

	"github.com/ava-labs/avalanchego/utils"
	"github.com/ava-labs/avalanchego/vms/platformvm/block"
	"github.com/ava-labs/avalanchego/vms/platformvm/metrics"
	"github.com/ava-labs/avalanchego/vms/platformvm/state"
	"github.com/ava-labs/avalanchego/vms/platformvm/validators"
)

var (
	_ block.Visitor = (*acceptor)(nil)

	errMissingBlockState = errors.New("missing state of block")
)

// acceptor handles the logic for accepting a block.
// All errors returned by this struct are fatal and should result in the chain
// being shutdown.
type acceptor struct {
	*backend
	metrics      metrics.Metrics
	validators   validators.Manager
	bootstrapped *utils.Atomic[bool]
}

func (a *acceptor) BanffAbortBlock(b *block.BanffAbortBlock) error {
	return a.abortBlock(b, "banff abort")
}

func (a *acceptor) BanffCommitBlock(b *block.BanffCommitBlock) error {
	return a.commitBlock(b, "apricot commit")
}

func (a *acceptor) BanffProposalBlock(b *block.BanffProposalBlock) error {
	a.proposalBlock(b, "banff proposal")
	return nil
}

func (a *acceptor) BanffStandardBlock(b *block.BanffStandardBlock) error {
	return a.standardBlock(b, "banff standard")
}

func (a *acceptor) ApricotAbortBlock(b *block.ApricotAbortBlock) error {
	return a.abortBlock(b, "apricot abort")
}

func (a *acceptor) ApricotCommitBlock(b *block.ApricotCommitBlock) error {
	return a.commitBlock(b, "apricot commit")
}

func (a *acceptor) ApricotProposalBlock(b *block.ApricotProposalBlock) error {
	a.proposalBlock(b, "apricot proposal")
	return nil
}

func (a *acceptor) ApricotStandardBlock(b *block.ApricotStandardBlock) error {
	return a.standardBlock(b, "apricot standard")
}

func (a *acceptor) ApricotAtomicBlock(b *block.ApricotAtomicBlock) error {
	blkID := b.ID()
	defer a.free(blkID)

	if err := a.commonAccept(b); err != nil {
		return err
	}

	blkState, ok := a.blkIDToState[blkID]
	if !ok {
		return fmt.Errorf("%w %s", errMissingBlockState, blkID)
	}

	// Update the state to reflect the changes made in [onAcceptState].
	if err := blkState.onAcceptState.Apply(a.state); err != nil {
		return err
	}

	defer a.state.Abort()
	batch, err := a.state.CommitBatch()
	if err != nil {
		return fmt.Errorf(
			"failed to commit VM's database for block %s: %w",
			blkID,
			err,
		)
	}

	// Note that this method writes [batch] to the database.
	if err := a.ctx.SharedMemory.Apply(blkState.atomicRequests, batch); err != nil {
		return fmt.Errorf(
			"failed to atomically accept tx %s in block %s: %w",
			b.Tx.ID(),
			blkID,
			err,
		)
	}

	a.ctx.Log.Trace(
		"accepted block",
		zap.String("blockType", "apricot atomic"),
		zap.Stringer("blkID", blkID),
		zap.Uint64("height", b.Height()),
		zap.Stringer("parentID", b.Parent()),
		zap.Stringer("utxoChecksum", a.state.Checksum()),
	)

	return nil
}

func (a *acceptor) abortBlock(b block.Block, blockType string) error {
	parentID := b.Parent()
	parentState, ok := a.blkIDToState[parentID]
	if !ok {
		return fmt.Errorf("%w: %s", state.ErrMissingParentState, parentID)
	}

	if a.bootstrapped.Get() {
		if parentState.initiallyPreferCommit {
			a.metrics.MarkOptionVoteLost()
		} else {
			a.metrics.MarkOptionVoteWon()
		}
	}

	return a.optionBlock(b, parentState.statelessBlock, blockType)
}

func (a *acceptor) commitBlock(b block.Block, blockType string) error {
	parentID := b.Parent()
	parentState, ok := a.blkIDToState[parentID]
	if !ok {
		return fmt.Errorf("%w: %s", state.ErrMissingParentState, parentID)
	}

	if a.bootstrapped.Get() {
		if parentState.initiallyPreferCommit {
			a.metrics.MarkOptionVoteWon()
		} else {
			a.metrics.MarkOptionVoteLost()
		}
	}

	return a.optionBlock(b, parentState.statelessBlock, blockType)
}

func (a *acceptor) optionBlock(b, parent block.Block, blockType string) error {
	blkID := b.ID()
	parentID := parent.ID()

	defer func() {
		// Note: we assume this block's sibling doesn't
		// need the parent's state when it's rejected.
		a.free(parentID)
		a.free(blkID)
	}()

	// Note that the parent must be accepted first.
	if err := a.commonAccept(parent); err != nil {
		return err
	}

	if err := a.commonAccept(b); err != nil {
		return err
	}

	blkState, ok := a.blkIDToState[blkID]
	if !ok {
		return fmt.Errorf("%w %s", errMissingBlockState, blkID)
	}
	parentBlkState, ok := a.blkIDToState[parentID]
	if !ok {
		return fmt.Errorf("%w %s", errMissingBlockState, parentID)
	}
	if err := blkState.onAcceptState.Apply(a.state); err != nil {
		return err
	}

	defer a.state.Abort()
	batch, err := a.state.CommitBatch()
	if err != nil {
		return fmt.Errorf(
			"failed to commit VM's database for block %s: %w",
			blkID,
			err,
		)
	}

	// Note that this method writes [batch] to the database.
<<<<<<< HEAD
	if err := a.ctx.SharedMemory.Apply(blkState.atomicRequests, batch); err != nil {
		return fmt.Errorf("failed to apply vm's state to shared memory: %w", err)
	}

	if onAcceptFunc := blkState.onAcceptFunc; onAcceptFunc != nil {
=======
	if err := a.ctx.SharedMemory.Apply(parentBlkState.atomicRequests, batch); err != nil {
		return fmt.Errorf("failed to apply vm's state to shared memory: %w", err)
	}

	if onAcceptFunc := parentBlkState.onAcceptFunc; onAcceptFunc != nil {
>>>>>>> 891d2128
		onAcceptFunc()
	}

	a.ctx.Log.Trace(
		"accepted block",
		zap.String("blockType", blockType),
		zap.Stringer("blkID", blkID),
		zap.Uint64("height", b.Height()),
		zap.Stringer("parentID", parentID),
		zap.Stringer("utxoChecksum", a.state.Checksum()),
	)

	return nil
}

func (a *acceptor) proposalBlock(b block.Block, blockType string) {
	// Note that:
	//
	// * We don't free the proposal block in this method.
	//   It is freed when its child is accepted.
	//   We need to keep this block's state in memory for its child to use.
	//
	// * We only update the metrics to reflect this block's
	//   acceptance when its child is accepted.
	//
	// * We don't write this block to state here.
	//   That is done when this block's child (a CommitBlock or AbortBlock) is accepted.
	//   We do this so that in the event that the node shuts down, the proposal block
	//   is not written to disk unless its child is.
	//   (The VM's Shutdown method commits the database.)
	//   The snowman.Engine requires that the last committed block is a decision block

	blkID := b.ID()
	a.backend.lastAccepted = blkID

	a.ctx.Log.Trace(
		"accepted block",
		zap.String("blockType", blockType),
		zap.Stringer("blkID", blkID),
		zap.Uint64("height", b.Height()),
		zap.Stringer("parentID", b.Parent()),
		zap.Stringer("utxoChecksum", a.state.Checksum()),
	)
}

func (a *acceptor) standardBlock(b block.Block, blockType string) error {
	blkID := b.ID()
	defer a.free(blkID)

	if err := a.commonAccept(b); err != nil {
		return err
	}

	blkState, ok := a.blkIDToState[blkID]
	if !ok {
		return fmt.Errorf("%w %s", errMissingBlockState, blkID)
	}

	// Update the state to reflect the changes made in [onAcceptState].
	if err := blkState.onAcceptState.Apply(a.state); err != nil {
		return err
	}

	defer a.state.Abort()
	batch, err := a.state.CommitBatch()
	if err != nil {
		return fmt.Errorf(
			"failed to commit VM's database for block %s: %w",
			blkID,
			err,
		)
	}

	// Note that this method writes [batch] to the database.
	if err := a.ctx.SharedMemory.Apply(blkState.atomicRequests, batch); err != nil {
		return fmt.Errorf("failed to apply vm's state to shared memory: %w", err)
	}

	if onAcceptFunc := blkState.onAcceptFunc; onAcceptFunc != nil {
		onAcceptFunc()
	}

	a.ctx.Log.Trace(
		"accepted block",
		zap.String("blockType", blockType),
		zap.Stringer("blkID", blkID),
		zap.Uint64("height", b.Height()),
		zap.Stringer("parentID", b.Parent()),
		zap.Stringer("utxoChecksum", a.state.Checksum()),
	)

	return nil
}

func (a *acceptor) commonAccept(b block.Block) error {
	blkID := b.ID()

	if err := a.metrics.MarkAccepted(b); err != nil {
		return fmt.Errorf("failed to accept block %s: %w", blkID, err)
	}

	a.backend.lastAccepted = blkID
	a.state.SetLastAccepted(blkID)
	a.state.SetHeight(b.Height())
	a.state.AddStatelessBlock(b)
	a.validators.OnAcceptedBlockID(blkID)
	return nil
}<|MERGE_RESOLUTION|>--- conflicted
+++ resolved
@@ -195,19 +195,11 @@
 	}
 
 	// Note that this method writes [batch] to the database.
-<<<<<<< HEAD
-	if err := a.ctx.SharedMemory.Apply(blkState.atomicRequests, batch); err != nil {
-		return fmt.Errorf("failed to apply vm's state to shared memory: %w", err)
-	}
-
-	if onAcceptFunc := blkState.onAcceptFunc; onAcceptFunc != nil {
-=======
 	if err := a.ctx.SharedMemory.Apply(parentBlkState.atomicRequests, batch); err != nil {
 		return fmt.Errorf("failed to apply vm's state to shared memory: %w", err)
 	}
 
 	if onAcceptFunc := parentBlkState.onAcceptFunc; onAcceptFunc != nil {
->>>>>>> 891d2128
 		onAcceptFunc()
 	}
 
