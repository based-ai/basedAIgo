--- conflicted
+++ resolved
@@ -211,12 +211,7 @@
 	atomicRequests := map[ids.ID]*atomic.Requests{ids.GenerateTestID(): nil}
 	calledOnAcceptFunc := false
 	acceptor.backend.blkIDToState[blk.ID()] = &blockState{
-<<<<<<< HEAD
-		onAcceptState:  onAcceptState,
-		atomicRequests: atomicRequests,
-=======
 		onAcceptState: onAcceptState,
->>>>>>> 04965201
 		onAcceptFunc: func() {
 			calledOnAcceptFunc = true
 		},
