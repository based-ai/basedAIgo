// Copyright (C) 2019-2023, Ava Labs, Inc. All rights reserved.
// See the file LICENSE for licensing terms.

package builder

import (
	"context"
	"errors"
	"testing"
	"time"

	"github.com/stretchr/testify/require"

	"go.uber.org/mock/gomock"

	"github.com/ava-labs/avalanchego/ids"
	"github.com/ava-labs/avalanchego/snow"
	"github.com/ava-labs/avalanchego/utils/constants"
	"github.com/ava-labs/avalanchego/utils/crypto/secp256k1"
	"github.com/ava-labs/avalanchego/utils/logging"
	"github.com/ava-labs/avalanchego/utils/timer/mockable"
	"github.com/ava-labs/avalanchego/utils/units"
<<<<<<< HEAD
	"github.com/ava-labs/avalanchego/vms/components/avax"
	"github.com/ava-labs/avalanchego/vms/components/verify"
=======
>>>>>>> 05ce3667
	"github.com/ava-labs/avalanchego/vms/platformvm/block"
	"github.com/ava-labs/avalanchego/vms/platformvm/reward"
	"github.com/ava-labs/avalanchego/vms/platformvm/state"
	"github.com/ava-labs/avalanchego/vms/platformvm/txs"
	"github.com/ava-labs/avalanchego/vms/platformvm/txs/mempool"

	blockexecutor "github.com/ava-labs/avalanchego/vms/platformvm/block/executor"
	txbuilder "github.com/ava-labs/avalanchego/vms/platformvm/txs/builder"
	txexecutor "github.com/ava-labs/avalanchego/vms/platformvm/txs/executor"
)

func TestBlockBuilderAddLocalTx(t *testing.T) {
	require := require.New(t)

	env := newEnvironment(t)
	env.ctx.Lock.Lock()
	defer func() {
		require.NoError(shutdownEnvironment(env))
	}()

	// Create a valid transaction
	tx, err := env.txBuilder.NewCreateChainTx(
		testSubnet1.ID(),
		nil,
		constants.AVMID,
		nil,
		"chain name",
		[]*secp256k1.PrivateKey{testSubnet1ControlKeys[0], testSubnet1ControlKeys[1]},
		ids.ShortEmpty,
	)
	require.NoError(err)
	txID := tx.ID()

	// Issue the transaction
	require.NoError(env.network.IssueTx(context.Background(), tx))
	require.True(env.mempool.Has(txID))

	// [BuildBlock] should build a block with the transaction
	blkIntf, err := env.Builder.BuildBlock(context.Background())
	require.NoError(err)

	require.IsType(&blockexecutor.Block{}, blkIntf)
	blk := blkIntf.(*blockexecutor.Block)
	require.Len(blk.Txs(), 1)
	require.Equal(txID, blk.Txs()[0].ID())

	// Mempool should not contain the transaction or have marked it as dropped
	require.False(env.mempool.Has(txID))
	require.NoError(env.mempool.GetDropReason(txID))
}

func TestPreviouslyDroppedTxsCanBeReAddedToMempool(t *testing.T) {
	require := require.New(t)

	env := newEnvironment(t)
	env.ctx.Lock.Lock()
	defer func() {
		require.NoError(shutdownEnvironment(env))
	}()

	// Create a valid transaction
	tx, err := env.txBuilder.NewCreateChainTx(
		testSubnet1.ID(),
		nil,
		constants.AVMID,
		nil,
		"chain name",
		[]*secp256k1.PrivateKey{testSubnet1ControlKeys[0], testSubnet1ControlKeys[1]},
		ids.ShortEmpty,
	)
	require.NoError(err)
	txID := tx.ID()

	// Issue the transaction
	require.NoError(env.network.IssueTx(context.Background(), tx))
	require.True(env.mempool.Has(txID))

	// Transaction should not be marked as dropped when added to the mempool
	reason := env.mempool.GetDropReason(txID)
	require.NoError(reason)

	// Mark the transaction as dropped
	errTestingDropped := errors.New("testing dropped")
	env.mempool.MarkDropped(txID, errTestingDropped)
	reason = env.mempool.GetDropReason(txID)
	require.ErrorIs(reason, errTestingDropped)

	// Dropped transactions should still be in the mempool
	require.True(env.mempool.Has(txID))

	// Remove the transaction from the mempool
	env.mempool.Remove([]*txs.Tx{tx})

	// Issue the transaction again
	require.NoError(env.network.IssueTx(context.Background(), tx))
	require.True(env.mempool.Has(txID))

	// When issued again, the mempool should not be marked as dropped
	reason = env.mempool.GetDropReason(txID)
	require.NoError(reason)
}

func TestNoErrorOnUnexpectedSetPreferenceDuringBootstrapping(t *testing.T) {
	require := require.New(t)

	env := newEnvironment(t)
	env.ctx.Lock.Lock()
	env.isBootstrapped.Set(false)
	defer func() {
		require.NoError(shutdownEnvironment(env))
	}()

	require.False(env.blkManager.SetPreference(ids.GenerateTestID())) // should not panic
}

func TestGetNextStakerToReward(t *testing.T) {
	var (
		now  = time.Now()
		txID = ids.GenerateTestID()
	)

	type test struct {
		name                 string
		timestamp            time.Time
		stateF               func(*gomock.Controller) state.Chain
		expectedTxID         ids.ID
		expectedShouldReward bool
		expectedErr          error
	}

	tests := []test{
		{
			name:      "end of time",
			timestamp: mockable.MaxTime,
			stateF: func(ctrl *gomock.Controller) state.Chain {
				return state.NewMockChain(ctrl)
			},
			expectedErr: ErrEndOfTime,
		},
		{
			name:      "no stakers",
			timestamp: now,
			stateF: func(ctrl *gomock.Controller) state.Chain {
				currentStakerIter := state.NewMockStakerIterator(ctrl)
				currentStakerIter.EXPECT().Next().Return(false)
				currentStakerIter.EXPECT().Release()

				s := state.NewMockChain(ctrl)
				s.EXPECT().GetCurrentStakerIterator().Return(currentStakerIter, nil)

				return s
			},
		},
		{
			name:      "expired subnet validator/delegator",
			timestamp: now,
			stateF: func(ctrl *gomock.Controller) state.Chain {
				currentStakerIter := state.NewMockStakerIterator(ctrl)

				currentStakerIter.EXPECT().Next().Return(true)
				currentStakerIter.EXPECT().Value().Return(&state.Staker{
					Priority: txs.SubnetPermissionedValidatorCurrentPriority,
					EndTime:  now,
				})
				currentStakerIter.EXPECT().Next().Return(true)
				currentStakerIter.EXPECT().Value().Return(&state.Staker{
					TxID:     txID,
					Priority: txs.SubnetPermissionlessDelegatorCurrentPriority,
					EndTime:  now,
				})
				currentStakerIter.EXPECT().Release()

				s := state.NewMockChain(ctrl)
				s.EXPECT().GetCurrentStakerIterator().Return(currentStakerIter, nil)

				return s
			},
			expectedTxID:         txID,
			expectedShouldReward: true,
		},
		{
			name:      "expired primary network validator after subnet expired subnet validator",
			timestamp: now,
			stateF: func(ctrl *gomock.Controller) state.Chain {
				currentStakerIter := state.NewMockStakerIterator(ctrl)

				currentStakerIter.EXPECT().Next().Return(true)
				currentStakerIter.EXPECT().Value().Return(&state.Staker{
					Priority: txs.SubnetPermissionedValidatorCurrentPriority,
					EndTime:  now,
				})
				currentStakerIter.EXPECT().Next().Return(true)
				currentStakerIter.EXPECT().Value().Return(&state.Staker{
					TxID:     txID,
					Priority: txs.PrimaryNetworkValidatorCurrentPriority,
					EndTime:  now,
				})
				currentStakerIter.EXPECT().Release()

				s := state.NewMockChain(ctrl)
				s.EXPECT().GetCurrentStakerIterator().Return(currentStakerIter, nil)

				return s
			},
			expectedTxID:         txID,
			expectedShouldReward: true,
		},
		{
			name:      "expired primary network delegator after subnet expired subnet validator",
			timestamp: now,
			stateF: func(ctrl *gomock.Controller) state.Chain {
				currentStakerIter := state.NewMockStakerIterator(ctrl)

				currentStakerIter.EXPECT().Next().Return(true)
				currentStakerIter.EXPECT().Value().Return(&state.Staker{
					Priority: txs.SubnetPermissionedValidatorCurrentPriority,
					EndTime:  now,
				})
				currentStakerIter.EXPECT().Next().Return(true)
				currentStakerIter.EXPECT().Value().Return(&state.Staker{
					TxID:     txID,
					Priority: txs.PrimaryNetworkDelegatorCurrentPriority,
					EndTime:  now,
				})
				currentStakerIter.EXPECT().Release()

				s := state.NewMockChain(ctrl)
				s.EXPECT().GetCurrentStakerIterator().Return(currentStakerIter, nil)

				return s
			},
			expectedTxID:         txID,
			expectedShouldReward: true,
		},
		{
			name:      "non-expired primary network delegator",
			timestamp: now,
			stateF: func(ctrl *gomock.Controller) state.Chain {
				currentStakerIter := state.NewMockStakerIterator(ctrl)

				currentStakerIter.EXPECT().Next().Return(true)
				currentStakerIter.EXPECT().Value().Return(&state.Staker{
					TxID:     txID,
					Priority: txs.PrimaryNetworkDelegatorCurrentPriority,
					EndTime:  now.Add(time.Second),
				})
				currentStakerIter.EXPECT().Release()

				s := state.NewMockChain(ctrl)
				s.EXPECT().GetCurrentStakerIterator().Return(currentStakerIter, nil)

				return s
			},
			expectedTxID:         txID,
			expectedShouldReward: false,
		},
		{
			name:      "non-expired primary network validator",
			timestamp: now,
			stateF: func(ctrl *gomock.Controller) state.Chain {
				currentStakerIter := state.NewMockStakerIterator(ctrl)

				currentStakerIter.EXPECT().Next().Return(true)
				currentStakerIter.EXPECT().Value().Return(&state.Staker{
					TxID:     txID,
					Priority: txs.PrimaryNetworkValidatorCurrentPriority,
					EndTime:  now.Add(time.Second),
				})
				currentStakerIter.EXPECT().Release()

				s := state.NewMockChain(ctrl)
				s.EXPECT().GetCurrentStakerIterator().Return(currentStakerIter, nil)

				return s
			},
			expectedTxID:         txID,
			expectedShouldReward: false,
		},
	}

	for _, tt := range tests {
		t.Run(tt.name, func(t *testing.T) {
			require := require.New(t)
			ctrl := gomock.NewController(t)

			state := tt.stateF(ctrl)
			txID, shouldReward, err := getNextStakerToReward(tt.timestamp, state)
			require.ErrorIs(err, tt.expectedErr)
			if tt.expectedErr != nil {
				return
			}
			require.Equal(tt.expectedTxID, txID)
			require.Equal(tt.expectedShouldReward, shouldReward)
		})
	}
}

func TestBuildBlock(t *testing.T) {
	env := newEnvironment(t)
	env.ctx.Lock.Lock()
	defer func() {
		require.NoError(t, shutdownEnvironment(env))
	}()

	var (
		now             = env.backend.Clk.Time()
		parentID        = ids.GenerateTestID()
		height          = uint64(1337)
		parentTimestamp = now.Add(-2 * time.Second)
<<<<<<< HEAD
		transactions    = []*txs.Tx{{
			Unsigned: &txs.AddValidatorTx{
				BaseTx: txs.BaseTx{BaseTx: avax.BaseTx{
					Ins: []*avax.TransferableInput{{
						Asset: avax.Asset{ID: ids.GenerateTestID()},
						In: &secp256k1fx.TransferInput{
							Input: secp256k1fx.Input{
								SigIndices: []uint32{0},
							},
						},
					}},
					Outs: []*avax.TransferableOutput{output},
				}},
				Validator: txs.Validator{
					NodeID: ids.GenerateTestNodeID(),
					// Shouldn't be dropped
					Start: uint64(now.Add(2 * txexecutor.SyncBound).Unix()),
				},
				StakeOuts: []*avax.TransferableOutput{output},
				RewardsOwner: &secp256k1fx.OutputOwners{
					Addrs: []ids.ShortID{ids.GenerateTestShortID()},
				},
			},
			Creds: []verify.Verifiable{
				&secp256k1fx.Credential{
					Sigs: [][secp256k1.SignatureLen]byte{{1, 3, 3, 7}},
				},
			},
		}}
		stakerTxID = ids.GenerateTestID()
=======
		stakerTxID      = ids.GenerateTestID()

		defaultValidatorStake = 100 * units.MilliAvax
		validatorStartTime    = now.Add(2 * txexecutor.SyncBound)
		validatorEndTime      = validatorStartTime.Add(360 * 24 * time.Hour)
	)

	tx, err := env.txBuilder.NewAddValidatorTx(
		defaultValidatorStake,
		uint64(validatorStartTime.Unix()),
		uint64(validatorEndTime.Unix()),
		ids.GenerateTestNodeID(),
		preFundedKeys[0].PublicKey().Address(),
		reward.PercentDenominator,
		[]*secp256k1.PrivateKey{preFundedKeys[0]},
		preFundedKeys[0].PublicKey().Address(),
>>>>>>> 05ce3667
	)
	require.NoError(t, err)

	type test struct {
		name             string
		builderF         func(*gomock.Controller) *builder
		timestamp        time.Time
		forceAdvanceTime bool
		parentStateF     func(*gomock.Controller) state.Chain
		expectedBlkF     func(*require.Assertions) block.Block
		expectedErr      error
	}

	tests := []test{
		{
			name: "should reward",
			builderF: func(ctrl *gomock.Controller) *builder {
				mempool := mempool.NewMockMempool(ctrl)

				// The tx builder should be asked to build a reward tx
				txBuilder := txbuilder.NewMockBuilder(ctrl)
				txBuilder.EXPECT().NewRewardValidatorTx(stakerTxID).Return(tx, nil)

				return &builder{
					Mempool:   mempool,
					txBuilder: txBuilder,
				}
			},
			timestamp:        parentTimestamp,
			forceAdvanceTime: false,
			parentStateF: func(ctrl *gomock.Controller) state.Chain {
				s := state.NewMockChain(ctrl)

				// add current validator that ends at [parentTimestamp]
				// i.e. it should be rewarded
				currentStakerIter := state.NewMockStakerIterator(ctrl)
				currentStakerIter.EXPECT().Next().Return(true)
				currentStakerIter.EXPECT().Value().Return(&state.Staker{
					TxID:     stakerTxID,
					Priority: txs.PrimaryNetworkDelegatorCurrentPriority,
					EndTime:  parentTimestamp,
				})
				currentStakerIter.EXPECT().Release()

				s.EXPECT().GetCurrentStakerIterator().Return(currentStakerIter, nil)
				return s
			},
			expectedBlkF: func(require *require.Assertions) block.Block {
				expectedBlk, err := block.NewBanffProposalBlock(
					parentTimestamp,
					parentID,
					height,
					tx,
				)
				require.NoError(err)
				return expectedBlk
			},
			expectedErr: nil,
		},
		{
			name: "has decision txs",
			builderF: func(ctrl *gomock.Controller) *builder {
				mempool := mempool.NewMockMempool(ctrl)
				manager := blockexecutor.NewMockManager(ctrl)
				chain := state.NewMockChain(ctrl)

				preferredID := ids.GenerateTestID()
				manager.EXPECT().Preferred().Return(preferredID)
				manager.EXPECT().GetState(preferredID).Return(chain, true).AnyTimes()
				chain.EXPECT().GetTimestamp().Return(parentTimestamp)

				pendingStakerIter := state.NewMockStakerIterator(ctrl)
				pendingStakerIter.EXPECT().Next().Return(false)
				pendingStakerIter.EXPECT().Release()
				chain.EXPECT().GetPendingStakerIterator().Return(pendingStakerIter, nil)

				currentStakerIter := state.NewMockStakerIterator(ctrl)
				currentStakerIter.EXPECT().Next().Return(false)
				currentStakerIter.EXPECT().Release()
				chain.EXPECT().GetCurrentStakerIterator().Return(currentStakerIter, nil).Times(1)

				gomock.InOrder(
					mempool.EXPECT().Peek(targetBlockSize).Return(transactions[0]),
					mempool.EXPECT().Remove([]*txs.Tx{transactions[0]}),
				)

<<<<<<< HEAD
=======
				// There are txs.
				mempool.EXPECT().DropExpiredStakerTxs(gomock.Any()).Return([]ids.ID{})
				mempool.EXPECT().HasTxs().Return(true)
				mempool.EXPECT().PeekTxs(targetBlockSize).Return([]*txs.Tx{tx})
>>>>>>> 05ce3667
				return &builder{
					Mempool:    mempool,
					blkManager: manager,
					txExecutorBackend: &txexecutor.Backend{
						Ctx: &snow.Context{
							Log: logging.NoLog{},
						},
					},
				}
			},
			timestamp:        parentTimestamp,
			forceAdvanceTime: false,
			parentStateF: func(ctrl *gomock.Controller) state.Chain {
				s := state.NewMockChain(ctrl)

				// Handle calls in [getNextStakerToReward]
				// and [GetNextStakerChangeTime].
				// Next validator change time is in the future.
				currentStakerIter := state.NewMockStakerIterator(ctrl)
				gomock.InOrder(
					// expect calls from [getNextStakerToReward]
					currentStakerIter.EXPECT().Next().Return(true),
					currentStakerIter.EXPECT().Value().Return(&state.Staker{
						NextTime: now.Add(time.Second),
						Priority: txs.PrimaryNetworkDelegatorCurrentPriority,
					}),
					currentStakerIter.EXPECT().Release(),
				)

				s.EXPECT().GetCurrentStakerIterator().Return(currentStakerIter, nil).Times(1)
				return s
			},
			expectedBlkF: func(require *require.Assertions) block.Block {
				expectedBlk, err := block.NewBanffStandardBlock(
					parentTimestamp,
					parentID,
					height,
					[]*txs.Tx{tx},
				)
				require.NoError(err)
				return expectedBlk
			},
			expectedErr: nil,
		},
		{
			name: "no stakers tx",
			builderF: func(ctrl *gomock.Controller) *builder {
				mempool := mempool.NewMockMempool(ctrl)
				mempool.EXPECT().Peek(gomock.Any()).Return(nil)

				clk := &mockable.Clock{}
				clk.Set(now)
				return &builder{
					Mempool: mempool,
					txExecutorBackend: &txexecutor.Backend{
						Ctx: &snow.Context{
							Log: logging.NoLog{},
						},
						Clk: clk,
					},
				}
			},
			timestamp:        parentTimestamp,
			forceAdvanceTime: false,
			parentStateF: func(ctrl *gomock.Controller) state.Chain {
				s := state.NewMockChain(ctrl)

				// Handle calls in [getNextStakerToReward]
				// and [GetNextStakerChangeTime].
				// Next validator change time is in the future.
				currentStakerIter := state.NewMockStakerIterator(ctrl)
				gomock.InOrder(
					// expect calls from [getNextStakerToReward]
					currentStakerIter.EXPECT().Next().Return(true),
					currentStakerIter.EXPECT().Value().Return(&state.Staker{
						NextTime: now.Add(time.Second),
						Priority: txs.PrimaryNetworkDelegatorCurrentPriority,
					}),
					currentStakerIter.EXPECT().Release(),
				)

				s.EXPECT().GetCurrentStakerIterator().Return(currentStakerIter, nil).Times(1)
				return s
			},
			expectedBlkF: func(*require.Assertions) block.Block {
				return nil
			},
			expectedErr: ErrNoPendingBlocks,
		},
		{
			name: "should advance time",
			builderF: func(ctrl *gomock.Controller) *builder {
				mempool := mempool.NewMockMempool(ctrl)
				mempool.EXPECT().Peek(gomock.Any()).Return(nil)

				clk := &mockable.Clock{}
				clk.Set(now)
				return &builder{
					Mempool: mempool,
					txExecutorBackend: &txexecutor.Backend{
						Clk: clk,
					},
				}
			},
			timestamp:        now.Add(-1 * time.Second),
			forceAdvanceTime: true,
			parentStateF: func(ctrl *gomock.Controller) state.Chain {
				s := state.NewMockChain(ctrl)

				// add current validator that ends at [now] - 1 second.
				// That is, it ends in the past but after the current chain time.
				// Handle calls in [getNextStakerToReward]
				// and [GetNextStakerChangeTime]
				// when determining whether to issue a reward tx.
				currentStakerIter := state.NewMockStakerIterator(ctrl)
				gomock.InOrder(
					// expect calls from [getNextStakerToReward]
					currentStakerIter.EXPECT().Next().Return(true),
					currentStakerIter.EXPECT().Value().Return(&state.Staker{
						NextTime: now.Add(-1 * time.Second),
						Priority: txs.PrimaryNetworkDelegatorCurrentPriority,
					}),
					currentStakerIter.EXPECT().Release(),
				)

				s.EXPECT().GetCurrentStakerIterator().Return(currentStakerIter, nil).Times(1)
				return s
			},
			expectedBlkF: func(require *require.Assertions) block.Block {
				expectedBlk, err := block.NewBanffStandardBlock(
					now.Add(-1*time.Second), // note the advanced time
					parentID,
					height,
					nil, // empty block to advance time
				)
				require.NoError(err)
				return expectedBlk
			},
			expectedErr: nil,
		},
		{
			name: "has a staker tx no force",
			builderF: func(ctrl *gomock.Controller) *builder {
				mempool := mempool.NewMockMempool(ctrl)

<<<<<<< HEAD
				gomock.InOrder(
					mempool.EXPECT().Peek(targetBlockSize).Return(transactions[0]),
					mempool.EXPECT().Remove([]*txs.Tx{transactions[0]}),
					// Second loop iteration
					mempool.EXPECT().Peek(gomock.Any()).Return(nil),
				)
=======
				// There is a tx.
				mempool.EXPECT().DropExpiredStakerTxs(gomock.Any()).Return([]ids.ID{})
				mempool.EXPECT().HasTxs().Return(true)
				mempool.EXPECT().PeekTxs(targetBlockSize).Return([]*txs.Tx{tx})
>>>>>>> 05ce3667

				clk := &mockable.Clock{}
				clk.Set(now)
				return &builder{
					Mempool: mempool,
					txExecutorBackend: &txexecutor.Backend{
						Clk: clk,
					},
				}
			},
			timestamp:        parentTimestamp,
			forceAdvanceTime: false,
			parentStateF: func(ctrl *gomock.Controller) state.Chain {
				s := state.NewMockChain(ctrl)

				// Handle calls in [getNextStakerToReward]
				// and [GetNextStakerChangeTime].
				// Next validator change time is in the future.
				currentStakerIter := state.NewMockStakerIterator(ctrl)
				gomock.InOrder(
					// expect calls from [getNextStakerToReward]
					currentStakerIter.EXPECT().Next().Return(true),
					currentStakerIter.EXPECT().Value().Return(&state.Staker{
						NextTime: now.Add(time.Second),
						Priority: txs.PrimaryNetworkDelegatorCurrentPriority,
					}),
					currentStakerIter.EXPECT().Release(),
				)

				s.EXPECT().GetCurrentStakerIterator().Return(currentStakerIter, nil).Times(1)
				return s
			},
			expectedBlkF: func(require *require.Assertions) block.Block {
				expectedBlk, err := block.NewBanffStandardBlock(
					parentTimestamp,
					parentID,
					height,
					[]*txs.Tx{tx},
				)
				require.NoError(err)
				return expectedBlk
			},
			expectedErr: nil,
		},
		{
			name: "has a staker tx with force",
			builderF: func(ctrl *gomock.Controller) *builder {
				mempool := mempool.NewMockMempool(ctrl)

<<<<<<< HEAD
				gomock.InOrder(
					mempool.EXPECT().Peek(targetBlockSize).Return(transactions[0]),
					mempool.EXPECT().Remove([]*txs.Tx{transactions[0]}),
					// Second loop iteration
					mempool.EXPECT().Peek(gomock.Any()).Return(nil),
				)
=======
				// There are no decision txs
				// There is a staker tx.
				mempool.EXPECT().DropExpiredStakerTxs(gomock.Any()).Return([]ids.ID{})
				mempool.EXPECT().HasTxs().Return(true)
				mempool.EXPECT().PeekTxs(targetBlockSize).Return([]*txs.Tx{tx})
>>>>>>> 05ce3667

				clk := &mockable.Clock{}
				clk.Set(now)
				return &builder{
					Mempool: mempool,
					txExecutorBackend: &txexecutor.Backend{
						Clk: clk,
					},
				}
			},
			timestamp:        parentTimestamp,
			forceAdvanceTime: true,
			parentStateF: func(ctrl *gomock.Controller) state.Chain {
				s := state.NewMockChain(ctrl)

				// Handle calls in [getNextStakerToReward]
				// and [GetNextStakerChangeTime].
				// Next validator change time is in the future.
				currentStakerIter := state.NewMockStakerIterator(ctrl)
				gomock.InOrder(
					// expect calls from [getNextStakerToReward]
					currentStakerIter.EXPECT().Next().Return(true),
					currentStakerIter.EXPECT().Value().Return(&state.Staker{
						NextTime: now.Add(time.Second),
						Priority: txs.PrimaryNetworkDelegatorCurrentPriority,
					}),
					currentStakerIter.EXPECT().Release(),
				)

				s.EXPECT().GetCurrentStakerIterator().Return(currentStakerIter, nil).Times(1)
				return s
			},
			expectedBlkF: func(require *require.Assertions) block.Block {
				expectedBlk, err := block.NewBanffStandardBlock(
					parentTimestamp,
					parentID,
					height,
					[]*txs.Tx{tx},
				)
				require.NoError(err)
				return expectedBlk
			},
			expectedErr: nil,
		},
	}

	for _, tt := range tests {
		t.Run(tt.name, func(t *testing.T) {
			require := require.New(t)
			ctrl := gomock.NewController(t)

			gotBlk, err := buildBlock(
				tt.builderF(ctrl),
				parentID,
				height,
				tt.timestamp,
				tt.forceAdvanceTime,
				tt.parentStateF(ctrl),
			)
			if tt.expectedErr != nil {
				require.ErrorIs(err, tt.expectedErr)
				return
			}
			require.NoError(err)
			require.Equal(tt.expectedBlkF(require), gotBlk)
		})
	}
}

func TestBuildBlockDropExpiredStakerTxs(t *testing.T) {
	require := require.New(t)

	env := newEnvironment(t)
	env.ctx.Lock.Lock()
	defer func() {
		require.NoError(shutdownEnvironment(env))
	}()

	env.sender.SendAppGossipF = func(context.Context, []byte) error {
		return nil
	}

	now := env.backend.Clk.Time()

	defaultValidatorStake := 100 * units.MilliAvax

	// Add a validator with StartTime in the future within [MaxFutureStartTime]
	validatorStartTime := now.Add(txexecutor.MaxFutureStartTime - 1*time.Second)
	validatorEndTime := validatorStartTime.Add(360 * 24 * time.Hour)

	tx1, err := env.txBuilder.NewAddValidatorTx(
		defaultValidatorStake,
		uint64(validatorStartTime.Unix()),
		uint64(validatorEndTime.Unix()),
		ids.GenerateTestNodeID(),
		preFundedKeys[0].PublicKey().Address(),
		reward.PercentDenominator,
		[]*secp256k1.PrivateKey{preFundedKeys[0]},
		preFundedKeys[0].PublicKey().Address(),
	)
	require.NoError(err)
	require.NoError(env.mempool.Add(tx1))
	tx1ID := tx1.ID()
	require.True(env.mempool.Has(tx1ID))

	// Add a validator with StartTime before current chain time
	validator2StartTime := now.Add(-5 * time.Second)
	validator2EndTime := validator2StartTime.Add(360 * 24 * time.Hour)

	tx2, err := env.txBuilder.NewAddValidatorTx(
		defaultValidatorStake,
		uint64(validator2StartTime.Unix()),
		uint64(validator2EndTime.Unix()),
		ids.GenerateTestNodeID(),
		preFundedKeys[1].PublicKey().Address(),
		reward.PercentDenominator,
		[]*secp256k1.PrivateKey{preFundedKeys[1]},
		preFundedKeys[1].PublicKey().Address(),
	)
	require.NoError(err)
	require.NoError(env.mempool.Add(tx2))
	tx2ID := tx2.ID()
	require.True(env.mempool.Has(tx2ID))

	// Add a validator with StartTime in the future past [MaxFutureStartTime]
	validator3StartTime := now.Add(txexecutor.MaxFutureStartTime + 5*time.Second)
	validator3EndTime := validator2StartTime.Add(360 * 24 * time.Hour)

	tx3, err := env.txBuilder.NewAddValidatorTx(
		defaultValidatorStake,
		uint64(validator3StartTime.Unix()),
		uint64(validator3EndTime.Unix()),
		ids.GenerateTestNodeID(),
		preFundedKeys[2].PublicKey().Address(),
		reward.PercentDenominator,
		[]*secp256k1.PrivateKey{preFundedKeys[2]},
		preFundedKeys[2].PublicKey().Address(),
	)
	require.NoError(err)
	require.NoError(env.mempool.Add(tx3))
	tx3ID := tx3.ID()
	require.True(env.mempool.Has(tx3ID))

	// Only tx1 should be in a built block
	blkIntf, err := env.Builder.BuildBlock(context.Background())
	require.NoError(err)

	require.IsType(&blockexecutor.Block{}, blkIntf)
	blk := blkIntf.(*blockexecutor.Block)
	require.Len(blk.Txs(), 1)
	require.Equal(tx1ID, blk.Txs()[0].ID())

	// Mempool should have none of the txs
	require.False(env.mempool.Has(tx1ID))
	require.False(env.mempool.Has(tx2ID))
	require.False(env.mempool.Has(tx3ID))

	require.NoError(env.mempool.GetDropReason(tx1ID))

	tx2DropReason := env.mempool.GetDropReason(tx2ID)
	require.ErrorIs(tx2DropReason, txexecutor.ErrTimestampNotBeforeStartTime)

	tx3DropReason := env.mempool.GetDropReason(tx3ID)
	require.ErrorIs(tx3DropReason, txexecutor.ErrFutureStakeTime)
}<|MERGE_RESOLUTION|>--- conflicted
+++ resolved
@@ -20,11 +20,6 @@
 	"github.com/ava-labs/avalanchego/utils/logging"
 	"github.com/ava-labs/avalanchego/utils/timer/mockable"
 	"github.com/ava-labs/avalanchego/utils/units"
-<<<<<<< HEAD
-	"github.com/ava-labs/avalanchego/vms/components/avax"
-	"github.com/ava-labs/avalanchego/vms/components/verify"
-=======
->>>>>>> 05ce3667
 	"github.com/ava-labs/avalanchego/vms/platformvm/block"
 	"github.com/ava-labs/avalanchego/vms/platformvm/reward"
 	"github.com/ava-labs/avalanchego/vms/platformvm/state"
@@ -334,38 +329,6 @@
 		parentID        = ids.GenerateTestID()
 		height          = uint64(1337)
 		parentTimestamp = now.Add(-2 * time.Second)
-<<<<<<< HEAD
-		transactions    = []*txs.Tx{{
-			Unsigned: &txs.AddValidatorTx{
-				BaseTx: txs.BaseTx{BaseTx: avax.BaseTx{
-					Ins: []*avax.TransferableInput{{
-						Asset: avax.Asset{ID: ids.GenerateTestID()},
-						In: &secp256k1fx.TransferInput{
-							Input: secp256k1fx.Input{
-								SigIndices: []uint32{0},
-							},
-						},
-					}},
-					Outs: []*avax.TransferableOutput{output},
-				}},
-				Validator: txs.Validator{
-					NodeID: ids.GenerateTestNodeID(),
-					// Shouldn't be dropped
-					Start: uint64(now.Add(2 * txexecutor.SyncBound).Unix()),
-				},
-				StakeOuts: []*avax.TransferableOutput{output},
-				RewardsOwner: &secp256k1fx.OutputOwners{
-					Addrs: []ids.ShortID{ids.GenerateTestShortID()},
-				},
-			},
-			Creds: []verify.Verifiable{
-				&secp256k1fx.Credential{
-					Sigs: [][secp256k1.SignatureLen]byte{{1, 3, 3, 7}},
-				},
-			},
-		}}
-		stakerTxID = ids.GenerateTestID()
-=======
 		stakerTxID      = ids.GenerateTestID()
 
 		defaultValidatorStake = 100 * units.MilliAvax
@@ -382,7 +345,6 @@
 		reward.PercentDenominator,
 		[]*secp256k1.PrivateKey{preFundedKeys[0]},
 		preFundedKeys[0].PublicKey().Address(),
->>>>>>> 05ce3667
 	)
 	require.NoError(t, err)
 
@@ -465,17 +427,10 @@
 				chain.EXPECT().GetCurrentStakerIterator().Return(currentStakerIter, nil).Times(1)
 
 				gomock.InOrder(
-					mempool.EXPECT().Peek(targetBlockSize).Return(transactions[0]),
-					mempool.EXPECT().Remove([]*txs.Tx{transactions[0]}),
-				)
-
-<<<<<<< HEAD
-=======
-				// There are txs.
-				mempool.EXPECT().DropExpiredStakerTxs(gomock.Any()).Return([]ids.ID{})
-				mempool.EXPECT().HasTxs().Return(true)
-				mempool.EXPECT().PeekTxs(targetBlockSize).Return([]*txs.Tx{tx})
->>>>>>> 05ce3667
+					mempool.EXPECT().Peek(targetBlockSize).Return(tx),
+					mempool.EXPECT().Remove([]*txs.Tx{tx}),
+				)
+
 				return &builder{
 					Mempool:    mempool,
 					blkManager: manager,
@@ -621,19 +576,12 @@
 			builderF: func(ctrl *gomock.Controller) *builder {
 				mempool := mempool.NewMockMempool(ctrl)
 
-<<<<<<< HEAD
 				gomock.InOrder(
-					mempool.EXPECT().Peek(targetBlockSize).Return(transactions[0]),
-					mempool.EXPECT().Remove([]*txs.Tx{transactions[0]}),
+					mempool.EXPECT().Peek(targetBlockSize).Return(tx),
+					mempool.EXPECT().Remove([]*txs.Tx{tx}),
 					// Second loop iteration
 					mempool.EXPECT().Peek(gomock.Any()).Return(nil),
 				)
-=======
-				// There is a tx.
-				mempool.EXPECT().DropExpiredStakerTxs(gomock.Any()).Return([]ids.ID{})
-				mempool.EXPECT().HasTxs().Return(true)
-				mempool.EXPECT().PeekTxs(targetBlockSize).Return([]*txs.Tx{tx})
->>>>>>> 05ce3667
 
 				clk := &mockable.Clock{}
 				clk.Set(now)
@@ -683,20 +631,12 @@
 			builderF: func(ctrl *gomock.Controller) *builder {
 				mempool := mempool.NewMockMempool(ctrl)
 
-<<<<<<< HEAD
 				gomock.InOrder(
-					mempool.EXPECT().Peek(targetBlockSize).Return(transactions[0]),
-					mempool.EXPECT().Remove([]*txs.Tx{transactions[0]}),
+					mempool.EXPECT().Peek(targetBlockSize).Return(tx),
+					mempool.EXPECT().Remove([]*txs.Tx{tx}),
 					// Second loop iteration
 					mempool.EXPECT().Peek(gomock.Any()).Return(nil),
 				)
-=======
-				// There are no decision txs
-				// There is a staker tx.
-				mempool.EXPECT().DropExpiredStakerTxs(gomock.Any()).Return([]ids.ID{})
-				mempool.EXPECT().HasTxs().Return(true)
-				mempool.EXPECT().PeekTxs(targetBlockSize).Return([]*txs.Tx{tx})
->>>>>>> 05ce3667
 
 				clk := &mockable.Clock{}
 				clk.Set(now)
