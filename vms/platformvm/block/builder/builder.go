--- conflicted
+++ resolved
@@ -192,12 +192,7 @@
 // This method removes the transactions from the returned
 // blocks from the mempool.
 func (b *builder) BuildBlock(context.Context) (snowman.Block, error) {
-<<<<<<< HEAD
-	defer b.Mempool.RequestBuildBlock(false /*=emptyBlockPermitted*/)
-=======
-	b.Mempool.DisableAdding()
 	defer func() {
-		b.Mempool.EnableAdding()
 		// If we need to advance the chain's timestamp in a standard block, but
 		// we build an invalid block, then we need to re-trigger block building.
 		//
@@ -207,7 +202,6 @@
 		// re-trigger block building.
 		b.Mempool.RequestBuildBlock(false /*=emptyBlockPermitted*/)
 	}()
->>>>>>> c3dee453
 
 	b.txExecutorBackend.Ctx.Log.Debug("starting to attempt to build a block")
 
