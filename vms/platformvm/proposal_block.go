--- conflicted
+++ resolved
@@ -34,12 +34,8 @@
 	// The state that the chain will have if this block's proposal is committed
 	onCommitState state.Versioned
 	// The state that the chain will have if this block's proposal is aborted
-<<<<<<< HEAD
-	onAbortState state.Versioned
-=======
-	onAbortState  VersionedState
+	onAbortState  state.Versioned
 	prefersCommit bool
->>>>>>> bfa16ea6
 }
 
 func (pb *ProposalBlock) free() {
