// Copyright (C) 2019-2021, Ava Labs, Inc. All rights reserved.
// See the file LICENSE for licensing terms.

package platformvm

import (
	"fmt"

	"github.com/ava-labs/avalanchego/ids"
	"github.com/ava-labs/avalanchego/snow/choices"
	"github.com/ava-labs/avalanchego/snow/consensus/snowman"
	"github.com/ava-labs/avalanchego/vms/platformvm/state"
	"github.com/ava-labs/avalanchego/vms/platformvm/status"
	"github.com/ava-labs/avalanchego/vms/platformvm/txs"
)

var _ Block = &ProposalBlock{}

// ProposalBlock is a proposal to change the chain's state.
//
// A proposal may be to:
// 	1. Advance the chain's timestamp (*AdvanceTimeTx)
//  2. Remove a staker from the staker set (*RewardStakerTx)
//  3. Add a new staker to the set of pending (future) stakers
//     (*AddValidatorTx, *AddDelegatorTx, *AddSubnetValidatorTx)
//
// The proposal will be enacted (change the chain's state) if the proposal block
// is accepted and followed by an accepted Commit block
type ProposalBlock struct {
	CommonBlock `serialize:"true"`

	Tx txs.Tx `serialize:"true" json:"tx"`

	// The state that the chain will have if this block's proposal is committed
	onCommitState state.Versioned
	// The state that the chain will have if this block's proposal is aborted
	onAbortState  state.Versioned
	prefersCommit bool
}

func (pb *ProposalBlock) free() {
	pb.CommonBlock.free()
	pb.onCommitState = nil
	pb.onAbortState = nil
}

func (pb *ProposalBlock) Accept() error {
	blkID := pb.ID()
	pb.vm.ctx.Log.Verbo(
		"Accepting Proposal Block %s at height %d with parent %s",
		blkID,
		pb.Height(),
		pb.Parent(),
	)

	pb.status = choices.Accepted
	pb.vm.lastAcceptedID = blkID
	return nil
}

func (pb *ProposalBlock) Reject() error {
	pb.vm.ctx.Log.Verbo(
		"Rejecting Proposal Block %s at height %d with parent %s",
		pb.ID(),
		pb.Height(),
		pb.Parent(),
	)

	pb.onCommitState = nil
	pb.onAbortState = nil

	if err := pb.vm.blockBuilder.AddVerifiedTx(&pb.Tx); err != nil {
		pb.vm.ctx.Log.Verbo(
			"failed to reissue tx %q due to: %s",
			pb.Tx.ID(),
			err,
		)
	}
	return pb.CommonBlock.Reject()
}

func (pb *ProposalBlock) initialize(vm *VM, bytes []byte, status choices.Status, self Block) error {
	if err := pb.CommonBlock.initialize(vm, bytes, status, self); err != nil {
		return err
	}

	unsignedBytes, err := Codec.Marshal(CodecVersion, &pb.Tx.Unsigned)
	if err != nil {
		return fmt.Errorf("failed to marshal unsigned tx: %w", err)
	}
	signedBytes, err := Codec.Marshal(CodecVersion, &pb.Tx)
	if err != nil {
		return fmt.Errorf("failed to marshal tx: %w", err)
	}
	pb.Tx.Initialize(unsignedBytes, signedBytes)
	pb.Tx.Unsigned.InitCtx(vm.ctx)
	return nil
}

func (pb *ProposalBlock) setBaseState() {
	pb.onCommitState.SetBase(pb.vm.internalState)
	pb.onAbortState.SetBase(pb.vm.internalState)
}

// Verify this block is valid.
//
// The parent block must either be a Commit or an Abort block.
//
// If this block is valid, this function also sets pas.onCommit and pas.onAbort.
func (pb *ProposalBlock) Verify() error {
	blkID := pb.ID()

	if err := pb.CommonBlock.Verify(); err != nil {
		return err
	}

<<<<<<< HEAD
	parentIntf, err := pb.parentBlock()
	if err != nil {
		return err
=======
	parentIntf, parentErr := pb.parentBlock()
	if parentErr != nil {
		return parentErr
>>>>>>> 4dc89996
	}

	// The parent of a proposal block (ie this block) must be a decision block
	parent, ok := parentIntf.(decision)
	if !ok {
		return errInvalidBlockType
	}

	// parentState is the state if this block's parent is accepted
	parentState := parent.onAccept()
<<<<<<< HEAD
	pb.onCommitState, pb.onAbortState, err = pb.vm.txExecutor.ExecuteProposal(&pb.Tx, parentState)
=======

	executor := proposalTxExecutor{
		vm:          pb.vm,
		parentState: parentState,
		tx:          &pb.Tx,
	}
	err := pb.Tx.Unsigned.Visit(&executor)
>>>>>>> 4dc89996
	if err != nil {
		txID := pb.Tx.ID()
		pb.vm.blockBuilder.MarkDropped(txID, err.Error()) // cache tx as dropped
		return err
	}

	pb.onCommitState = executor.onCommit
	pb.onAbortState = executor.onAbort
	pb.prefersCommit = executor.prefersCommit

	pb.onCommitState.AddTx(&pb.Tx, status.Committed)
	pb.onAbortState.AddTx(&pb.Tx, status.Aborted)

	pb.timestamp = parentState.GetTimestamp()

	pb.vm.blockBuilder.RemoveProposalTx(&pb.Tx)
	pb.vm.currentBlocks[blkID] = pb
	parentIntf.addChild(pb)
	return nil
}

// Options returns the possible children of this block in preferential order.
func (pb *ProposalBlock) Options() ([2]snowman.Block, error) {
	blkID := pb.ID()
	nextHeight := pb.Height() + 1
<<<<<<< HEAD
	prefersCommit, err := pb.vm.txExecutor.InitiallyPrefersCommit(pb.Tx.Unsigned)
	if err != nil {
		return [2]snowman.Block{}, fmt.Errorf(
			"failed to create options, err %w",
			err,
		)
	}

	commit, err := pb.vm.newCommitBlock(blkID, nextHeight, prefersCommit)
=======

	commit, err := pb.vm.newCommitBlock(blkID, nextHeight, pb.prefersCommit)
>>>>>>> 4dc89996
	if err != nil {
		return [2]snowman.Block{}, fmt.Errorf(
			"failed to create commit block: %w",
			err,
		)
	}
	abort, err := pb.vm.newAbortBlock(blkID, nextHeight, !pb.prefersCommit)
	if err != nil {
		return [2]snowman.Block{}, fmt.Errorf(
			"failed to create abort block: %w",
			err,
		)
	}

	if pb.prefersCommit {
		return [2]snowman.Block{commit, abort}, nil
	}
	return [2]snowman.Block{abort, commit}, nil
}

// newProposalBlock creates a new block that proposes to issue a transaction.
//
// The parent of this block has ID [parentID].
//
// The parent must be a decision block.
func (vm *VM) newProposalBlock(parentID ids.ID, height uint64, tx txs.Tx) (*ProposalBlock, error) {
	pb := &ProposalBlock{
		CommonBlock: CommonBlock{
			PrntID: parentID,
			Hght:   height,
		},
		Tx: tx,
	}

	// We marshal the block in this way (as a Block) so that we can unmarshal
	// it into a Block (rather than a *ProposalBlock)
	block := Block(pb)
	bytes, err := Codec.Marshal(CodecVersion, &block)
	if err != nil {
		return nil, fmt.Errorf("failed to marshal block: %w", err)
	}
	return pb, pb.initialize(vm, bytes, choices.Processing, pb)
}<|MERGE_RESOLUTION|>--- conflicted
+++ resolved
@@ -114,15 +114,9 @@
 		return err
 	}
 
-<<<<<<< HEAD
-	parentIntf, err := pb.parentBlock()
-	if err != nil {
-		return err
-=======
 	parentIntf, parentErr := pb.parentBlock()
 	if parentErr != nil {
 		return parentErr
->>>>>>> 4dc89996
 	}
 
 	// The parent of a proposal block (ie this block) must be a decision block
@@ -133,9 +127,6 @@
 
 	// parentState is the state if this block's parent is accepted
 	parentState := parent.onAccept()
-<<<<<<< HEAD
-	pb.onCommitState, pb.onAbortState, err = pb.vm.txExecutor.ExecuteProposal(&pb.Tx, parentState)
-=======
 
 	executor := proposalTxExecutor{
 		vm:          pb.vm,
@@ -143,7 +134,6 @@
 		tx:          &pb.Tx,
 	}
 	err := pb.Tx.Unsigned.Visit(&executor)
->>>>>>> 4dc89996
 	if err != nil {
 		txID := pb.Tx.ID()
 		pb.vm.blockBuilder.MarkDropped(txID, err.Error()) // cache tx as dropped
@@ -169,20 +159,8 @@
 func (pb *ProposalBlock) Options() ([2]snowman.Block, error) {
 	blkID := pb.ID()
 	nextHeight := pb.Height() + 1
-<<<<<<< HEAD
-	prefersCommit, err := pb.vm.txExecutor.InitiallyPrefersCommit(pb.Tx.Unsigned)
-	if err != nil {
-		return [2]snowman.Block{}, fmt.Errorf(
-			"failed to create options, err %w",
-			err,
-		)
-	}
-
-	commit, err := pb.vm.newCommitBlock(blkID, nextHeight, prefersCommit)
-=======
 
 	commit, err := pb.vm.newCommitBlock(blkID, nextHeight, pb.prefersCommit)
->>>>>>> 4dc89996
 	if err != nil {
 		return [2]snowman.Block{}, fmt.Errorf(
 			"failed to create commit block: %w",
