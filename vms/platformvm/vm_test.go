--- conflicted
+++ resolved
@@ -115,12 +115,7 @@
 	cChainID = ids.Empty.Prefix(1)
 
 	// Used to create and use keys.
-<<<<<<< HEAD
 	testKeyFactory crypto.FactorySECP256K1R
-)
-=======
-	testKeyfactory crypto.FactorySECP256K1R
->>>>>>> bc91951b
 
 	errShouldPrefCommit = errors.New("should prefer to commit proposal")
 )
@@ -818,12 +813,8 @@
 
 // Accept proposal to add validator to subnet
 func TestAddSubnetValidatorAccept(t *testing.T) {
-<<<<<<< HEAD
+	assert := assert.New(t)
 	vm, _, _ := defaultVM()
-=======
-	assert := assert.New(t)
-	vm, _, _, _ := defaultVM()
->>>>>>> bc91951b
 	vm.ctx.Lock.Lock()
 	defer func() {
 		assert.NoError(vm.Shutdown())
@@ -849,14 +840,8 @@
 	assert.NoError(err)
 
 	// trigger block creation
-<<<<<<< HEAD
-	if err := vm.BlockBuilder.AddUnverifiedTx(tx); err != nil {
-		t.Fatal(err)
-	}
-=======
-	assert.NoError(vm.blockBuilder.AddUnverifiedTx(tx))
-
->>>>>>> bc91951b
+	assert.NoError(vm.BlockBuilder.AddUnverifiedTx(tx))
+
 	blk, err := vm.BuildBlock()
 	assert.NoError(err)
 
@@ -903,12 +888,8 @@
 
 // Reject proposal to add validator to subnet
 func TestAddSubnetValidatorReject(t *testing.T) {
-<<<<<<< HEAD
+	assert := assert.New(t)
 	vm, _, _ := defaultVM()
-=======
-	assert := assert.New(t)
-	vm, _, _, _ := defaultVM()
->>>>>>> bc91951b
 	vm.ctx.Lock.Lock()
 	defer func() {
 		assert.NoError(vm.Shutdown())
@@ -934,14 +915,8 @@
 	assert.NoError(err)
 
 	// trigger block creation
-<<<<<<< HEAD
-	if err := vm.BlockBuilder.AddUnverifiedTx(tx); err != nil {
-		t.Fatal(err)
-	}
-=======
-	assert.NoError(vm.blockBuilder.AddUnverifiedTx(tx))
-
->>>>>>> bc91951b
+	assert.NoError(vm.BlockBuilder.AddUnverifiedTx(tx))
+
 	blk, err := vm.BuildBlock()
 	assert.NoError(err)
 
@@ -988,12 +963,8 @@
 
 // Test case where primary network validator rewarded
 func TestRewardValidatorAccept(t *testing.T) {
-<<<<<<< HEAD
+	assert := assert.New(t)
 	vm, _, _ := defaultVM()
-=======
-	assert := assert.New(t)
-	vm, _, _, _ := defaultVM()
->>>>>>> bc91951b
 	vm.ctx.Lock.Lock()
 	defer func() {
 		assert.NoError(vm.Shutdown())
@@ -1092,12 +1063,8 @@
 
 // Test case where primary network validator not rewarded
 func TestRewardValidatorReject(t *testing.T) {
-<<<<<<< HEAD
+	assert := assert.New(t)
 	vm, _, _ := defaultVM()
-=======
-	assert := assert.New(t)
-	vm, _, _, _ := defaultVM()
->>>>>>> bc91951b
 	vm.ctx.Lock.Lock()
 	defer func() {
 		assert.NoError(vm.Shutdown())
@@ -1192,12 +1159,8 @@
 
 // Test case where primary network validator is preferred to be rewarded
 func TestRewardValidatorPreferred(t *testing.T) {
-<<<<<<< HEAD
+	assert := assert.New(t)
 	vm, _, _ := defaultVM()
-=======
-	assert := assert.New(t)
-	vm, _, _, _ := defaultVM()
->>>>>>> bc91951b
 	vm.ctx.Lock.Lock()
 	defer func() {
 		assert.NoError(vm.Shutdown())
@@ -1364,12 +1327,8 @@
 // 3) Advance timestamp to validator's start time (moving the validator from pending to current)
 // 4) Advance timestamp to validator's end time (removing validator from current)
 func TestCreateSubnet(t *testing.T) {
-<<<<<<< HEAD
+	assert := assert.New(t)
 	vm, _, _ := defaultVM()
-=======
-	assert := assert.New(t)
-	vm, _, _, _ := defaultVM()
->>>>>>> bc91951b
 	vm.ctx.Lock.Lock()
 	defer func() {
 		assert.NoError(vm.Shutdown())
@@ -1387,26 +1346,9 @@
 		[]*crypto.PrivateKeySECP256K1R{keys[0]}, // payer
 		keys[0].PublicKey().Address(),           // change addr
 	)
-<<<<<<< HEAD
-	if err != nil {
-		t.Fatal(err)
-	} else if err := vm.BlockBuilder.AddUnverifiedTx(createSubnetTx); err != nil {
-		t.Fatal(err)
-	} else if blk, err := vm.BuildBlock(); err != nil { // should contain proposal to create subnet
-		t.Fatal(err)
-	} else if err := blk.Verify(); err != nil {
-		t.Fatal(err)
-	} else if err := blk.Accept(); err != nil {
-		t.Fatal(err)
-	} else if _, txStatus, err := vm.state.GetTx(createSubnetTx.ID()); err != nil {
-		t.Fatal(err)
-	} else if txStatus != status.Committed {
-		t.Fatalf("status should be Committed but is %s", txStatus)
-	}
-=======
-	assert.NoError(err)
-
-	assert.NoError(vm.blockBuilder.AddUnverifiedTx(createSubnetTx))
+	assert.NoError(err)
+
+	assert.NoError(vm.BlockBuilder.AddUnverifiedTx(createSubnetTx))
 
 	// should contain proposal to create subnet
 	blk, err := vm.BuildBlock()
@@ -1419,7 +1361,6 @@
 	_, txStatus, err := vm.state.GetTx(createSubnetTx.ID())
 	assert.NoError(err)
 	assert.Equal(status.Committed, txStatus)
->>>>>>> bc91951b
 
 	subnets, err := vm.state.GetSubnets()
 	assert.NoError(err)
@@ -1445,18 +1386,10 @@
 		createSubnetTx.ID(),
 		[]*crypto.PrivateKeySECP256K1R{keys[0]},
 		ids.ShortEmpty, // change addr
-<<<<<<< HEAD
-	); err != nil {
-		t.Fatal(err)
-	} else if err := vm.BlockBuilder.AddUnverifiedTx(addValidatorTx); err != nil {
-		t.Fatal(err)
-	}
-=======
-	)
-	assert.NoError(err)
->>>>>>> bc91951b
-
-	assert.NoError(vm.blockBuilder.AddUnverifiedTx(addValidatorTx))
+	)
+	assert.NoError(err)
+
+	assert.NoError(vm.BlockBuilder.AddUnverifiedTx(addValidatorTx))
 
 	blk, err = vm.BuildBlock() // should add validator to the new subnet
 	assert.NoError(err)
