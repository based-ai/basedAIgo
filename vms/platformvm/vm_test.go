// Copyright (C) 2019-2021, Ava Labs, Inc. All rights reserved.
// See the file LICENSE for licensing terms.

package platformvm

import (
	"bytes"
	"errors"
	"fmt"
	"testing"
	"time"

	"github.com/stretchr/testify/assert"

	"github.com/prometheus/client_golang/prometheus"

	"github.com/ava-labs/avalanchego/chains"
	"github.com/ava-labs/avalanchego/chains/atomic"
	"github.com/ava-labs/avalanchego/database"
	"github.com/ava-labs/avalanchego/database/manager"
	"github.com/ava-labs/avalanchego/database/prefixdb"
	"github.com/ava-labs/avalanchego/ids"
	"github.com/ava-labs/avalanchego/message"
	"github.com/ava-labs/avalanchego/snow"
	"github.com/ava-labs/avalanchego/snow/choices"
	"github.com/ava-labs/avalanchego/snow/consensus/snowball"
	"github.com/ava-labs/avalanchego/snow/engine/common"
	"github.com/ava-labs/avalanchego/snow/engine/common/queue"
	"github.com/ava-labs/avalanchego/snow/engine/common/tracker"
	"github.com/ava-labs/avalanchego/snow/engine/snowman/bootstrap"
	"github.com/ava-labs/avalanchego/snow/networking/benchlist"
	"github.com/ava-labs/avalanchego/snow/networking/handler"
	"github.com/ava-labs/avalanchego/snow/networking/router"
	"github.com/ava-labs/avalanchego/snow/networking/sender"
	"github.com/ava-labs/avalanchego/snow/networking/timeout"
	"github.com/ava-labs/avalanchego/snow/uptime"
	"github.com/ava-labs/avalanchego/snow/validators"
	"github.com/ava-labs/avalanchego/utils/constants"
	"github.com/ava-labs/avalanchego/utils/crypto"
	"github.com/ava-labs/avalanchego/utils/formatting"
	"github.com/ava-labs/avalanchego/utils/formatting/address"
	"github.com/ava-labs/avalanchego/utils/json"
	"github.com/ava-labs/avalanchego/utils/logging"
	"github.com/ava-labs/avalanchego/utils/math/meter"
	"github.com/ava-labs/avalanchego/utils/resource"
	"github.com/ava-labs/avalanchego/utils/timer"
	"github.com/ava-labs/avalanchego/utils/units"
	"github.com/ava-labs/avalanchego/utils/wrappers"
	"github.com/ava-labs/avalanchego/version"
	"github.com/ava-labs/avalanchego/vms/components/avax"
	"github.com/ava-labs/avalanchego/vms/platformvm/api"
	"github.com/ava-labs/avalanchego/vms/platformvm/config"
	"github.com/ava-labs/avalanchego/vms/platformvm/reward"
	"github.com/ava-labs/avalanchego/vms/platformvm/status"
	"github.com/ava-labs/avalanchego/vms/platformvm/txs"
	"github.com/ava-labs/avalanchego/vms/platformvm/txs/executor"
	"github.com/ava-labs/avalanchego/vms/secp256k1fx"

	smcon "github.com/ava-labs/avalanchego/snow/consensus/snowman"
	smeng "github.com/ava-labs/avalanchego/snow/engine/snowman"
	snowgetter "github.com/ava-labs/avalanchego/snow/engine/snowman/getter"
	timetracker "github.com/ava-labs/avalanchego/snow/networking/tracker"
)

const (
	testNetworkID = 10 // To be used in tests
	defaultWeight = 10000
)

const (
	testNetworkID = 10 // To be used in tests
	defaultWeight = 10000
)

var (
	defaultMinStakingDuration = 24 * time.Hour
	defaultMaxStakingDuration = 365 * 24 * time.Hour

	defaultRewardConfig = reward.Config{
		MaxConsumptionRate: .12 * reward.PercentDenominator,
		MinConsumptionRate: .10 * reward.PercentDenominator,
		MintingPeriod:      365 * 24 * time.Hour,
		SupplyCap:          720 * units.MegaAvax,
	}

	// AVAX asset ID in tests
	avaxAssetID = ids.ID{'y', 'e', 'e', 't'}

	defaultTxFee = uint64(100)

	// chain timestamp at genesis
	defaultGenesisTime = time.Date(1997, 1, 1, 0, 0, 0, 0, time.UTC)

	// time that genesis validators start validating
	defaultValidateStartTime = defaultGenesisTime

	// time that genesis validators stop validating
	defaultValidateEndTime = defaultValidateStartTime.Add(10 * defaultMinStakingDuration)

	// each key controls an address that has [defaultBalance] AVAX at genesis
	keys = crypto.BuildTestKeys()

	defaultMinValidatorStake = 5 * units.MilliAvax
	defaultMaxValidatorStake = 500 * units.MilliAvax
	defaultMinDelegatorStake = 1 * units.MilliAvax

	// amount all genesis validators have in defaultVM
	defaultBalance = 100 * defaultMinValidatorStake

	// subnet that exists at genesis in defaultVM
	// Its controlKeys are keys[0], keys[1], keys[2]
	// Its threshold is 2
	testSubnet1            *txs.Tx
	testSubnet1ControlKeys = keys[0:3]

	xChainID = ids.Empty.Prefix(0)
	cChainID = ids.Empty.Prefix(1)

	// Used to create and use keys.
	testKeyfactory crypto.FactorySECP256K1R
)

type snLookup struct {
	chainsToSubnet map[ids.ID]ids.ID
}

func (sn *snLookup) SubnetID(chainID ids.ID) (ids.ID, error) {
	subnetID, ok := sn.chainsToSubnet[chainID]
	if !ok {
		return ids.ID{}, errors.New("missing subnet associated with requested chainID")
	}
	return subnetID, nil
}

type mutableSharedMemory struct {
	atomic.SharedMemory
}

func defaultContext() *snow.Context {
	ctx := snow.DefaultContextTest()
	ctx.NetworkID = testNetworkID
	ctx.XChainID = xChainID
	ctx.AVAXAssetID = avaxAssetID
	aliaser := ids.NewAliaser()

	errs := wrappers.Errs{}
	errs.Add(
		aliaser.Alias(constants.PlatformChainID, "P"),
		aliaser.Alias(constants.PlatformChainID, constants.PlatformChainID.String()),
		aliaser.Alias(xChainID, "X"),
		aliaser.Alias(xChainID, xChainID.String()),
		aliaser.Alias(cChainID, "C"),
		aliaser.Alias(cChainID, cChainID.String()),
	)
	if errs.Errored() {
		panic(errs.Err)
	}
	ctx.BCLookup = aliaser

	ctx.SNLookup = &snLookup{
		chainsToSubnet: map[ids.ID]ids.ID{
			constants.PlatformChainID: constants.PrimaryNetworkID,
			xChainID:                  constants.PrimaryNetworkID,
			cChainID:                  constants.PrimaryNetworkID,
		},
	}
	return ctx
}

// Returns:
// 1) The genesis state
// 2) The byte representation of the default genesis for tests
func defaultGenesis() (*api.BuildGenesisArgs, []byte) {
	genesisUTXOs := make([]api.UTXO, len(keys))
	hrp := constants.NetworkIDToHRP[testNetworkID]
	for i, key := range keys {
		id := key.PublicKey().Address()
		addr, err := address.FormatBech32(hrp, id.Bytes())
		if err != nil {
			panic(err)
		}
		genesisUTXOs[i] = api.UTXO{
			Amount:  json.Uint64(defaultBalance),
			Address: addr,
		}
	}

	genesisValidators := make([]api.PrimaryValidator, len(keys))
	for i, key := range keys {
		nodeID := ids.NodeID(key.PublicKey().Address())
		addr, err := address.FormatBech32(hrp, nodeID.Bytes())
		if err != nil {
			panic(err)
		}
		genesisValidators[i] = api.PrimaryValidator{
			Staker: api.Staker{
				StartTime: json.Uint64(defaultValidateStartTime.Unix()),
				EndTime:   json.Uint64(defaultValidateEndTime.Unix()),
				NodeID:    nodeID,
			},
			RewardOwner: &api.Owner{
				Threshold: 1,
				Addresses: []string{addr},
			},
			Staked: []api.UTXO{{
				Amount:  json.Uint64(defaultWeight),
				Address: addr,
			}},
			DelegationFee: reward.PercentDenominator,
		}
	}

	buildGenesisArgs := api.BuildGenesisArgs{
		Encoding:      formatting.Hex,
		NetworkID:     json.Uint32(testNetworkID),
		AvaxAssetID:   avaxAssetID,
		UTXOs:         genesisUTXOs,
		Validators:    genesisValidators,
		Chains:        nil,
		Time:          json.Uint64(defaultGenesisTime.Unix()),
		InitialSupply: json.Uint64(360 * units.MegaAvax),
	}

	buildGenesisResponse := api.BuildGenesisReply{}
	platformvmSS := api.StaticService{}
	if err := platformvmSS.BuildGenesis(nil, &buildGenesisArgs, &buildGenesisResponse); err != nil {
		panic(fmt.Errorf("problem while building platform chain's genesis state: %w", err))
	}

	genesisBytes, err := formatting.Decode(buildGenesisResponse.Encoding, buildGenesisResponse.Bytes)
	if err != nil {
		panic(err)
	}

	return &buildGenesisArgs, genesisBytes
}

// Returns:
// 1) The genesis state
// 2) The byte representation of the default genesis for tests
func BuildGenesisTest(t *testing.T) (*api.BuildGenesisArgs, []byte) {
	return BuildGenesisTestWithArgs(t, nil)
}

// Returns:
// 1) The genesis state
// 2) The byte representation of the default genesis for tests
func BuildGenesisTestWithArgs(t *testing.T, args *api.BuildGenesisArgs) (*api.BuildGenesisArgs, []byte) {
	genesisUTXOs := make([]api.UTXO, len(keys))
	hrp := constants.NetworkIDToHRP[testNetworkID]
	for i, key := range keys {
		id := key.PublicKey().Address()
		addr, err := address.FormatBech32(hrp, id.Bytes())
		if err != nil {
			t.Fatal(err)
		}
		genesisUTXOs[i] = api.UTXO{
			Amount:  json.Uint64(defaultBalance),
			Address: addr,
		}
	}

	genesisValidators := make([]api.PrimaryValidator, len(keys))
	for i, key := range keys {
		nodeID := ids.NodeID(key.PublicKey().Address())
		addr, err := address.FormatBech32(hrp, nodeID.Bytes())
		if err != nil {
			panic(err)
		}
		genesisValidators[i] = api.PrimaryValidator{
			Staker: api.Staker{
				StartTime: json.Uint64(defaultValidateStartTime.Unix()),
				EndTime:   json.Uint64(defaultValidateEndTime.Unix()),
				NodeID:    nodeID,
			},
			RewardOwner: &api.Owner{
				Threshold: 1,
				Addresses: []string{addr},
			},
			Staked: []api.UTXO{{
				Amount:  json.Uint64(defaultWeight),
				Address: addr,
			}},
			DelegationFee: reward.PercentDenominator,
		}
	}

	buildGenesisArgs := api.BuildGenesisArgs{
		NetworkID:     json.Uint32(testNetworkID),
		AvaxAssetID:   avaxAssetID,
		UTXOs:         genesisUTXOs,
		Validators:    genesisValidators,
		Chains:        nil,
		Time:          json.Uint64(defaultGenesisTime.Unix()),
		InitialSupply: json.Uint64(360 * units.MegaAvax),
		Encoding:      formatting.Hex,
	}

	if args != nil {
		buildGenesisArgs = *args
	}

	buildGenesisResponse := api.BuildGenesisReply{}
	platformvmSS := api.StaticService{}
	if err := platformvmSS.BuildGenesis(nil, &buildGenesisArgs, &buildGenesisResponse); err != nil {
		t.Fatalf("problem while building platform chain's genesis state: %v", err)
	}

	genesisBytes, err := formatting.Decode(buildGenesisResponse.Encoding, buildGenesisResponse.Bytes)
	if err != nil {
		t.Fatal(err)
	}

	return &buildGenesisArgs, genesisBytes
}

func defaultVM() (*VM, database.Database, *common.SenderTest, *mutableSharedMemory) {
	vm := &VM{Factory: Factory{
		Config: config.Config{
			Chains:                 chains.MockManager{},
			UptimeLockedCalculator: uptime.NewLockedCalculator(),
			Validators:             validators.NewManager(),
			TxFee:                  defaultTxFee,
			CreateSubnetTxFee:      100 * defaultTxFee,
			CreateBlockchainTxFee:  100 * defaultTxFee,
			MinValidatorStake:      defaultMinValidatorStake,
			MaxValidatorStake:      defaultMaxValidatorStake,
			MinDelegatorStake:      defaultMinDelegatorStake,
			MinStakeDuration:       defaultMinStakingDuration,
			MaxStakeDuration:       defaultMaxStakingDuration,
			RewardConfig:           defaultRewardConfig,
			ApricotPhase3Time:      defaultValidateEndTime,
			ApricotPhase4Time:      defaultValidateEndTime,
			ApricotPhase5Time:      defaultValidateEndTime,
		},
	}}

	baseDBManager := manager.NewMemDB(version.Semantic1_0_0)
	chainDBManager := baseDBManager.NewPrefixDBManager([]byte{0})
	atomicDB := prefixdb.New([]byte{1}, baseDBManager.Current().Database)

	vm.clock.Set(defaultGenesisTime)
	msgChan := make(chan common.Message, 1)
	ctx := defaultContext()

	m := &atomic.Memory{}
	err := m.Initialize(logging.NoLog{}, atomicDB)
	if err != nil {
		panic(err)
	}
	msm := &mutableSharedMemory{
		SharedMemory: m.NewSharedMemory(ctx.ChainID),
	}
	ctx.SharedMemory = msm

	ctx.Lock.Lock()
	defer ctx.Lock.Unlock()
	_, genesisBytes := defaultGenesis()
	appSender := &common.SenderTest{}
	appSender.CantSendAppGossip = true
	appSender.SendAppGossipF = func([]byte) error { return nil }

	if err := vm.Initialize(ctx, chainDBManager, genesisBytes, nil, nil, msgChan, nil, appSender); err != nil {
		panic(err)
	}
	if err := vm.SetState(snow.NormalOp); err != nil {
		panic(err)
	}

	// Create a subnet and store it in testSubnet1
	testSubnet1, err = vm.txBuilder.NewCreateSubnetTx(
		2, // threshold; 2 sigs from keys[0], keys[1], keys[2] needed to add validator to this subnet
		// control keys are keys[0], keys[1], keys[2]
		[]ids.ShortID{keys[0].PublicKey().Address(), keys[1].PublicKey().Address(), keys[2].PublicKey().Address()},
		[]*crypto.PrivateKeySECP256K1R{keys[0]}, // pays tx fee
		keys[0].PublicKey().Address(),           // change addr
	)
	if err != nil {
		panic(err)
	}
	if err := vm.blockBuilder.AddUnverifiedTx(testSubnet1); err != nil {
		panic(err)
	}

	blk, err := vm.BuildBlock()
	if err != nil {
		panic(err)
	}
	if err := blk.Verify(); err != nil {
		panic(err)
	}
	if err := vm.SetPreference(blk.ID()); err != nil {
		panic(err)
	}
	if err := blk.Accept(); err != nil {
		panic(err)
	} else if err := vm.SetPreference(vm.lastAcceptedID); err != nil {
		panic(err)
	}

	return vm, baseDBManager.Current().Database, appSender, msm
}

func GenesisVMWithArgs(t *testing.T, args *api.BuildGenesisArgs) ([]byte, chan common.Message, *VM, *atomic.Memory) {
	var genesisBytes []byte

	if args != nil {
		_, genesisBytes = BuildGenesisTestWithArgs(t, args)
	} else {
		_, genesisBytes = BuildGenesisTest(t)
	}

	vm := &VM{Factory: Factory{
		Config: config.Config{
			Chains:                 chains.MockManager{},
			Validators:             validators.NewManager(),
			UptimeLockedCalculator: uptime.NewLockedCalculator(),
			TxFee:                  defaultTxFee,
			MinValidatorStake:      defaultMinValidatorStake,
			MaxValidatorStake:      defaultMaxValidatorStake,
			MinDelegatorStake:      defaultMinDelegatorStake,
			MinStakeDuration:       defaultMinStakingDuration,
			MaxStakeDuration:       defaultMaxStakingDuration,
			RewardConfig:           defaultRewardConfig,
		},
	}}

	baseDBManager := manager.NewMemDB(version.Semantic1_0_0)
	chainDBManager := baseDBManager.NewPrefixDBManager([]byte{0})
	atomicDB := prefixdb.New([]byte{1}, baseDBManager.Current().Database)

	vm.clock.Set(defaultGenesisTime)
	msgChan := make(chan common.Message, 1)
	ctx := defaultContext()

	m := &atomic.Memory{}
	err := m.Initialize(logging.NoLog{}, atomicDB)
	if err != nil {
		panic(err)
	}

	ctx.SharedMemory = m.NewSharedMemory(ctx.ChainID)

	ctx.Lock.Lock()
	defer ctx.Lock.Unlock()
	appSender := &common.SenderTest{T: t}
	appSender.CantSendAppGossip = true
	appSender.SendAppGossipF = func([]byte) error { return nil }
	if err := vm.Initialize(ctx, chainDBManager, genesisBytes, nil, nil, msgChan, nil, appSender); err != nil {
		t.Fatal(err)
	}
	if err := vm.SetState(snow.NormalOp); err != nil {
		panic(err)
	}

	// Create a subnet and store it in testSubnet1
	testSubnet1, err = vm.txBuilder.NewCreateSubnetTx(
		2, // threshold; 2 sigs from keys[0], keys[1], keys[2] needed to add validator to this subnet
		// control keys are keys[0], keys[1], keys[2]
		[]ids.ShortID{keys[0].PublicKey().Address(), keys[1].PublicKey().Address(), keys[2].PublicKey().Address()},
		[]*crypto.PrivateKeySECP256K1R{keys[0]}, // pays tx fee
		keys[0].PublicKey().Address(),           // change addr
	)
	if err != nil {
		panic(err)
	} else if err := vm.blockBuilder.AddUnverifiedTx(testSubnet1); err != nil {
		panic(err)
	} else if blk, err := vm.BuildBlock(); err != nil {
		panic(err)
	} else if err := blk.Verify(); err != nil {
		panic(err)
	} else if err := blk.Accept(); err != nil {
		panic(err)
	}

	return genesisBytes, msgChan, vm, m
}

// Ensure genesis state is parsed from bytes and stored correctly
func TestGenesis(t *testing.T) {
	vm, _, _, _ := defaultVM()
	vm.ctx.Lock.Lock()
	defer func() {
		if err := vm.Shutdown(); err != nil {
			t.Fatal(err)
		}
		vm.ctx.Lock.Unlock()
	}()

	// Ensure the genesis block has been accepted and stored
	genesisBlockID, err := vm.LastAccepted() // lastAccepted should be ID of genesis block
	if err != nil {
		t.Fatal(err)
	}
	if genesisBlock, err := vm.getBlock(genesisBlockID); err != nil {
		t.Fatalf("couldn't get genesis block: %v", err)
	} else if genesisBlock.Status() != choices.Accepted {
		t.Fatal("genesis block should be accepted")
	}

	genesisState, _ := defaultGenesis()
	// Ensure all the genesis UTXOs are there
	for _, utxo := range genesisState.UTXOs {
		_, addrBytes, err := address.ParseBech32(utxo.Address)
		if err != nil {
			t.Fatal(err)
		}
		addr, err := ids.ToShortID(addrBytes)
		if err != nil {
			t.Fatal(err)
		}
		addrs := ids.ShortSet{}
		addrs.Add(addr)
		utxos, err := avax.GetAllUTXOs(vm.internalState, addrs)
		if err != nil {
			t.Fatal("couldn't find UTXO")
		} else if len(utxos) != 1 {
			t.Fatal("expected each address to have one UTXO")
		} else if out, ok := utxos[0].Out.(*secp256k1fx.TransferOutput); !ok {
			t.Fatal("expected utxo output to be type *secp256k1fx.TransferOutput")
		} else if out.Amount() != uint64(utxo.Amount) {
			id := keys[0].PublicKey().Address()
			hrp := constants.NetworkIDToHRP[testNetworkID]
			addr, err := address.FormatBech32(hrp, id.Bytes())
			if err != nil {
				t.Fatal(err)
			}
			if utxo.Address == addr { // Address that paid tx fee to create testSubnet1 has less tokens
				if out.Amount() != uint64(utxo.Amount)-vm.TxFee {
					t.Fatalf("expected UTXO to have value %d but has value %d", uint64(utxo.Amount)-vm.TxFee, out.Amount())
				}
			} else {
				t.Fatalf("expected UTXO to have value %d but has value %d", uint64(utxo.Amount), out.Amount())
			}
		}
	}

	// Ensure current validator set of primary network is correct
	vdrSet, ok := vm.Validators.GetValidators(constants.PrimaryNetworkID)
	if !ok {
		t.Fatalf("Missing the primary network validator set")
	}
	currentValidators := vdrSet.List()
	if len(currentValidators) != len(genesisState.Validators) {
		t.Fatal("vm's current validator set is wrong")
	}
	for _, key := range keys {
		if addr := key.PublicKey().Address(); !vdrSet.Contains(ids.NodeID(addr)) {
			t.Fatalf("should have had validator with NodeID %s", addr)
		}
	}

	// Ensure genesis timestamp is correct
	if timestamp := vm.internalState.GetTimestamp(); timestamp.Unix() != int64(genesisState.Time) {
		t.Fatalf("vm's time is incorrect. Expected %v got %v", genesisState.Time, timestamp)
	}

	// Ensure the new subnet we created exists
	if _, _, err := vm.internalState.GetTx(testSubnet1.ID()); err != nil {
		t.Fatalf("expected subnet %s to exist", testSubnet1.ID())
	}
}

// accept proposal to add validator to primary network
func TestAddValidatorCommit(t *testing.T) {
	assert := assert.New(t)
	vm, _, _, _ := defaultVM()
	vm.ctx.Lock.Lock()
	defer func() {
		assert.NoError(vm.Shutdown())
		vm.ctx.Lock.Unlock()
	}()

	startTime := defaultGenesisTime.Add(executor.SyncBound).Add(1 * time.Second)
	endTime := startTime.Add(defaultMinStakingDuration)
	nodeID := ids.GenerateTestNodeID()
	rewardAddress := ids.GenerateTestShortID()

	// create valid tx
	tx, err := vm.txBuilder.NewAddValidatorTx(
		vm.MinValidatorStake,
		uint64(startTime.Unix()),
		uint64(endTime.Unix()),
		nodeID,
		rewardAddress,
		reward.PercentDenominator,
		[]*crypto.PrivateKeySECP256K1R{keys[0]},
		ids.ShortEmpty, // change addr
	)
	assert.NoError(err)

	// trigger block creation
	assert.NoError(vm.blockBuilder.AddUnverifiedTx(tx))

	blk, err := vm.BuildBlock()
	assert.NoError(err)

	assert.NoError(blk.Verify())

	// Assert preferences are correct
	block := blk.(*ProposalBlock)
	options, err := block.Options()
<<<<<<< HEAD
	assert.NoError(err)

	commit := options[0].(*CommitBlock)

	assert.NoError(block.Accept())
	assert.NoError(commit.Verify())
	assert.NoError(commit.Accept()) // commit the proposal
=======
	if err != nil {
		t.Fatal(err)
	}
	commit := options[0].(*CommitBlock)
	if err := block.Accept(); err != nil {
		t.Fatal(err)
	} else if err := commit.Verify(); err != nil {
		t.Fatal(err)
	} else if err := commit.Accept(); err != nil { // commit the proposal
		t.Fatal(err)
	} else if _, txStatus, err := vm.internalState.GetTx(tx.ID()); err != nil {
		t.Fatal(err)
	} else if txStatus != status.Committed {
		t.Fatalf("status of tx should be Committed but is %s", txStatus)
	}
>>>>>>> 05bc3fac

	_, txStatus, err := vm.internalState.GetTx(tx.ID())
	assert.NoError(err)
	assert.Equal(status.Committed, txStatus)

	// Verify that new validator now in pending validator set
	_, err = vm.internalState.GetPendingValidator(constants.PrimaryNetworkID, nodeID)
	assert.NoError(err)
}

// verify invalid proposal to add validator to primary network
func TestInvalidAddValidatorCommit(t *testing.T) {
	vm, _, _, _ := defaultVM()
	vm.ctx.Lock.Lock()
	defer func() {
		if err := vm.Shutdown(); err != nil {
			t.Fatal(err)
		}
		vm.ctx.Lock.Unlock()
	}()

	startTime := defaultGenesisTime.Add(-executor.SyncBound).Add(-1 * time.Second)
	endTime := startTime.Add(defaultMinStakingDuration)
	key, _ := testKeyfactory.NewPrivateKey()
	nodeID := ids.NodeID(key.PublicKey().Address())

	// create invalid tx
	tx, err := vm.txBuilder.NewAddValidatorTx(
		vm.MinValidatorStake,
		uint64(startTime.Unix()),
		uint64(endTime.Unix()),
		nodeID,
		ids.ShortID(nodeID),
		reward.PercentDenominator,
		[]*crypto.PrivateKeySECP256K1R{keys[0]},
		ids.ShortEmpty, // change addr
	)
	if err != nil {
		t.Fatal(err)
	}

	preferred, err := vm.Preferred()
	if err != nil {
		t.Fatal(err)
	}
	preferredID := preferred.ID()
	preferredHeight := preferred.Height()
	blk, err := vm.newProposalBlock(preferredID, preferredHeight+1, tx)
	if err != nil {
		t.Fatal(err)
	}
	blkBytes := blk.Bytes()

	parsedBlock, err := vm.ParseBlock(blkBytes)
	if err != nil {
		t.Fatal(err)
	}

	if err := parsedBlock.Verify(); err == nil {
		t.Fatalf("Should have errored during verification")
	}
	if _, dropped := vm.blockBuilder.GetDropReason(blk.Tx.ID()); !dropped {
		t.Fatal("tx should be in dropped tx cache")
	}
}

// Reject proposal to add validator to primary network
func TestAddValidatorReject(t *testing.T) {
	assert := assert.New(t)
	vm, _, _, _ := defaultVM()
	vm.ctx.Lock.Lock()
	defer func() {
		assert.NoError(vm.Shutdown())
		vm.ctx.Lock.Unlock()
	}()

	startTime := defaultGenesisTime.Add(executor.SyncBound).Add(1 * time.Second)
	endTime := startTime.Add(defaultMinStakingDuration)
	nodeID := ids.GenerateTestNodeID()
	rewardAddress := ids.GenerateTestShortID()

	// create valid tx
	tx, err := vm.txBuilder.NewAddValidatorTx(
		vm.MinValidatorStake,
		uint64(startTime.Unix()),
		uint64(endTime.Unix()),
		nodeID,
		rewardAddress,
		reward.PercentDenominator,
		[]*crypto.PrivateKeySECP256K1R{keys[0]},
		ids.ShortEmpty, // change addr
	)
	assert.NoError(err)

	// trigger block creation
	assert.NoError(vm.blockBuilder.AddUnverifiedTx(tx))

	blk, err := vm.BuildBlock()
	assert.NoError(err)

	assert.NoError(blk.Verify())

	// Assert preferences are correct
	block := blk.(*ProposalBlock)
	options, err := block.Options()
<<<<<<< HEAD
	assert.NoError(err)
=======
	if err != nil {
		t.Fatal(err)
	}

	commit := options[0].(*CommitBlock)
	abort := options[1].(*AbortBlock)
	if err := block.Accept(); err != nil {
		t.Fatal(err)
	} else if err := commit.Verify(); err != nil { // should pass verification
		t.Fatal(err)
	} else if err := abort.Verify(); err != nil { // should pass verification
		t.Fatal(err)
	} else if err := abort.Accept(); err != nil { // reject the proposal
		t.Fatal(err)
	} else if _, txStatus, err := vm.internalState.GetTx(tx.ID()); err != nil {
		t.Fatal(err)
	} else if txStatus != status.Aborted {
		t.Fatalf("status should be Aborted but is %s", txStatus)
	}
>>>>>>> 05bc3fac

	commit := options[0].(*CommitBlock)
	abort := options[1].(*AbortBlock)

	assert.NoError(block.Accept())
	assert.NoError(commit.Verify())
	assert.NoError(abort.Verify())
	assert.NoError(abort.Accept()) // reject the proposal

	_, txStatus, err := vm.internalState.GetTx(tx.ID())
	assert.NoError(err)
	assert.Equal(status.Aborted, txStatus)

	_, err = vm.internalState.GetPendingValidator(constants.PrimaryNetworkID, nodeID)
	assert.ErrorIs(err, database.ErrNotFound)
}

// Reject proposal to add validator to primary network
func TestAddValidatorInvalidNotReissued(t *testing.T) {
	vm, _, _, _ := defaultVM()
	vm.ctx.Lock.Lock()
	defer func() {
		if err := vm.Shutdown(); err != nil {
			t.Fatal(err)
		}
		vm.ctx.Lock.Unlock()
	}()

	// Use nodeID that is already in the genesis
	repeatNodeID := ids.NodeID(keys[0].PublicKey().Address())

	startTime := defaultGenesisTime.Add(executor.SyncBound).Add(1 * time.Second)
	endTime := startTime.Add(defaultMinStakingDuration)

	// create valid tx
	tx, err := vm.txBuilder.NewAddValidatorTx(
		vm.MinValidatorStake,
		uint64(startTime.Unix()),
		uint64(endTime.Unix()),
		repeatNodeID,
		ids.ShortID(repeatNodeID),
		reward.PercentDenominator,
		[]*crypto.PrivateKeySECP256K1R{keys[0]},
		ids.ShortEmpty, // change addr
	)
	if err != nil {
		t.Fatal(err)
	}

	// trigger block creation
	if err := vm.blockBuilder.AddUnverifiedTx(tx); err == nil {
		t.Fatal("Expected BuildBlock to error due to adding a validator with a nodeID that is already in the validator set.")
	}
}

// Accept proposal to add validator to subnet
func TestAddSubnetValidatorAccept(t *testing.T) {
	assert := assert.New(t)
	vm, _, _, _ := defaultVM()
	vm.ctx.Lock.Lock()
	defer func() {
		assert.NoError(vm.Shutdown())
		vm.ctx.Lock.Unlock()
	}()

	startTime := defaultValidateStartTime.Add(executor.SyncBound).Add(1 * time.Second)
	endTime := startTime.Add(defaultMinStakingDuration)
	nodeID := ids.NodeID(keys[0].PublicKey().Address())

	// create valid tx
	// note that [startTime, endTime] is a subset of time that keys[0]
	// validates primary network ([defaultValidateStartTime, defaultValidateEndTime])
	tx, err := vm.txBuilder.NewAddSubnetValidatorTx(
		defaultWeight,
		uint64(startTime.Unix()),
		uint64(endTime.Unix()),
		nodeID,
		testSubnet1.ID(),
		[]*crypto.PrivateKeySECP256K1R{testSubnet1ControlKeys[0], testSubnet1ControlKeys[1]},
		ids.ShortEmpty, // change addr
	)
	assert.NoError(err)

	// trigger block creation
	assert.NoError(vm.blockBuilder.AddUnverifiedTx(tx))

	blk, err := vm.BuildBlock()
	assert.NoError(err)

	assert.NoError(blk.Verify())

	// Assert preferences are correct
	block := blk.(*ProposalBlock)
	options, err := block.Options()
	assert.NoError(err)

	commit := options[0].(*CommitBlock)
	abort := options[1].(*AbortBlock)
<<<<<<< HEAD

	assert.NoError(block.Accept())
	assert.NoError(commit.Verify())
	assert.NoError(abort.Verify())

	_, txStatus, err := abort.onAcceptState.GetTx(tx.ID())
	assert.NoError(err)
	assert.Equal(status.Aborted, txStatus)

	assert.NoError(commit.Accept()) // accept the proposal

	_, txStatus, err = vm.internalState.GetTx(tx.ID())
=======

	assert.NoError(block.Accept())
	assert.NoError(commit.Verify())
	assert.NoError(abort.Verify())

	{
		onAccept, ok := vm.stateVersions.GetState(abort.ID())
		assert.True(ok)

		_, txStatus, err := onAccept.GetTx(tx.ID())
		assert.NoError(err)
		assert.Equal(status.Aborted, txStatus)
	}

	assert.NoError(commit.Accept())

	_, txStatus, err := vm.internalState.GetTx(tx.ID())
>>>>>>> 05bc3fac
	assert.NoError(err)
	assert.Equal(status.Committed, txStatus)

	// Verify that new validator is in pending validator set
<<<<<<< HEAD
	_, err = vm.internalState.GetPendingValidator(testSubnet1.ID(), nodeID)
	assert.NoError(err)
=======
	pendingStakers := vm.internalState.PendingStakers()
	vdr := pendingStakers.GetValidator(nodeID)
	_, exists := vdr.SubnetValidators()[testSubnet1.ID()]
	assert.True(exists)
>>>>>>> 05bc3fac
}

// Reject proposal to add validator to subnet
func TestAddSubnetValidatorReject(t *testing.T) {
	assert := assert.New(t)
	vm, _, _, _ := defaultVM()
	vm.ctx.Lock.Lock()
	defer func() {
		assert.NoError(vm.Shutdown())
		vm.ctx.Lock.Unlock()
	}()

	startTime := defaultValidateStartTime.Add(executor.SyncBound).Add(1 * time.Second)
	endTime := startTime.Add(defaultMinStakingDuration)
	nodeID := ids.NodeID(keys[0].PublicKey().Address())

	// create valid tx
	// note that [startTime, endTime] is a subset of time that keys[0]
	// validates primary network ([defaultValidateStartTime, defaultValidateEndTime])
	tx, err := vm.txBuilder.NewAddSubnetValidatorTx(
		defaultWeight,
		uint64(startTime.Unix()),
		uint64(endTime.Unix()),
		nodeID,
		testSubnet1.ID(),
		[]*crypto.PrivateKeySECP256K1R{testSubnet1ControlKeys[1], testSubnet1ControlKeys[2]},
		ids.ShortEmpty, // change addr
	)
	assert.NoError(err)

	// trigger block creation
	assert.NoError(vm.blockBuilder.AddUnverifiedTx(tx))

	blk, err := vm.BuildBlock()
	assert.NoError(err)

	assert.NoError(blk.Verify())

	// Assert preferences are correct
	block := blk.(*ProposalBlock)
	options, err := block.Options()
	assert.NoError(err)

	commit := options[0].(*CommitBlock)
	abort := options[1].(*AbortBlock)

	assert.NoError(block.Accept())
	assert.NoError(commit.Verify())

<<<<<<< HEAD
	_, txStatus, err := commit.onAcceptState.GetTx(tx.ID())
	assert.NoError(err)
	assert.Equal(status.Committed, txStatus)

	assert.NoError(abort.Verify())
	assert.NoError(abort.Accept()) // reject the proposal

	_, txStatus, err = vm.internalState.GetTx(tx.ID())
=======
	{
		onAccept, ok := vm.stateVersions.GetState(commit.ID())
		assert.True(ok)

		_, txStatus, err := onAccept.GetTx(tx.ID())
		assert.NoError(err)
		assert.Equal(status.Committed, txStatus)
	}

	assert.NoError(abort.Verify())
	assert.NoError(abort.Accept())

	_, txStatus, err := vm.internalState.GetTx(tx.ID())
>>>>>>> 05bc3fac
	assert.NoError(err)
	assert.Equal(status.Aborted, txStatus)

	// Verify that new validator NOT in pending validator set
<<<<<<< HEAD
	_, err = vm.internalState.GetPendingValidator(testSubnet1.ID(), nodeID)
	assert.ErrorIs(err, database.ErrNotFound)
=======
	pendingStakers := vm.internalState.PendingStakers()
	vdr := pendingStakers.GetValidator(nodeID)
	_, exists := vdr.SubnetValidators()[testSubnet1.ID()]
	assert.False(exists)
>>>>>>> 05bc3fac
}

// Test case where primary network validator rewarded
func TestRewardValidatorAccept(t *testing.T) {
	assert := assert.New(t)
	vm, _, _, _ := defaultVM()
	vm.ctx.Lock.Lock()
	defer func() {
		assert.NoError(vm.Shutdown())
		vm.ctx.Lock.Unlock()
	}()

	// Fast forward clock to time for genesis validators to leave
	vm.clock.Set(defaultValidateEndTime)

	blk, err := vm.BuildBlock() // should contain proposal to advance time
	assert.NoError(err)

	assert.NoError(blk.Verify())

	// Assert preferences are correct
	block := blk.(*ProposalBlock)
	options, err := block.Options()
	assert.NoError(err)

<<<<<<< HEAD
	commit, ok := options[0].(*CommitBlock)
	assert.True(ok)

	abort, ok := options[1].(*AbortBlock)
	assert.True(ok)
=======
	commit := options[0].(*CommitBlock)
	abort := options[1].(*AbortBlock)
>>>>>>> 05bc3fac

	assert.NoError(block.Accept())
	assert.NoError(commit.Verify())
	assert.NoError(abort.Verify())

<<<<<<< HEAD
	_, txStatus, err := abort.onAcceptState.GetTx(block.Tx.ID())
	assert.NoError(err)
	assert.Equal(status.Aborted, txStatus)

	assert.NoError(commit.Accept()) // advance the timestamp

	_, txStatus, err = vm.internalState.GetTx(block.Tx.ID())
	assert.NoError(err)
	assert.Equal(status.Committed, txStatus)

	assert.NoError(vm.SetPreference(vm.lastAcceptedID))
=======
	{
		onAccept, ok := vm.stateVersions.GetState(abort.ID())
		assert.True(ok)

		_, txStatus, err := onAccept.GetTx(block.Tx.ID())
		assert.NoError(err)
		assert.Equal(status.Aborted, txStatus)
	}
>>>>>>> 05bc3fac

	assert.NoError(commit.Accept()) // advance the timestamp
	assert.NoError(vm.SetPreference(vm.lastAcceptedID))

	_, txStatus, err := vm.internalState.GetTx(block.Tx.ID())
	assert.NoError(err)
	assert.Equal(status.Committed, txStatus)

	// Verify that chain's timestamp has advanced
	timestamp := vm.internalState.GetTimestamp()
	assert.Equal(defaultValidateEndTime.Unix(), timestamp.Unix())

	blk, err = vm.BuildBlock() // should contain proposal to reward genesis validator
	assert.NoError(err)

	assert.NoError(blk.Verify())

	// Assert preferences are correct
	block = blk.(*ProposalBlock)
	options, err = block.Options()
	assert.NoError(err)
<<<<<<< HEAD

	commit = options[0].(*CommitBlock)
	abort = options[1].(*AbortBlock)

	assert.NoError(block.Accept())
	assert.NoError(commit.Verify())
	assert.NoError(abort.Verify())

	_, txStatus, err = abort.onAcceptState.GetTx(block.Tx.ID())
	assert.NoError(err)
	assert.Equal(status.Aborted, txStatus)

=======

	commit = options[0].(*CommitBlock)
	abort = options[1].(*AbortBlock)

	assert.NoError(block.Accept())
	assert.NoError(commit.Verify())
	assert.NoError(abort.Verify())

	{
		onAccept, ok := vm.stateVersions.GetState(abort.ID())
		assert.True(ok)

		_, txStatus, err := onAccept.GetTx(block.Tx.ID())
		assert.NoError(err)
		assert.Equal(status.Aborted, txStatus)
	}

>>>>>>> 05bc3fac
	assert.NoError(commit.Accept()) // reward the genesis validator

	_, txStatus, err = vm.internalState.GetTx(block.Tx.ID())
	assert.NoError(err)
	assert.Equal(status.Committed, txStatus)

<<<<<<< HEAD
	_, err = vm.internalState.GetCurrentValidator(constants.PrimaryNetworkID, ids.NodeID(keys[1].PublicKey().Address()))
=======
	currentStakers := vm.internalState.CurrentStakers()
	_, err = currentStakers.GetValidator(ids.NodeID(keys[1].PublicKey().Address()))
>>>>>>> 05bc3fac
	assert.ErrorIs(err, database.ErrNotFound)
}

// Test case where primary network validator not rewarded
func TestRewardValidatorReject(t *testing.T) {
	assert := assert.New(t)
	vm, _, _, _ := defaultVM()
	vm.ctx.Lock.Lock()
	defer func() {
		assert.NoError(vm.Shutdown())
		vm.ctx.Lock.Unlock()
	}()

	// Fast forward clock to time for genesis validators to leave
	vm.clock.Set(defaultValidateEndTime)

	blk, err := vm.BuildBlock() // should contain proposal to advance time
	assert.NoError(err)

	assert.NoError(blk.Verify())

	// Assert preferences are correct
	block := blk.(*ProposalBlock)
	options, err := block.Options()
	assert.NoError(err)

	commit := options[0].(*CommitBlock)
	abort := options[1].(*AbortBlock)
<<<<<<< HEAD

	assert.NoError(block.Accept())
	assert.NoError(commit.Verify())
	assert.NoError(abort.Verify())

	_, txStatus, err := abort.onAcceptState.GetTx(block.Tx.ID())
	assert.NoError(err)
	assert.Equal(status.Aborted, txStatus)

	assert.NoError(commit.Accept()) // advance the timestamp

	_, txStatus, err = vm.internalState.GetTx(block.Tx.ID())
	assert.NoError(err)
	assert.Equal(status.Committed, txStatus)

	timestamp := vm.internalState.GetTimestamp()
	assert.Equal(defaultValidateEndTime.Unix(), timestamp.Unix())

	assert.NoError(vm.SetPreference(vm.lastAcceptedID))

	blk, err = vm.BuildBlock() // should contain proposal to reward genesis validator
	assert.NoError(err)

	assert.NoError(blk.Verify())

	block = blk.(*ProposalBlock)
	options, err = block.Options() // Assert preferences are correct
	assert.NoError(err)

	commit = options[0].(*CommitBlock)
	abort = options[1].(*AbortBlock)

	assert.NoError(blk.Accept())
	assert.NoError(commit.Verify())

	_, txStatus, err = commit.onAcceptState.GetTx(block.Tx.ID())
	assert.NoError(err)
	assert.Equal(status.Committed, txStatus)

	assert.NoError(abort.Verify())
	assert.NoError(abort.Accept()) // do not reward the genesis validator

	_, txStatus, err = vm.internalState.GetTx(block.Tx.ID())
	assert.NoError(err)
	assert.Equal(status.Aborted, txStatus)

	_, err = vm.internalState.GetCurrentValidator(constants.PrimaryNetworkID, ids.NodeID(keys[1].PublicKey().Address()))
	assert.ErrorIs(err, database.ErrNotFound)
}

// Test case where primary network validator is preferred to be rewarded
func TestRewardValidatorPreferred(t *testing.T) {
	assert := assert.New(t)
	vm, _, _, _ := defaultVM()
	vm.ctx.Lock.Lock()
	defer func() {
		assert.NoError(vm.Shutdown())
		vm.ctx.Lock.Unlock()
	}()
=======

	assert.NoError(block.Accept())
	assert.NoError(commit.Verify())
	assert.NoError(abort.Verify())

	{
		onAccept, ok := vm.stateVersions.GetState(abort.ID())
		assert.True(ok)

		_, txStatus, err := onAccept.GetTx(block.Tx.ID())
		assert.NoError(err)
		assert.Equal(status.Aborted, txStatus)
	}

	assert.NoError(commit.Accept()) // advance the timestamp
	assert.NoError(vm.SetPreference(vm.lastAcceptedID))
>>>>>>> 05bc3fac

	_, txStatus, err := vm.internalState.GetTx(block.Tx.ID())
	assert.NoError(err)
	assert.Equal(status.Committed, txStatus)

	timestamp := vm.internalState.GetTimestamp()
	assert.Equal(defaultValidateEndTime.Unix(), timestamp.Unix())

	blk, err = vm.BuildBlock() // should contain proposal to reward genesis validator
	assert.NoError(err)

	assert.NoError(blk.Verify())

	block = blk.(*ProposalBlock)
	options, err = block.Options()
	assert.NoError(err)

	commit = options[0].(*CommitBlock)
	abort = options[1].(*AbortBlock)

	assert.NoError(blk.Accept())
	assert.NoError(commit.Verify())

	{
		onAccept, ok := vm.stateVersions.GetState(commit.ID())
		assert.True(ok)

		_, txStatus, err := onAccept.GetTx(block.Tx.ID())
		assert.NoError(err)
		assert.Equal(status.Committed, txStatus)
	}

	assert.NoError(abort.Verify())
	assert.NoError(abort.Accept()) // do not reward the genesis validator

	_, txStatus, err = vm.internalState.GetTx(block.Tx.ID())
	assert.NoError(err)
	assert.Equal(status.Aborted, txStatus)

	currentStakers := vm.internalState.CurrentStakers()
	_, err = currentStakers.GetValidator(ids.NodeID(keys[1].PublicKey().Address()))
	assert.ErrorIs(err, database.ErrNotFound)
}

// Test case where primary network validator is preferred to be rewarded
func TestRewardValidatorPreferred(t *testing.T) {
	assert := assert.New(t)
	vm, _, _, _ := defaultVM()
	vm.ctx.Lock.Lock()
	defer func() {
		assert.NoError(vm.Shutdown())
		vm.ctx.Lock.Unlock()
	}()

	// Fast forward clock to time for genesis validators to leave
	vm.clock.Set(defaultValidateEndTime)

	blk, err := vm.BuildBlock() // should contain proposal to advance time
	assert.NoError(err)

	assert.NoError(blk.Verify())

	// Assert preferences are correct
	block := blk.(*ProposalBlock)
	options, err := block.Options()
	assert.NoError(err)

	commit := options[0].(*CommitBlock)
	abort := options[1].(*AbortBlock)

	assert.NoError(block.Accept())
	assert.NoError(commit.Verify())
	assert.NoError(abort.Verify())

<<<<<<< HEAD
	_, txStatus, err := abort.onAcceptState.GetTx(block.Tx.ID())
	assert.NoError(err)
	assert.Equal(status.Aborted, txStatus)

	assert.NoError(commit.Accept()) // advance the timestamp

	_, txStatus, err = vm.internalState.GetTx(block.Tx.ID())
	assert.NoError(err)
	assert.Equal(status.Committed, txStatus)

	timestamp := vm.internalState.GetTimestamp()
	assert.Equal(defaultValidateEndTime.Unix(), timestamp.Unix())

	assert.NoError(vm.SetPreference(vm.lastAcceptedID))

	blk, err = vm.BuildBlock() // should contain proposal to reward genesis validator
	assert.NoError(err)

	assert.NoError(blk.Verify())
=======
	{
		onAccept, ok := vm.stateVersions.GetState(abort.ID())
		assert.True(ok)

		_, txStatus, err := onAccept.GetTx(block.Tx.ID())
		assert.NoError(err)
		assert.Equal(status.Aborted, txStatus)
	}
>>>>>>> 05bc3fac

	assert.NoError(commit.Accept()) // advance the timestamp
	assert.NoError(vm.SetPreference(vm.lastAcceptedID))

	_, txStatus, err := vm.internalState.GetTx(block.Tx.ID())
	assert.NoError(err)
	assert.Equal(status.Committed, txStatus)

	timestamp := vm.internalState.GetTimestamp()
	assert.Equal(defaultValidateEndTime.Unix(), timestamp.Unix())

	// should contain proposal to reward genesis validator
	blk, err = vm.BuildBlock()
	assert.NoError(err)

	assert.NoError(blk.Verify())

	block = blk.(*ProposalBlock)
<<<<<<< HEAD
	options, err = block.Options() // Assert preferences are correct
	assert.NoError(err)

	commit = options[0].(*CommitBlock)
	abort = options[1].(*AbortBlock)

	assert.NoError(blk.Accept())
	assert.NoError(commit.Verify())

	_, txStatus, err = commit.onAcceptState.GetTx(block.Tx.ID())
	assert.NoError(err)
	assert.Equal(status.Committed, txStatus)

=======
	options, err = block.Options()
	assert.NoError(err)

	commit = options[0].(*CommitBlock)
	abort = options[1].(*AbortBlock)

	assert.NoError(blk.Accept())
	assert.NoError(commit.Verify())

	{
		onAccept, ok := vm.stateVersions.GetState(commit.ID())
		assert.True(ok)

		_, txStatus, err := onAccept.GetTx(block.Tx.ID())
		assert.NoError(err)
		assert.Equal(status.Committed, txStatus)
	}

>>>>>>> 05bc3fac
	assert.NoError(abort.Verify())
	assert.NoError(abort.Accept()) // do not reward the genesis validator

	_, txStatus, err = vm.internalState.GetTx(block.Tx.ID())
	assert.NoError(err)
	assert.Equal(status.Aborted, txStatus)

<<<<<<< HEAD
	_, err = vm.internalState.GetCurrentValidator(constants.PrimaryNetworkID, ids.NodeID(keys[1].PublicKey().Address()))
=======
	currentStakers := vm.internalState.CurrentStakers()
	_, err = currentStakers.GetValidator(ids.NodeID(keys[1].PublicKey().Address()))
>>>>>>> 05bc3fac
	assert.ErrorIs(err, database.ErrNotFound)
}

// Ensure BuildBlock errors when there is no block to build
func TestUnneededBuildBlock(t *testing.T) {
	vm, _, _, _ := defaultVM()
	vm.ctx.Lock.Lock()
	defer func() {
		if err := vm.Shutdown(); err != nil {
			t.Fatal(err)
		}
		vm.ctx.Lock.Unlock()
	}()
	if _, err := vm.BuildBlock(); err == nil {
		t.Fatalf("Should have errored on BuildBlock")
	}
}

// test acceptance of proposal to create a new chain
func TestCreateChain(t *testing.T) {
	vm, _, _, _ := defaultVM()
	vm.ctx.Lock.Lock()
	defer func() {
		if err := vm.Shutdown(); err != nil {
			t.Fatal(err)
		}
		vm.ctx.Lock.Unlock()
	}()

	tx, err := vm.txBuilder.NewCreateChainTx(
		testSubnet1.ID(),
		nil,
		ids.ID{'t', 'e', 's', 't', 'v', 'm'},
		nil,
		"name",
		[]*crypto.PrivateKeySECP256K1R{testSubnet1ControlKeys[0], testSubnet1ControlKeys[1]},
		ids.ShortEmpty, // change addr
	)
	if err != nil {
		t.Fatal(err)
	} else if err := vm.blockBuilder.AddUnverifiedTx(tx); err != nil {
		t.Fatal(err)
	} else if blk, err := vm.BuildBlock(); err != nil { // should contain proposal to create chain
		t.Fatal(err)
	} else if err := blk.Verify(); err != nil {
		t.Fatal(err)
	} else if err := blk.Accept(); err != nil {
		t.Fatal(err)
	} else if _, txStatus, err := vm.internalState.GetTx(tx.ID()); err != nil {
		t.Fatal(err)
	} else if txStatus != status.Committed {
		t.Fatalf("status should be Committed but is %s", txStatus)
	}

	// Verify chain was created
	chains, err := vm.internalState.GetChains(testSubnet1.ID())
	if err != nil {
		t.Fatal(err)
	}
	foundNewChain := false
	for _, chain := range chains {
		if bytes.Equal(chain.Bytes(), tx.Bytes()) {
			foundNewChain = true
		}
	}
	if !foundNewChain {
		t.Fatal("should've created new chain but didn't")
	}
}

// test where we:
// 1) Create a subnet
// 2) Add a validator to the subnet's pending validator set
// 3) Advance timestamp to validator's start time (moving the validator from pending to current)
// 4) Advance timestamp to validator's end time (removing validator from current)
func TestCreateSubnet(t *testing.T) {
	assert := assert.New(t)
	vm, _, _, _ := defaultVM()
	vm.ctx.Lock.Lock()
	defer func() {
		assert.NoError(vm.Shutdown())
		vm.ctx.Lock.Unlock()
	}()

	nodeID := ids.NodeID(keys[0].PublicKey().Address())

	createSubnetTx, err := vm.txBuilder.NewCreateSubnetTx(
		1, // threshold
		[]ids.ShortID{ // control keys
			keys[0].PublicKey().Address(),
			keys[1].PublicKey().Address(),
		},
		[]*crypto.PrivateKeySECP256K1R{keys[0]}, // payer
		keys[0].PublicKey().Address(),           // change addr
	)
	assert.NoError(err)

	assert.NoError(vm.blockBuilder.AddUnverifiedTx(createSubnetTx))

<<<<<<< HEAD
	blk, err := vm.BuildBlock() // should contain proposal to create subnet
=======
	// should contain proposal to create subnet
	blk, err := vm.BuildBlock()
>>>>>>> 05bc3fac
	assert.NoError(err)

	assert.NoError(blk.Verify())
	assert.NoError(blk.Accept())
<<<<<<< HEAD
=======
	assert.NoError(vm.SetPreference(vm.lastAcceptedID))
>>>>>>> 05bc3fac

	_, txStatus, err := vm.internalState.GetTx(createSubnetTx.ID())
	assert.NoError(err)
	assert.Equal(status.Committed, txStatus)
<<<<<<< HEAD

	assert.NoError(vm.SetPreference(vm.lastAcceptedID))
=======
>>>>>>> 05bc3fac

	subnets, err := vm.internalState.GetSubnets()
	assert.NoError(err)

	found := false
	for _, subnet := range subnets {
		if subnet.ID() == createSubnetTx.ID() {
			found = true
			break
		}
	}
	assert.True(found)

	// Now that we've created a new subnet, add a validator to that subnet
	startTime := defaultValidateStartTime.Add(executor.SyncBound).Add(1 * time.Second)
	endTime := startTime.Add(defaultMinStakingDuration)
	// [startTime, endTime] is subset of time keys[0] validates default subnet so tx is valid
	addValidatorTx, err := vm.txBuilder.NewAddSubnetValidatorTx(
		defaultWeight,
		uint64(startTime.Unix()),
		uint64(endTime.Unix()),
		nodeID,
		createSubnetTx.ID(),
		[]*crypto.PrivateKeySECP256K1R{keys[0]},
		ids.ShortEmpty, // change addr
	)
	assert.NoError(err)

	assert.NoError(vm.blockBuilder.AddUnverifiedTx(addValidatorTx))
<<<<<<< HEAD

	blk, err = vm.BuildBlock() // should add validator to the new subnet
	assert.NoError(err)

	assert.NoError(blk.Verify())
=======
>>>>>>> 05bc3fac

	blk, err = vm.BuildBlock() // should add validator to the new subnet
	assert.NoError(err)

	assert.NoError(blk.Verify())

	// Assert preferences are correct and accept the proposal/commit
	block := blk.(*ProposalBlock)
	options, err := block.Options()
	assert.NoError(err)
<<<<<<< HEAD

	commit := options[0].(*CommitBlock)
	abort := options[1].(*AbortBlock)

	assert.NoError(block.Accept()) // Accept the block
	assert.NoError(commit.Verify())
	assert.NoError(abort.Verify())

	_, txStatus, err = abort.onAcceptState.GetTx(block.Tx.ID())
	assert.NoError(err)
	assert.Equal(status.Aborted, txStatus)

	assert.NoError(commit.Accept()) // add the validator to pending validator set
=======

	commit := options[0].(*CommitBlock)
	abort := options[1].(*AbortBlock)

	assert.NoError(block.Accept())
	assert.NoError(commit.Verify())
	assert.NoError(abort.Verify())

	{
		onAccept, ok := vm.stateVersions.GetState(abort.ID())
		assert.True(ok)

		_, txStatus, err := onAccept.GetTx(block.Tx.ID())
		assert.NoError(err)
		assert.Equal(status.Aborted, txStatus)
	}

	assert.NoError(commit.Accept()) // add the validator to pending validator set
	assert.NoError(vm.SetPreference(vm.lastAcceptedID))
>>>>>>> 05bc3fac

	_, txStatus, err = vm.internalState.GetTx(block.Tx.ID())
	assert.NoError(err)
	assert.Equal(status.Committed, txStatus)

<<<<<<< HEAD
	assert.NoError(vm.SetPreference(vm.lastAcceptedID))

	_, err = vm.internalState.GetPendingValidator(createSubnetTx.ID(), nodeID)
	assert.NoError(err)
=======
	pendingStakers := vm.internalState.PendingStakers()
	vdr := pendingStakers.GetValidator(nodeID)
	_, exists := vdr.SubnetValidators()[createSubnetTx.ID()]
	assert.True(exists)
>>>>>>> 05bc3fac

	// Advance time to when new validator should start validating
	// Create a block with an advance time tx that moves validator
	// from pending to current validator set
	vm.clock.Set(startTime)
	blk, err = vm.BuildBlock() // should be advance time tx
	assert.NoError(err)
<<<<<<< HEAD

	assert.NoError(blk.Verify())
=======
>>>>>>> 05bc3fac

	assert.NoError(blk.Verify())

	// Assert preferences are correct and accept the proposal/commit
	block = blk.(*ProposalBlock)
	options, err = block.Options()
	assert.NoError(err)
<<<<<<< HEAD

	commit = options[0].(*CommitBlock)
	abort = options[1].(*AbortBlock)

	assert.NoError(block.Accept())
	assert.NoError(commit.Verify())
	assert.NoError(abort.Verify())

	_, txStatus, err = abort.onAcceptState.GetTx(block.Tx.ID())
	assert.NoError(err)
	assert.Equal(status.Aborted, txStatus)

	assert.NoError(commit.Accept()) // move validator addValidatorTx from pending to current

	_, txStatus, err = vm.internalState.GetTx(block.Tx.ID())
	assert.NoError(err)
	assert.Equal(status.Committed, txStatus)

	assert.NoError(vm.SetPreference(vm.lastAcceptedID))

	_, err = vm.internalState.GetPendingValidator(createSubnetTx.ID(), nodeID)
	assert.ErrorIs(err, database.ErrNotFound)

	_, err = vm.internalState.GetCurrentValidator(createSubnetTx.ID(), nodeID)
	assert.NoError(err)
=======

	commit = options[0].(*CommitBlock)
	abort = options[1].(*AbortBlock)

	assert.NoError(block.Accept())
	assert.NoError(commit.Verify())
	assert.NoError(abort.Verify())

	{
		onAccept, ok := vm.stateVersions.GetState(abort.ID())
		assert.True(ok)

		_, txStatus, err := onAccept.GetTx(block.Tx.ID())
		assert.NoError(err)
		assert.Equal(status.Aborted, txStatus)
	}

	assert.NoError(commit.Accept()) // move validator addValidatorTx from pending to current
	assert.NoError(vm.SetPreference(vm.lastAcceptedID))

	_, txStatus, err = vm.internalState.GetTx(block.Tx.ID())
	assert.NoError(err)
	assert.Equal(status.Committed, txStatus)

	pendingStakers = vm.internalState.PendingStakers()
	vdr = pendingStakers.GetValidator(nodeID)
	_, exists = vdr.SubnetValidators()[createSubnetTx.ID()]
	assert.False(exists)

	currentStakers := vm.internalState.CurrentStakers()
	cVDR, err := currentStakers.GetValidator(nodeID)
	assert.NoError(err)

	_, exists = cVDR.SubnetValidators()[createSubnetTx.ID()]
	assert.True(exists)
>>>>>>> 05bc3fac

	// fast forward clock to time validator should stop validating
	vm.clock.Set(endTime)
	blk, err = vm.BuildBlock() // should be advance time tx
	assert.NoError(err)

	assert.NoError(blk.Verify())

	// Assert preferences are correct
	// and accept the proposal/commit
	block = blk.(*ProposalBlock)
	options, err = block.Options()
	assert.NoError(err)
<<<<<<< HEAD

	commit = options[0].(*CommitBlock)
	abort = options[1].(*AbortBlock)

	assert.NoError(block.Accept())
	assert.NoError(commit.Verify())
	assert.NoError(abort.Verify())

	_, txStatus, err = abort.onAcceptState.GetTx(block.Tx.ID())
	assert.NoError(err)
	assert.Equal(status.Aborted, txStatus)

	assert.NoError(commit.Accept()) // remove validator from current validator set

	_, txStatus, err = vm.internalState.GetTx(block.Tx.ID())
	assert.NoError(err)
	assert.Equal(status.Committed, txStatus)

	assert.NoError(vm.SetPreference(vm.lastAcceptedID))

	_, err = vm.internalState.GetPendingValidator(createSubnetTx.ID(), nodeID)
	assert.ErrorIs(err, database.ErrNotFound)

	_, err = vm.internalState.GetCurrentValidator(createSubnetTx.ID(), nodeID)
	assert.ErrorIs(err, database.ErrNotFound)
=======

	commit = options[0].(*CommitBlock)
	abort = options[1].(*AbortBlock)

	assert.NoError(block.Accept())
	assert.NoError(commit.Verify())
	assert.NoError(abort.Verify())

	{
		onAccept, ok := vm.stateVersions.GetState(abort.ID())
		assert.True(ok)

		_, txStatus, err := onAccept.GetTx(block.Tx.ID())
		assert.NoError(err)
		assert.Equal(status.Aborted, txStatus)
	}

	assert.NoError(commit.Accept()) // remove validator from current validator set

	_, txStatus, err = vm.internalState.GetTx(block.Tx.ID())
	assert.NoError(err)
	assert.Equal(status.Committed, txStatus)

	pendingStakers = vm.internalState.PendingStakers()
	vdr = pendingStakers.GetValidator(nodeID)
	_, exists = vdr.SubnetValidators()[createSubnetTx.ID()]
	assert.False(exists)

	currentStakers = vm.internalState.CurrentStakers()
	cVDR, err = currentStakers.GetValidator(nodeID)
	assert.NoError(err)

	_, exists = cVDR.SubnetValidators()[createSubnetTx.ID()]
	assert.False(exists)
>>>>>>> 05bc3fac
}

// test asset import
func TestAtomicImport(t *testing.T) {
	vm, baseDB, _, mutableSharedMemory := defaultVM()
	vm.ctx.Lock.Lock()
	defer func() {
		if err := vm.Shutdown(); err != nil {
			t.Fatal(err)
		}
		vm.ctx.Lock.Unlock()
	}()

	utxoID := avax.UTXOID{
		TxID:        ids.Empty.Prefix(1),
		OutputIndex: 1,
	}
	amount := uint64(50000)
	recipientKey := keys[1]

	m := &atomic.Memory{}
	err := m.Initialize(logging.NoLog{}, prefixdb.New([]byte{5}, baseDB))
	if err != nil {
		t.Fatal(err)
	}

	mutableSharedMemory.SharedMemory = m.NewSharedMemory(vm.ctx.ChainID)
	peerSharedMemory := m.NewSharedMemory(vm.ctx.XChainID)

	if _, err := vm.txBuilder.NewImportTx(
		vm.ctx.XChainID,
		recipientKey.PublicKey().Address(),
		[]*crypto.PrivateKeySECP256K1R{keys[0]},
		ids.ShortEmpty, // change addr
	); err == nil {
		t.Fatalf("should have errored due to missing utxos")
	}

	// Provide the avm UTXO

	utxo := &avax.UTXO{
		UTXOID: utxoID,
		Asset:  avax.Asset{ID: avaxAssetID},
		Out: &secp256k1fx.TransferOutput{
			Amt: amount,
			OutputOwners: secp256k1fx.OutputOwners{
				Threshold: 1,
				Addrs:     []ids.ShortID{recipientKey.PublicKey().Address()},
			},
		},
	}
	utxoBytes, err := Codec.Marshal(txs.Version, utxo)
	if err != nil {
		t.Fatal(err)
	}
	inputID := utxo.InputID()
	if err := peerSharedMemory.Apply(map[ids.ID]*atomic.Requests{vm.ctx.ChainID: {PutRequests: []*atomic.Element{{
		Key:   inputID[:],
		Value: utxoBytes,
		Traits: [][]byte{
			recipientKey.PublicKey().Address().Bytes(),
		},
	}}}}); err != nil {
		t.Fatal(err)
	}

	tx, err := vm.txBuilder.NewImportTx(
		vm.ctx.XChainID,
		recipientKey.PublicKey().Address(),
		[]*crypto.PrivateKeySECP256K1R{recipientKey},
		ids.ShortEmpty, // change addr
	)
	if err != nil {
		t.Fatal(err)
	}

	if err := vm.blockBuilder.AddUnverifiedTx(tx); err != nil {
		t.Fatal(err)
	} else if blk, err := vm.BuildBlock(); err != nil {
		t.Fatal(err)
	} else if err := blk.Verify(); err != nil {
		t.Fatal(err)
	} else if err := blk.Accept(); err != nil {
		t.Fatal(err)
	} else if _, txStatus, err := vm.internalState.GetTx(tx.ID()); err != nil {
		t.Fatal(err)
	} else if txStatus != status.Committed {
		t.Fatalf("status should be Committed but is %s", txStatus)
	}
	inputID = utxoID.InputID()
	if _, err := vm.ctx.SharedMemory.Get(vm.ctx.XChainID, [][]byte{inputID[:]}); err == nil {
		t.Fatalf("shouldn't have been able to read the utxo")
	}
}

// test optimistic asset import
func TestOptimisticAtomicImport(t *testing.T) {
	vm, _, _, _ := defaultVM()
	vm.ctx.Lock.Lock()
	defer func() {
		if err := vm.Shutdown(); err != nil {
			t.Fatal(err)
		}
		vm.ctx.Lock.Unlock()
	}()

	tx := &txs.Tx{Unsigned: &txs.ImportTx{
		BaseTx: txs.BaseTx{BaseTx: avax.BaseTx{
			NetworkID:    vm.ctx.NetworkID,
			BlockchainID: vm.ctx.ChainID,
		}},
		SourceChain: vm.ctx.XChainID,
		ImportedInputs: []*avax.TransferableInput{{
			UTXOID: avax.UTXOID{
				TxID:        ids.Empty.Prefix(1),
				OutputIndex: 1,
			},
			Asset: avax.Asset{ID: vm.ctx.AVAXAssetID},
			In: &secp256k1fx.TransferInput{
				Amt: 50000,
			},
		}},
	}}
	if err := tx.Sign(Codec, [][]*crypto.PrivateKeySECP256K1R{{}}); err != nil {
		t.Fatal(err)
	}

	preferred, err := vm.Preferred()
	if err != nil {
		t.Fatal(err)
	}
	preferredID := preferred.ID()
	preferredHeight := preferred.Height()

	blk, err := vm.newAtomicBlock(preferredID, preferredHeight+1, tx)
	if err != nil {
		t.Fatal(err)
	}

	if err := blk.Verify(); err == nil {
		t.Fatalf("Block should have failed verification due to missing UTXOs")
	}

	if err := vm.SetState(snow.Bootstrapping); err != nil {
		t.Fatal(err)
	}

	if err := blk.Verify(); err != nil {
		t.Fatal(err)
	}

	if err := blk.Accept(); err != nil {
		t.Fatal(err)
	}

	if err := vm.SetState(snow.NormalOp); err != nil {
		t.Fatal(err)
	}

	_, txStatus, err := vm.internalState.GetTx(tx.ID())
	if err != nil {
		t.Fatal(err)
	}

	if txStatus != status.Committed {
		t.Fatalf("Wrong status returned. Expected %s; Got %s", status.Committed, txStatus)
	}
}

// test restarting the node
func TestRestartPartiallyAccepted(t *testing.T) {
	_, genesisBytes := defaultGenesis()
	db := manager.NewMemDB(version.Semantic1_0_0)

	firstDB := db.NewPrefixDBManager([]byte{})
	firstVM := &VM{Factory: Factory{
		Config: config.Config{
			Chains:                 chains.MockManager{},
			Validators:             validators.NewManager(),
			UptimeLockedCalculator: uptime.NewLockedCalculator(),
			MinStakeDuration:       defaultMinStakingDuration,
			MaxStakeDuration:       defaultMaxStakingDuration,
			RewardConfig:           defaultRewardConfig,
		},
	}}
	firstVM.clock.Set(defaultGenesisTime)
	firstCtx := defaultContext()
	firstCtx.Lock.Lock()

	firstMsgChan := make(chan common.Message, 1)
	if err := firstVM.Initialize(firstCtx, firstDB, genesisBytes, nil, nil, firstMsgChan, nil, nil); err != nil {
		t.Fatal(err)
	}

	genesisID, err := firstVM.LastAccepted()
	if err != nil {
		t.Fatal(err)
	}

	firstAdvanceTimeTx, err := firstVM.txBuilder.NewAdvanceTimeTx(defaultGenesisTime.Add(time.Second))
	if err != nil {
		t.Fatal(err)
	}

	preferred, err := firstVM.Preferred()
	if err != nil {
		t.Fatal(err)
	}
	preferredID := preferred.ID()
	preferredHeight := preferred.Height()

	firstAdvanceTimeBlk, err := firstVM.newProposalBlock(preferredID, preferredHeight+1, firstAdvanceTimeTx)
	if err != nil {
		t.Fatal(err)
	}

	firstVM.clock.Set(defaultGenesisTime.Add(3 * time.Second))
	if err := firstAdvanceTimeBlk.Verify(); err != nil {
		t.Fatal(err)
	}

	options, err := firstAdvanceTimeBlk.Options()
	if err != nil {
		t.Fatal(err)
	}
	firstOption := options[0]
	secondOption := options[1]

	if err := firstOption.Verify(); err != nil {
		t.Fatal(err)
	} else if err := secondOption.Verify(); err != nil {
		t.Fatal(err)
	} else if err := firstAdvanceTimeBlk.Accept(); err != nil { // time advances to defaultGenesisTime.Add(time.Second)
		t.Fatal(err)
	}

	// Byte representation of block that proposes advancing time to defaultGenesisTime + 2 seconds
	secondAdvanceTimeBlkBytes := []byte{
		0, 0,
		0, 0, 0, 0,
		6, 150, 225, 43, 97, 69, 215, 238,
		150, 164, 249, 184, 2, 197, 216, 49,
		6, 78, 81, 50, 190, 8, 44, 165,
		219, 127, 96, 39, 235, 155, 17, 108,
		0, 0, 0, 0,
		0, 0, 0, 1,
		0, 0, 0, 19,
		0, 0, 0, 0, 95, 34, 234, 149,
		0, 0, 0, 0,
	}
	if _, err := firstVM.ParseBlock(secondAdvanceTimeBlkBytes); err != nil {
		t.Fatal(err)
	}

	if err := firstVM.Shutdown(); err != nil {
		t.Fatal(err)
	}
	firstCtx.Lock.Unlock()

	secondVM := &VM{Factory: Factory{
		Config: config.Config{
			Chains:                 chains.MockManager{},
			Validators:             validators.NewManager(),
			UptimeLockedCalculator: uptime.NewLockedCalculator(),
			MinStakeDuration:       defaultMinStakingDuration,
			MaxStakeDuration:       defaultMaxStakingDuration,
			RewardConfig:           defaultRewardConfig,
		},
	}}

	secondVM.clock.Set(defaultGenesisTime)
	secondCtx := defaultContext()
	secondCtx.Lock.Lock()
	defer func() {
		if err := secondVM.Shutdown(); err != nil {
			t.Fatal(err)
		}
		secondCtx.Lock.Unlock()
	}()

	secondDB := db.NewPrefixDBManager([]byte{})
	secondMsgChan := make(chan common.Message, 1)
	if err := secondVM.Initialize(secondCtx, secondDB, genesisBytes, nil, nil, secondMsgChan, nil, nil); err != nil {
		t.Fatal(err)
	}

	lastAccepted, err := secondVM.LastAccepted()
	if err != nil {
		t.Fatal(err)
	}
	if genesisID != lastAccepted {
		t.Fatalf("Shouldn't have changed the genesis")
	}
}

// test restarting the node
func TestRestartFullyAccepted(t *testing.T) {
	_, genesisBytes := defaultGenesis()

	db := manager.NewMemDB(version.Semantic1_0_0)
	firstDB := db.NewPrefixDBManager([]byte{})
	firstVM := &VM{Factory: Factory{
		Config: config.Config{
			Chains:                 chains.MockManager{},
			Validators:             validators.NewManager(),
			UptimeLockedCalculator: uptime.NewLockedCalculator(),
			MinStakeDuration:       defaultMinStakingDuration,
			MaxStakeDuration:       defaultMaxStakingDuration,
			RewardConfig:           defaultRewardConfig,
		},
	}}

	firstVM.clock.Set(defaultGenesisTime)
	firstCtx := defaultContext()
	firstCtx.Lock.Lock()

	firstMsgChan := make(chan common.Message, 1)
	if err := firstVM.Initialize(firstCtx, firstDB, genesisBytes, nil, nil, firstMsgChan, nil, nil); err != nil {
		t.Fatal(err)
	}

	firstAdvanceTimeTx, err := firstVM.txBuilder.NewAdvanceTimeTx(defaultGenesisTime.Add(time.Second))
	if err != nil {
		t.Fatal(err)
	}

	preferred, err := firstVM.Preferred()
	if err != nil {
		t.Fatal(err)
	}
	preferredID := preferred.ID()
	preferredHeight := preferred.Height()

	firstAdvanceTimeBlk, err := firstVM.newProposalBlock(preferredID, preferredHeight+1, firstAdvanceTimeTx)
	if err != nil {
		t.Fatal(err)
	}
	firstVM.clock.Set(defaultGenesisTime.Add(3 * time.Second))
	if err := firstAdvanceTimeBlk.Verify(); err != nil {
		t.Fatal(err)
	}

	options, err := firstAdvanceTimeBlk.Options()
	if err != nil {
		t.Fatal(err)
	} else if err := options[0].Verify(); err != nil {
		t.Fatal(err)
	} else if err := options[1].Verify(); err != nil {
		t.Fatal(err)
	} else if err := firstAdvanceTimeBlk.Accept(); err != nil {
		t.Fatal(err)
	} else if err := options[0].Accept(); err != nil {
		t.Fatal(err)
	} else if err := options[1].Reject(); err != nil {
		t.Fatal(err)
	}

	// Byte representation of block that proposes advancing time to defaultGenesisTime + 2 seconds
	secondAdvanceTimeBlkBytes := []byte{
		0, 0,
		0, 0, 0, 0,
		6, 150, 225, 43, 97, 69, 215, 238,
		150, 164, 249, 184, 2, 197, 216, 49,
		6, 78, 81, 50, 190, 8, 44, 165,
		219, 127, 96, 39, 235, 155, 17, 108,
		0, 0, 0, 0,
		0, 0, 0, 1,
		0, 0, 0, 19,
		0, 0, 0, 0, 95, 34, 234, 149,
		0, 0, 0, 0,
	}
	if _, err := firstVM.ParseBlock(secondAdvanceTimeBlkBytes); err != nil {
		t.Fatal(err)
	}

	if err := firstVM.Shutdown(); err != nil {
		t.Fatal(err)
	}
	firstCtx.Lock.Unlock()

	secondVM := &VM{Factory: Factory{
		Config: config.Config{
			Chains:                 chains.MockManager{},
			Validators:             validators.NewManager(),
			UptimeLockedCalculator: uptime.NewLockedCalculator(),
			MinStakeDuration:       defaultMinStakingDuration,
			MaxStakeDuration:       defaultMaxStakingDuration,
			RewardConfig:           defaultRewardConfig,
		},
	}}

	secondVM.clock.Set(defaultGenesisTime)
	secondCtx := defaultContext()
	secondCtx.Lock.Lock()
	defer func() {
		if err := secondVM.Shutdown(); err != nil {
			t.Fatal(err)
		}
		secondCtx.Lock.Unlock()
	}()

	secondDB := db.NewPrefixDBManager([]byte{})
	secondMsgChan := make(chan common.Message, 1)
	if err := secondVM.Initialize(secondCtx, secondDB, genesisBytes, nil, nil, secondMsgChan, nil, nil); err != nil {
		t.Fatal(err)
	}
	lastAccepted, err := secondVM.LastAccepted()
	if err != nil {
		t.Fatal(err)
	}
	if options[0].ID() != lastAccepted {
		t.Fatalf("Should have changed the genesis")
	}
}

// test bootstrapping the node
func TestBootstrapPartiallyAccepted(t *testing.T) {
	_, genesisBytes := defaultGenesis()

	baseDBManager := manager.NewMemDB(version.Semantic1_0_0)
	vmDBManager := baseDBManager.NewPrefixDBManager([]byte("vm"))
	bootstrappingDB := prefixdb.New([]byte("bootstrapping"), baseDBManager.Current().Database)

	blocked, err := queue.NewWithMissing(bootstrappingDB, "", prometheus.NewRegistry())
	if err != nil {
		t.Fatal(err)
	}

	vm := &VM{Factory: Factory{
		Config: config.Config{
			Chains:                 chains.MockManager{},
			Validators:             validators.NewManager(),
			UptimeLockedCalculator: uptime.NewLockedCalculator(),
			MinStakeDuration:       defaultMinStakingDuration,
			MaxStakeDuration:       defaultMaxStakingDuration,
			RewardConfig:           defaultRewardConfig,
		},
	}}

	vm.clock.Set(defaultGenesisTime)
	ctx := defaultContext()
	consensusCtx := snow.DefaultConsensusContextTest()
	consensusCtx.Context = ctx
	consensusCtx.SetState(snow.Initializing)
	ctx.Lock.Lock()

	msgChan := make(chan common.Message, 1)
	if err := vm.Initialize(ctx, vmDBManager, genesisBytes, nil, nil, msgChan, nil, nil); err != nil {
		t.Fatal(err)
	}

	preferred, err := vm.Preferred()
	if err != nil {
		t.Fatal(err)
	}
	preferredID := preferred.ID()
	preferredHeight := preferred.Height()

	advanceTimeTx, err := vm.txBuilder.NewAdvanceTimeTx(defaultGenesisTime.Add(time.Second))
	if err != nil {
		t.Fatal(err)
	}
	advanceTimeBlk, err := vm.newProposalBlock(preferredID, preferredHeight+1, advanceTimeTx)
	if err != nil {
		t.Fatal(err)
	}
	advanceTimeBlkID := advanceTimeBlk.ID()
	advanceTimeBlkBytes := advanceTimeBlk.Bytes()

	options, err := advanceTimeBlk.Options()
	if err != nil {
		t.Fatal(err)
	}

	// Because the block needs to have been verified for it's preference to be
	// set correctly, we manually select the correct preference here.
	advanceTimePreference := options[1]

	peerID := ids.NodeID{1, 2, 3, 4, 5, 4, 3, 2, 1}
	vdrs := validators.NewSet()
	if err := vdrs.AddWeight(peerID, 1); err != nil {
		t.Fatal(err)
	}
	beacons := vdrs

	benchlist := benchlist.NewNoBenchlist()
	timeoutManager, err := timeout.NewManager(
		&timer.AdaptiveTimeoutConfig{
			InitialTimeout:     time.Millisecond,
			MinimumTimeout:     time.Millisecond,
			MaximumTimeout:     10 * time.Second,
			TimeoutHalflife:    5 * time.Minute,
			TimeoutCoefficient: 1.25,
		},
		benchlist,
		"",
		prometheus.NewRegistry(),
	)
	if err != nil {
		t.Fatal(err)
	}
	go timeoutManager.Dispatch()

	chainRouter := &router.ChainRouter{}
	metrics := prometheus.NewRegistry()
	mc, err := message.NewCreator(metrics, true, "dummyNamespace", 10*time.Second)
	assert.NoError(t, err)
	err = chainRouter.Initialize(ids.EmptyNodeID, logging.NoLog{}, mc, timeoutManager, time.Second, ids.Set{}, ids.Set{}, nil, router.HealthConfig{}, "", prometheus.NewRegistry())
	assert.NoError(t, err)

	externalSender := &sender.ExternalSenderTest{TB: t}
	externalSender.Default(true)

	// Passes messages from the consensus engine to the network
	sender, err := sender.New(
		consensusCtx,
		mc,
		externalSender,
		chainRouter,
		timeoutManager,
		sender.GossipConfig{
			AcceptedFrontierPeerSize:  1,
			OnAcceptPeerSize:          1,
			AppGossipValidatorSize:    1,
			AppGossipNonValidatorSize: 1,
		},
	)
	assert.NoError(t, err)

	var reqID uint32
	externalSender.SendF = func(msg message.OutboundMessage, nodeIDs ids.NodeIDSet, subnetID ids.ID, validatorOnly bool) ids.NodeIDSet {
		inMsg, err := mc.Parse(msg.Bytes(), ctx.NodeID, func() {})
		assert.NoError(t, err)
		assert.Equal(t, message.GetAcceptedFrontier, inMsg.Op())

		res := nodeIDs
		requestID, ok := inMsg.Get(message.RequestID).(uint32)
		assert.True(t, ok)

		reqID = requestID
		return res
	}

	isBootstrapped := false
	subnet := &common.SubnetTest{
		T:               t,
		IsBootstrappedF: func() bool { return isBootstrapped },
		BootstrappedF:   func(ids.ID) { isBootstrapped = true },
	}

	peers := tracker.NewPeers()
	startup := tracker.NewStartup(peers, (beacons.Weight()+1)/2)
	beacons.RegisterCallbackListener(startup)

	// The engine handles consensus
	consensus := &smcon.Topological{}
	commonCfg := common.Config{
		Ctx:                            consensusCtx,
		Validators:                     vdrs,
		Beacons:                        beacons,
		SampleK:                        beacons.Len(),
		StartupTracker:                 startup,
		Alpha:                          (beacons.Weight() + 1) / 2,
		Sender:                         sender,
		Subnet:                         subnet,
		AncestorsMaxContainersSent:     2000,
		AncestorsMaxContainersReceived: 2000,
		SharedCfg:                      &common.SharedConfig{},
	}

	snowGetHandler, err := snowgetter.New(vm, commonCfg)
	assert.NoError(t, err)

	bootstrapConfig := bootstrap.Config{
		Config:        commonCfg,
		AllGetsServer: snowGetHandler,
		Blocked:       blocked,
		VM:            vm,
	}

	// Asynchronously passes messages from the network to the consensus engine
	cpuTracker, err := timetracker.NewResourceTracker(prometheus.NewRegistry(), resource.NoUsage, meter.ContinuousFactory{}, time.Second)
	assert.NoError(t, err)
	handler, err := handler.New(
		mc,
		bootstrapConfig.Ctx,
		vdrs,
		msgChan,
		nil,
		time.Hour,
		cpuTracker,
	)
	assert.NoError(t, err)

	engineConfig := smeng.Config{
		Ctx:           bootstrapConfig.Ctx,
		AllGetsServer: snowGetHandler,
		VM:            bootstrapConfig.VM,
		Sender:        bootstrapConfig.Sender,
		Validators:    vdrs,
		Params: snowball.Parameters{
			K:                     1,
			Alpha:                 1,
			BetaVirtuous:          20,
			BetaRogue:             20,
			ConcurrentRepolls:     1,
			OptimalProcessing:     1,
			MaxOutstandingItems:   1,
			MaxItemProcessingTime: 1,
		},
		Consensus: consensus,
	}
	engine, err := smeng.New(engineConfig)
	if err != nil {
		t.Fatal(err)
	}
	handler.SetConsensus(engine)

	bootstrapper, err := bootstrap.New(
		bootstrapConfig,
		engine.Start,
	)
	if err != nil {
		t.Fatal(err)
	}
	handler.SetBootstrapper(bootstrapper)

	// Allow incoming messages to be routed to the new chain
	chainRouter.AddChain(handler)
	ctx.Lock.Unlock()

	handler.Start(false)

	ctx.Lock.Lock()
	if err := bootstrapper.Connected(peerID, version.CurrentApp); err != nil {
		t.Fatal(err)
	}

	externalSender.SendF = func(msg message.OutboundMessage, nodeIDs ids.NodeIDSet, subnetID ids.ID, validatorOnly bool) ids.NodeIDSet {
		inMsg, err := mc.Parse(msg.Bytes(), ctx.NodeID, func() {})
		assert.NoError(t, err)
		assert.Equal(t, message.GetAccepted, inMsg.Op())

		res := nodeIDs
		requestID, ok := inMsg.Get(message.RequestID).(uint32)
		assert.True(t, ok)

		reqID = requestID
		return res
	}

	frontier := []ids.ID{advanceTimeBlkID}
	if err := bootstrapper.AcceptedFrontier(peerID, reqID, frontier); err != nil {
		t.Fatal(err)
	}

	externalSender.SendF = func(msg message.OutboundMessage, nodeIDs ids.NodeIDSet, subnetID ids.ID, validatorOnly bool) ids.NodeIDSet {
		inMsg, err := mc.Parse(msg.Bytes(), ctx.NodeID, func() {})
		assert.NoError(t, err)
		assert.Equal(t, message.GetAncestors, inMsg.Op())

		res := nodeIDs
		requestID, ok := inMsg.Get(message.RequestID).(uint32)
		assert.True(t, ok)
		reqID = requestID

		containerID, err := ids.ToID(inMsg.Get(message.ContainerID).([]byte))
		assert.NoError(t, err)
		if containerID != advanceTimeBlkID {
			t.Fatalf("wrong block requested")
		}

		return res
	}

	if err := bootstrapper.Accepted(peerID, reqID, frontier); err != nil {
		t.Fatal(err)
	}

	externalSender.SendF = nil
	externalSender.CantSend = false

	if err := bootstrapper.Ancestors(peerID, reqID, [][]byte{advanceTimeBlkBytes}); err != nil {
		t.Fatal(err)
	}

	preferred, err = vm.Preferred()
	if err != nil {
		t.Fatal(err)
	}

	if preferred.ID() != advanceTimePreference.ID() {
		t.Fatalf("wrong preference reported after bootstrapping to proposal block\nPreferred: %s\nExpected: %s\nGenesis: %s",
			preferred.ID(),
			advanceTimePreference.ID(),
			preferredID)
	}
	ctx.Lock.Unlock()

	chainRouter.Shutdown()
}

func TestUnverifiedParent(t *testing.T) {
	_, genesisBytes := defaultGenesis()

	dbManager := manager.NewMemDB(version.Semantic1_0_0)

	vm := &VM{Factory: Factory{
		Config: config.Config{
			Chains:                 chains.MockManager{},
			Validators:             validators.NewManager(),
			UptimeLockedCalculator: uptime.NewLockedCalculator(),
			MinStakeDuration:       defaultMinStakingDuration,
			MaxStakeDuration:       defaultMaxStakingDuration,
			RewardConfig:           defaultRewardConfig,
		},
	}}

	vm.clock.Set(defaultGenesisTime)
	ctx := defaultContext()
	ctx.Lock.Lock()
	defer func() {
		if err := vm.Shutdown(); err != nil {
			t.Fatal(err)
		}
		ctx.Lock.Unlock()
	}()

	msgChan := make(chan common.Message, 1)
	if err := vm.Initialize(ctx, dbManager, genesisBytes, nil, nil, msgChan, nil, nil); err != nil {
		t.Fatal(err)
	}

	firstAdvanceTimeTx, err := vm.txBuilder.NewAdvanceTimeTx(defaultGenesisTime.Add(time.Second))
	if err != nil {
		t.Fatal(err)
	}

	preferred, err := vm.Preferred()
	if err != nil {
		t.Fatal(err)
	}
	preferredID := preferred.ID()
	preferredHeight := preferred.Height()

	firstAdvanceTimeBlk, err := vm.newProposalBlock(preferredID, preferredHeight+1, firstAdvanceTimeTx)
	if err != nil {
		t.Fatal(err)
	}

	vm.clock.Set(defaultGenesisTime.Add(2 * time.Second))
	if err := firstAdvanceTimeBlk.Verify(); err != nil {
		t.Fatal(err)
	}

	options, err := firstAdvanceTimeBlk.Options()
	if err != nil {
		t.Fatal(err)
	}
	firstOption := options[0]
	secondOption := options[1]

	secondAdvanceTimeTx, err := vm.txBuilder.NewAdvanceTimeTx(defaultGenesisTime.Add(2 * time.Second))
	if err != nil {
		t.Fatal(err)
	}
	secondAdvanceTimeBlk, err := vm.newProposalBlock(firstOption.ID(), firstOption.(Block).Height()+1, secondAdvanceTimeTx)
	if err != nil {
		t.Fatal(err)
	}

	if parentBlkID := secondAdvanceTimeBlk.Parent(); parentBlkID != firstOption.ID() {
		t.Fatalf("Wrong parent block ID returned")
	} else if err := firstOption.Verify(); err != nil {
		t.Fatal(err)
	} else if err := secondOption.Verify(); err != nil {
		t.Fatal(err)
	} else if err := secondAdvanceTimeBlk.Verify(); err != nil {
		t.Fatal(err)
	}
}

func TestMaxStakeAmount(t *testing.T) {
	vm, _, _, _ := defaultVM()
	vm.ctx.Lock.Lock()
	defer func() {
		if err := vm.Shutdown(); err != nil {
			t.Fatal(err)
		}
		vm.ctx.Lock.Unlock()
	}()

	nodeID := ids.NodeID(keys[0].PublicKey().Address())

	tests := []struct {
		description string
		startTime   time.Time
		endTime     time.Time
	}{
		{
			description: "[validator.StartTime] == [startTime] < [endTime] == [validator.EndTime]",
			startTime:   defaultValidateStartTime,
			endTime:     defaultValidateEndTime,
		},
		{
			description: "[validator.StartTime] < [startTime] < [endTime] == [validator.EndTime]",
			startTime:   defaultValidateStartTime.Add(time.Minute),
			endTime:     defaultValidateEndTime,
		},
		{
			description: "[validator.StartTime] == [startTime] < [endTime] < [validator.EndTime]",
			startTime:   defaultValidateStartTime,
			endTime:     defaultValidateEndTime.Add(-time.Minute),
		},
		{
			description: "[validator.StartTime] < [startTime] < [endTime] < [validator.EndTime]",
			startTime:   defaultValidateStartTime.Add(time.Minute),
			endTime:     defaultValidateEndTime.Add(-time.Minute),
		},
	}

	for _, test := range tests {
		t.Run(test.description, func(t *testing.T) {
			assert := assert.New(t)
			staker, err := GetValidator(vm.internalState, constants.PrimaryNetworkID, nodeID)
			assert.NoError(err)

			amount, err := GetMaxWeight(vm.internalState, staker, test.startTime, test.endTime)
			assert.NoError(err)
			assert.EqualValues(defaultWeight, amount)
		})
	}
}

func TestUptimeDisallowedWithRestart(t *testing.T) {
	assert := assert.New(t)
	_, genesisBytes := defaultGenesis()
	db := manager.NewMemDB(version.Semantic1_0_0)

	firstDB := db.NewPrefixDBManager([]byte{})
	firstVM := &VM{Factory: Factory{
		Config: config.Config{
			Chains:                 chains.MockManager{},
			UptimePercentage:       .2,
			RewardConfig:           defaultRewardConfig,
			Validators:             validators.NewManager(),
			UptimeLockedCalculator: uptime.NewLockedCalculator(),
		},
	}}

	firstCtx := defaultContext()
	firstCtx.Lock.Lock()

	firstMsgChan := make(chan common.Message, 1)
	assert.NoError(firstVM.Initialize(firstCtx, firstDB, genesisBytes, nil, nil, firstMsgChan, nil, nil))

	firstVM.clock.Set(defaultGenesisTime)
	firstVM.uptimeManager.(uptime.TestManager).SetTime(defaultGenesisTime)

	assert.NoError(firstVM.SetState(snow.Bootstrapping))
	assert.NoError(firstVM.SetState(snow.NormalOp))

	// Fast forward clock to time for genesis validators to leave
	firstVM.uptimeManager.(uptime.TestManager).SetTime(defaultValidateEndTime)

	assert.NoError(firstVM.Shutdown())
	firstCtx.Lock.Unlock()

<<<<<<< HEAD
func TestRejectedStateRegressionInvalidValidatorTimestamp(t *testing.T) {
	assert := assert.New(t)
	vm, baseDB, _, _ := defaultVM()
	vm.ctx.Lock.Lock()
	defer func() {
		assert.NoError(vm.Shutdown())
		vm.ctx.Lock.Unlock()
=======
	secondDB := db.NewPrefixDBManager([]byte{})
	secondVM := &VM{Factory: Factory{
		Config: config.Config{
			Chains:                 chains.MockManager{},
			UptimePercentage:       .21,
			Validators:             validators.NewManager(),
			UptimeLockedCalculator: uptime.NewLockedCalculator(),
		},
	}}

	secondCtx := defaultContext()
	secondCtx.Lock.Lock()
	defer func() {
		assert.NoError(secondVM.Shutdown())
		secondCtx.Lock.Unlock()
>>>>>>> 05bc3fac
	}()

	secondMsgChan := make(chan common.Message, 1)
	assert.NoError(secondVM.Initialize(secondCtx, secondDB, genesisBytes, nil, nil, secondMsgChan, nil, nil))

	secondVM.clock.Set(defaultValidateStartTime.Add(2 * defaultMinStakingDuration))
	secondVM.uptimeManager.(uptime.TestManager).SetTime(defaultValidateStartTime.Add(2 * defaultMinStakingDuration))

	assert.NoError(secondVM.SetState(snow.Bootstrapping))
	assert.NoError(secondVM.SetState(snow.NormalOp))

	secondVM.clock.Set(defaultValidateEndTime)
	secondVM.uptimeManager.(uptime.TestManager).SetTime(defaultValidateEndTime)

	blk, err := secondVM.BuildBlock() // should contain proposal to advance time
	assert.NoError(err)

<<<<<<< HEAD
	preferredID := preferred.ID()
	preferredHeight := preferred.Height()

	addValidatorProposalBlk, err := vm.newProposalBlock(preferredID, preferredHeight+1, addValidatorTx)
	assert.NoError(err)

	assert.NoError(addValidatorProposalBlk.Verify())
=======
	assert.NoError(blk.Verify())
>>>>>>> 05bc3fac

	// Assert preferences are correct
	block := blk.(*ProposalBlock)
	options, err := block.Options()
	assert.NoError(err)

<<<<<<< HEAD
	addValidatorProposalCommitIntf := addValidatorProposalOptions[0]
	addValidatorProposalCommit := addValidatorProposalCommitIntf.(*CommitBlock)

	assert.NoError(addValidatorProposalCommit.Verify())

	// Verify that the new validator now in pending validator set
	_, err = addValidatorProposalCommit.onAcceptState.GetPendingValidator(constants.PrimaryNetworkID, nodeID)
	assert.NoError(err)

	// Create the UTXO that will be added to shared memory
	utxo := &avax.UTXO{
		UTXOID: avax.UTXOID{
			TxID: ids.GenerateTestID(),
		},
		Asset: avax.Asset{
			ID: vm.ctx.AVAXAssetID,
		},
		Out: &secp256k1fx.TransferOutput{
			Amt:          vm.TxFee,
			OutputOwners: secp256k1fx.OutputOwners{},
		},
	}

	// Create the import tx that will fail verification
	unsignedImportTx := &txs.ImportTx{
		BaseTx: txs.BaseTx{BaseTx: avax.BaseTx{
			NetworkID:    vm.ctx.NetworkID,
			BlockchainID: vm.ctx.ChainID,
		}},
		SourceChain: vm.ctx.XChainID,
		ImportedInputs: []*avax.TransferableInput{
			{
				UTXOID: utxo.UTXOID,
				Asset:  utxo.Asset,
				In: &secp256k1fx.TransferInput{
					Amt: vm.TxFee,
				},
			},
		},
	}
	signedImportTx := &txs.Tx{Unsigned: unsignedImportTx}
	assert.NoError(signedImportTx.Sign(Codec, [][]*crypto.PrivateKeySECP256K1R{
		{}, // There is one input, with no required signers
	}))

	// Create the standard block that will fail verification, and then be
	// re-verified.
	preferredID = addValidatorProposalCommit.ID()
	preferredHeight = addValidatorProposalCommit.Height()

	importBlk, err := vm.newStandardBlock(preferredID, preferredHeight+1, []*txs.Tx{signedImportTx})
	assert.NoError(err)

	// Because the shared memory UTXO hasn't been populated, this block is
	// currently invalid.
	err = importBlk.Verify()
	assert.Error(err)

	// Because we no longer ever reject a block in verification, the status
	// should remain as processing.
	importBlkStatus := importBlk.Status()
	assert.Equal(choices.Processing, importBlkStatus)

	// Populate the shared memory UTXO.
	m := &atomic.Memory{}
	assert.NoError(m.Initialize(logging.NoLog{}, prefixdb.New([]byte{5}, baseDB)))

	vm.ctx.SharedMemory = m.NewSharedMemory(vm.ctx.ChainID)
	vm.AtomicUTXOManager = avax.NewAtomicUTXOManager(vm.ctx.SharedMemory, Codec)
	peerSharedMemory := m.NewSharedMemory(vm.ctx.XChainID)

	utxoBytes, err := Codec.Marshal(txs.Version, utxo)
	assert.NoError(err)

	inputID := utxo.InputID()
	err = peerSharedMemory.Apply(
		map[ids.ID]*atomic.Requests{
			vm.ctx.ChainID: {
				PutRequests: []*atomic.Element{
					{
						Key:   inputID[:],
						Value: utxoBytes,
					},
				},
			},
		},
	)
	assert.NoError(err)

	// Because the shared memory UTXO has now been populated, the block should
	// pass verification.
	assert.NoError(importBlk.Verify())

	// The status shouldn't have been changed during a successful verification.
	importBlkStatus = importBlk.Status()
	assert.Equal(choices.Processing, importBlkStatus)

	// Create the tx that would have moved the new validator from the pending
	// validator set into the current validator set.
	vm.clock.Set(newValidatorStartTime)
	advanceTimeTx, err := vm.txBuilder.NewAdvanceTimeTx(newValidatorStartTime)
	assert.NoError(err)

	// Create the proposal block that should have moved the new validator from
	// the pending validator set into the current validator set.
	preferredID = importBlk.ID()
	preferredHeight = importBlk.Height()

	advanceTimeProposalBlk, err := vm.newProposalBlock(preferredID, preferredHeight+1, advanceTimeTx)
	assert.NoError(err)

	assert.NoError(advanceTimeProposalBlk.Verify())

	// Get the commit block that advances the timestamp to the point that the
	// validator should be moved from the pending validator set into the current
	// validator set.
	advanceTimeProposalOptions, err := advanceTimeProposalBlk.Options()
	assert.NoError(err)

	advanceTimeProposalCommitIntf := advanceTimeProposalOptions[0]
	advanceTimeProposalCommit := advanceTimeProposalCommitIntf.(*CommitBlock)

	assert.NoError(advanceTimeProposalCommit.Verify())

	// Accept all the blocks
	allBlocks := []smcon.Block{
		addValidatorProposalBlk,
		addValidatorProposalCommit,
		importBlk,
		advanceTimeProposalBlk,
		advanceTimeProposalCommit,
	}
	for _, blk := range allBlocks {
		assert.NoError(blk.Accept())
		assert.Equal(choices.Accepted, blk.Status())
	}

	// Force a reload of the state from the database.
	is, err := NewState(
		vm,
		vm.dbManager.Current().Database,
		nil,
		prometheus.NewRegistry(),
	)
	assert.NoError(err)
	vm.internalState = is

	// Verify that new validator is now in the current validator set.
	_, err = vm.internalState.GetCurrentValidator(constants.PrimaryNetworkID, nodeID)
	assert.NoError(err)

	_, err = vm.internalState.GetPendingValidator(constants.PrimaryNetworkID, nodeID)
	assert.ErrorIs(err, database.ErrNotFound)

	currentTimestamp := vm.internalState.GetTimestamp()
	assert.Equal(newValidatorStartTime.Unix(), currentTimestamp.Unix())
}

func TestRejectedStateRegressionInvalidValidatorReward(t *testing.T) {
	assert := assert.New(t)
	vm, baseDB, _, _ := defaultVM()
	vm.ctx.Lock.Lock()
	defer func() {
		assert.NoError(vm.Shutdown())
		vm.ctx.Lock.Unlock()
	}()

	vm.internalState.SetCurrentSupply(defaultRewardConfig.SupplyCap / 2)

	newValidatorStartTime0 := defaultGenesisTime.Add(syncBound).Add(1 * time.Second)
	newValidatorEndTime0 := newValidatorStartTime0.Add(defaultMaxStakingDuration)

	nodeID0 := ids.NodeID(ids.GenerateTestShortID())

	// Create the tx to add the first new validator
	addValidatorTx0, err := vm.txBuilder.NewAddValidatorTx(
		vm.MaxValidatorStake,
		uint64(newValidatorStartTime0.Unix()),
		uint64(newValidatorEndTime0.Unix()),
		nodeID0,
		ids.ShortID(nodeID0),
		reward.PercentDenominator,
		[]*crypto.PrivateKeySECP256K1R{keys[0]},
		ids.ShortEmpty,
	)
=======
	commit := options[0].(*CommitBlock)
	abort := options[1].(*AbortBlock)

	assert.NoError(block.Accept())
	assert.NoError(commit.Verify())
	assert.NoError(abort.Verify())
	assert.NoError(secondVM.SetPreference(secondVM.lastAcceptedID))

	{
		onAccept, ok := secondVM.stateVersions.GetState(abort.ID())
		assert.True(ok)

		_, txStatus, err := onAccept.GetTx(block.Tx.ID())
		assert.NoError(err)
		assert.Equal(status.Aborted, txStatus)
	}

	assert.NoError(commit.Accept()) // advance the timestamp
	assert.NoError(secondVM.SetPreference(secondVM.lastAcceptedID))

	_, txStatus, err := secondVM.internalState.GetTx(block.Tx.ID())
>>>>>>> 05bc3fac
	assert.NoError(err)
	assert.Equal(status.Committed, txStatus)

	// Verify that chain's timestamp has advanced
	timestamp := secondVM.internalState.GetTimestamp()
	assert.Equal(defaultValidateEndTime.Unix(), timestamp.Unix())

	blk, err = secondVM.BuildBlock() // should contain proposal to reward genesis validator
	assert.NoError(err)

<<<<<<< HEAD
	assert.NoError(addValidatorProposalBlk0.Verify())
=======
	assert.NoError(blk.Verify())
>>>>>>> 05bc3fac

	block = blk.(*ProposalBlock)
	options, err = block.Options()
	assert.NoError(err)

<<<<<<< HEAD
	addValidatorProposalCommitIntf0 := addValidatorProposalOptions0[0]
	addValidatorProposalCommit0 := addValidatorProposalCommitIntf0.(*CommitBlock)

	assert.NoError(addValidatorProposalCommit0.Verify())

	// Verify that first new validator now in pending validator set
	_, err = addValidatorProposalCommit0.onAcceptState.GetPendingValidator(constants.PrimaryNetworkID, nodeID0)
	assert.NoError(err)

	// Create the tx that moves the first new validator from the pending
	// validator set into the current validator set.
	vm.clock.Set(newValidatorStartTime0)
	advanceTimeTx0, err := vm.txBuilder.NewAdvanceTimeTx(newValidatorStartTime0)
	assert.NoError(err)

	// Create the proposal block that moves the first new validator from the
	// pending validator set into the current validator set.
	preferredID = addValidatorProposalCommit0.ID()
	preferredHeight = addValidatorProposalCommit0.Height()

	advanceTimeProposalBlk0, err := vm.newProposalBlock(preferredID, preferredHeight+1, advanceTimeTx0)
	assert.NoError(err)

	assert.NoError(advanceTimeProposalBlk0.Verify())

	// Get the commit block that advances the timestamp to the point that the
	// first new validator should be moved from the pending validator set into
	// the current validator set.
	advanceTimeProposalOptions0, err := advanceTimeProposalBlk0.Options()
	assert.NoError(err)

	advanceTimeProposalCommitIntf0 := advanceTimeProposalOptions0[0]
	advanceTimeProposalCommit0 := advanceTimeProposalCommitIntf0.(*CommitBlock)

	assert.NoError(advanceTimeProposalCommit0.Verify())

	// Verify that the first new validator is now in the current validator set.
	_, err = advanceTimeProposalCommit0.onAcceptState.GetCurrentValidator(constants.PrimaryNetworkID, nodeID0)
	assert.NoError(err)

	_, err = advanceTimeProposalCommit0.onAcceptState.GetPendingValidator(constants.PrimaryNetworkID, nodeID0)
	assert.ErrorIs(err, database.ErrNotFound)

	currentTimestamp := advanceTimeProposalCommit0.onAcceptState.GetTimestamp()
	assert.Equal(newValidatorStartTime0.Unix(), currentTimestamp.Unix())

	// Create the UTXO that will be added to shared memory
	utxo := &avax.UTXO{
		UTXOID: avax.UTXOID{
			TxID: ids.GenerateTestID(),
		},
		Asset: avax.Asset{
			ID: vm.ctx.AVAXAssetID,
		},
		Out: &secp256k1fx.TransferOutput{
			Amt:          vm.TxFee,
			OutputOwners: secp256k1fx.OutputOwners{},
		},
	}

	// Create the import tx that will fail verification
	unsignedImportTx := &txs.ImportTx{
		BaseTx: txs.BaseTx{BaseTx: avax.BaseTx{
			NetworkID:    vm.ctx.NetworkID,
			BlockchainID: vm.ctx.ChainID,
		}},
		SourceChain: vm.ctx.XChainID,
		ImportedInputs: []*avax.TransferableInput{
			{
				UTXOID: utxo.UTXOID,
				Asset:  utxo.Asset,
				In: &secp256k1fx.TransferInput{
					Amt: vm.TxFee,
				},
			},
		},
	}
	signedImportTx := &txs.Tx{Unsigned: unsignedImportTx}
	assert.NoError(signedImportTx.Sign(Codec, [][]*crypto.PrivateKeySECP256K1R{
		{}, // There is one input, with no required signers
	}))

	// Create the standard block that will fail verification, and then be
	// re-verified.
	preferredID = advanceTimeProposalCommit0.ID()
	preferredHeight = advanceTimeProposalCommit0.Height()

	importBlk, err := vm.newStandardBlock(preferredID, preferredHeight+1, []*txs.Tx{signedImportTx})
	assert.NoError(err)

	// Because the shared memory UTXO hasn't been populated, this block is
	// currently invalid.
	err = importBlk.Verify()
	assert.Error(err)

	// Because we no longer ever reject a block in verification, the status
	// should remain as processing.
	importBlkStatus := importBlk.Status()
	assert.Equal(choices.Processing, importBlkStatus)

	// Populate the shared memory UTXO.
	m := &atomic.Memory{}
	assert.NoError(m.Initialize(logging.NoLog{}, prefixdb.New([]byte{5}, baseDB)))

	vm.ctx.SharedMemory = m.NewSharedMemory(vm.ctx.ChainID)
	vm.AtomicUTXOManager = avax.NewAtomicUTXOManager(vm.ctx.SharedMemory, Codec)
	peerSharedMemory := m.NewSharedMemory(vm.ctx.XChainID)
=======
	commit = options[1].(*CommitBlock)
	abort = options[0].(*AbortBlock)

	assert.NoError(blk.Accept())
	assert.NoError(commit.Verify())
	assert.NoError(secondVM.SetPreference(secondVM.lastAcceptedID))

	{
		onAccept, ok := secondVM.stateVersions.GetState(commit.ID())
		assert.True(ok)

		_, txStatus, err := onAccept.GetTx(block.Tx.ID())
		assert.NoError(err)
		assert.Equal(status.Committed, txStatus)
	}

	assert.NoError(abort.Verify())
	assert.NoError(abort.Accept()) // do not reward the genesis validator
	assert.NoError(secondVM.SetPreference(secondVM.lastAcceptedID))

	_, txStatus, err = secondVM.internalState.GetTx(block.Tx.ID())
	assert.NoError(err)
	assert.Equal(status.Aborted, txStatus)

	currentStakers := secondVM.internalState.CurrentStakers()
	_, err = currentStakers.GetValidator(ids.NodeID(keys[1].PublicKey().Address()))
	assert.ErrorIs(err, database.ErrNotFound)
}
>>>>>>> 05bc3fac

func TestUptimeDisallowedAfterNeverConnecting(t *testing.T) {
	assert := assert.New(t)
	_, genesisBytes := defaultGenesis()
	db := manager.NewMemDB(version.Semantic1_0_0)

	vm := &VM{Factory: Factory{
		Config: config.Config{
			Chains:                 chains.MockManager{},
			UptimePercentage:       .2,
			RewardConfig:           defaultRewardConfig,
			Validators:             validators.NewManager(),
			UptimeLockedCalculator: uptime.NewLockedCalculator(),
		},
<<<<<<< HEAD
	)
	assert.NoError(err)

	// Because the shared memory UTXO has now been populated, the block should
	// pass verification.
	assert.NoError(importBlk.Verify())

	// The status shouldn't have been changed during a successful verification.
	importBlkStatus = importBlk.Status()
	assert.Equal(choices.Processing, importBlkStatus)

	newValidatorStartTime1 := newValidatorStartTime0.Add(syncBound).Add(1 * time.Second)
	newValidatorEndTime1 := newValidatorStartTime1.Add(defaultMaxStakingDuration)

	nodeID1 := ids.NodeID(ids.GenerateTestShortID())

	// Create the tx to add the second new validator
	addValidatorTx1, err := vm.txBuilder.NewAddValidatorTx(
		vm.MaxValidatorStake,
		uint64(newValidatorStartTime1.Unix()),
		uint64(newValidatorEndTime1.Unix()),
		nodeID1,
		ids.ShortID(nodeID1),
		reward.PercentDenominator,
		[]*crypto.PrivateKeySECP256K1R{keys[1]},
		ids.ShortEmpty,
	)
	assert.NoError(err)

	// Create the proposal block to add the second new validator
	preferredID = importBlk.ID()
	preferredHeight = importBlk.Height()

	addValidatorProposalBlk1, err := vm.newProposalBlock(preferredID, preferredHeight+1, addValidatorTx1)
	assert.NoError(err)

	assert.NoError(addValidatorProposalBlk1.Verify())
=======
	}}
>>>>>>> 05bc3fac

	ctx := defaultContext()
	ctx.Lock.Lock()

<<<<<<< HEAD
	addValidatorProposalCommitIntf1 := addValidatorProposalOptions1[0]
	addValidatorProposalCommit1 := addValidatorProposalCommitIntf1.(*CommitBlock)

	assert.NoError(addValidatorProposalCommit1.Verify())

	// Verify that the second new validator now in pending validator set
	_, err = addValidatorProposalCommit1.onAcceptState.GetPendingValidator(constants.PrimaryNetworkID, nodeID1)
	assert.NoError(err)
=======
	msgChan := make(chan common.Message, 1)
	appSender := &common.SenderTest{T: t}
	assert.NoError(vm.Initialize(ctx, db, genesisBytes, nil, nil, msgChan, nil, appSender))
	defer func() {
		assert.NoError(vm.Shutdown())
		ctx.Lock.Unlock()
	}()

	vm.clock.Set(defaultGenesisTime)
	vm.uptimeManager.(uptime.TestManager).SetTime(defaultGenesisTime)

	assert.NoError(vm.SetState(snow.Bootstrapping))
	assert.NoError(vm.SetState(snow.NormalOp))

	// Fast forward clock to time for genesis validators to leave
	vm.clock.Set(defaultValidateEndTime)
	vm.uptimeManager.(uptime.TestManager).SetTime(defaultValidateEndTime)
>>>>>>> 05bc3fac

	blk, err := vm.BuildBlock() // should contain proposal to advance time
	assert.NoError(err)

	assert.NoError(blk.Verify())

	// first the time will be advanced.
	block := blk.(*ProposalBlock)
	options, err := block.Options()
	assert.NoError(err)

<<<<<<< HEAD
	assert.NoError(advanceTimeProposalBlk1.Verify())
=======
	commit := options[0].(*CommitBlock)
	abort := options[1].(*AbortBlock)
>>>>>>> 05bc3fac

	assert.NoError(block.Accept())
	assert.NoError(commit.Verify())
	assert.NoError(abort.Verify())
	assert.NoError(commit.Accept()) // advance the timestamp
	assert.NoError(vm.SetPreference(vm.lastAcceptedID))

<<<<<<< HEAD
	advanceTimeProposalCommitIntf1 := advanceTimeProposalOptions1[0]
	advanceTimeProposalCommit1 := advanceTimeProposalCommitIntf1.(*CommitBlock)

	assert.NoError(advanceTimeProposalCommit1.Verify())

	// Verify that the second new validator is now in the current validator set.
	_, err = advanceTimeProposalCommit1.onAcceptState.GetCurrentValidator(constants.PrimaryNetworkID, nodeID1)
	assert.NoError(err)

	_, err = advanceTimeProposalCommit1.onAcceptState.GetPendingValidator(constants.PrimaryNetworkID, nodeID1)
	assert.ErrorIs(err, database.ErrNotFound)

	currentTimestamp = advanceTimeProposalCommit1.onAcceptState.GetTimestamp()
	assert.Equal(newValidatorStartTime1.Unix(), currentTimestamp.Unix())

	// Accept all the blocks
	allBlocks := []smcon.Block{
		addValidatorProposalBlk0,
		addValidatorProposalCommit0,
		advanceTimeProposalBlk0,
		advanceTimeProposalCommit0,
		importBlk,
		addValidatorProposalBlk1,
		addValidatorProposalCommit1,
		advanceTimeProposalBlk1,
		advanceTimeProposalCommit1,
	}
	for _, blk := range allBlocks {
		assert.NoError(blk.Accept())
		assert.Equal(choices.Accepted, blk.Status())
	}
=======
	// Verify that chain's timestamp has advanced
	timestamp := vm.internalState.GetTimestamp()
	assert.Equal(defaultValidateEndTime.Unix(), timestamp.Unix())

	// should contain proposal to reward genesis validator
	blk, err = vm.BuildBlock()
	assert.NoError(err)

	assert.NoError(blk.Verify())
>>>>>>> 05bc3fac

	block = blk.(*ProposalBlock)
	options, err = block.Options()
	assert.NoError(err)

<<<<<<< HEAD
	// Verify that validators are in the current validator set with the correct
	// reward calculated.
	staker0, err := vm.internalState.GetCurrentValidator(constants.PrimaryNetworkID, nodeID0)
	assert.NoError(err)
	assert.EqualValues(60000000, staker0.PotentialReward)

	staker1, err := vm.internalState.GetCurrentValidator(constants.PrimaryNetworkID, nodeID1)
	assert.NoError(err)
	assert.EqualValues(59999999, staker1.PotentialReward)

	_, err = vm.internalState.GetPendingValidator(constants.PrimaryNetworkID, nodeID0)
	assert.ErrorIs(err, database.ErrNotFound)

	_, err = vm.internalState.GetPendingValidator(constants.PrimaryNetworkID, nodeID1)
	assert.ErrorIs(err, database.ErrNotFound)

	currentTimestamp = vm.internalState.GetTimestamp()
	assert.Equal(newValidatorStartTime1.Unix(), currentTimestamp.Unix())
=======
	abort = options[0].(*AbortBlock)
	commit = options[1].(*CommitBlock)

	assert.NoError(blk.Accept())
	assert.NoError(commit.Verify())
	assert.NoError(abort.Verify())
	assert.NoError(abort.Accept()) // do not reward the genesis validator
	assert.NoError(vm.SetPreference(vm.lastAcceptedID))

	currentStakers := vm.internalState.CurrentStakers()
	_, err = currentStakers.GetValidator(ids.NodeID(keys[1].PublicKey().Address()))
	assert.ErrorIs(err, database.ErrNotFound)
>>>>>>> 05bc3fac
}<|MERGE_RESOLUTION|>--- conflicted
+++ resolved
@@ -67,11 +67,6 @@
 	defaultWeight = 10000
 )
 
-const (
-	testNetworkID = 10 // To be used in tests
-	defaultWeight = 10000
-)
-
 var (
 	defaultMinStakingDuration = 24 * time.Hour
 	defaultMaxStakingDuration = 365 * 24 * time.Hour
@@ -600,7 +595,6 @@
 	// Assert preferences are correct
 	block := blk.(*ProposalBlock)
 	options, err := block.Options()
-<<<<<<< HEAD
 	assert.NoError(err)
 
 	commit := options[0].(*CommitBlock)
@@ -608,23 +602,6 @@
 	assert.NoError(block.Accept())
 	assert.NoError(commit.Verify())
 	assert.NoError(commit.Accept()) // commit the proposal
-=======
-	if err != nil {
-		t.Fatal(err)
-	}
-	commit := options[0].(*CommitBlock)
-	if err := block.Accept(); err != nil {
-		t.Fatal(err)
-	} else if err := commit.Verify(); err != nil {
-		t.Fatal(err)
-	} else if err := commit.Accept(); err != nil { // commit the proposal
-		t.Fatal(err)
-	} else if _, txStatus, err := vm.internalState.GetTx(tx.ID()); err != nil {
-		t.Fatal(err)
-	} else if txStatus != status.Committed {
-		t.Fatalf("status of tx should be Committed but is %s", txStatus)
-	}
->>>>>>> 05bc3fac
 
 	_, txStatus, err := vm.internalState.GetTx(tx.ID())
 	assert.NoError(err)
@@ -730,29 +707,7 @@
 	// Assert preferences are correct
 	block := blk.(*ProposalBlock)
 	options, err := block.Options()
-<<<<<<< HEAD
-	assert.NoError(err)
-=======
-	if err != nil {
-		t.Fatal(err)
-	}
-
-	commit := options[0].(*CommitBlock)
-	abort := options[1].(*AbortBlock)
-	if err := block.Accept(); err != nil {
-		t.Fatal(err)
-	} else if err := commit.Verify(); err != nil { // should pass verification
-		t.Fatal(err)
-	} else if err := abort.Verify(); err != nil { // should pass verification
-		t.Fatal(err)
-	} else if err := abort.Accept(); err != nil { // reject the proposal
-		t.Fatal(err)
-	} else if _, txStatus, err := vm.internalState.GetTx(tx.ID()); err != nil {
-		t.Fatal(err)
-	} else if txStatus != status.Aborted {
-		t.Fatalf("status should be Aborted but is %s", txStatus)
-	}
->>>>>>> 05bc3fac
+	assert.NoError(err)
 
 	commit := options[0].(*CommitBlock)
 	abort := options[1].(*AbortBlock)
@@ -851,25 +806,11 @@
 
 	commit := options[0].(*CommitBlock)
 	abort := options[1].(*AbortBlock)
-<<<<<<< HEAD
 
 	assert.NoError(block.Accept())
 	assert.NoError(commit.Verify())
 	assert.NoError(abort.Verify())
 
-	_, txStatus, err := abort.onAcceptState.GetTx(tx.ID())
-	assert.NoError(err)
-	assert.Equal(status.Aborted, txStatus)
-
-	assert.NoError(commit.Accept()) // accept the proposal
-
-	_, txStatus, err = vm.internalState.GetTx(tx.ID())
-=======
-
-	assert.NoError(block.Accept())
-	assert.NoError(commit.Verify())
-	assert.NoError(abort.Verify())
-
 	{
 		onAccept, ok := vm.stateVersions.GetState(abort.ID())
 		assert.True(ok)
@@ -882,20 +823,12 @@
 	assert.NoError(commit.Accept())
 
 	_, txStatus, err := vm.internalState.GetTx(tx.ID())
->>>>>>> 05bc3fac
 	assert.NoError(err)
 	assert.Equal(status.Committed, txStatus)
 
 	// Verify that new validator is in pending validator set
-<<<<<<< HEAD
 	_, err = vm.internalState.GetPendingValidator(testSubnet1.ID(), nodeID)
 	assert.NoError(err)
-=======
-	pendingStakers := vm.internalState.PendingStakers()
-	vdr := pendingStakers.GetValidator(nodeID)
-	_, exists := vdr.SubnetValidators()[testSubnet1.ID()]
-	assert.True(exists)
->>>>>>> 05bc3fac
 }
 
 // Reject proposal to add validator to subnet
@@ -945,16 +878,6 @@
 	assert.NoError(block.Accept())
 	assert.NoError(commit.Verify())
 
-<<<<<<< HEAD
-	_, txStatus, err := commit.onAcceptState.GetTx(tx.ID())
-	assert.NoError(err)
-	assert.Equal(status.Committed, txStatus)
-
-	assert.NoError(abort.Verify())
-	assert.NoError(abort.Accept()) // reject the proposal
-
-	_, txStatus, err = vm.internalState.GetTx(tx.ID())
-=======
 	{
 		onAccept, ok := vm.stateVersions.GetState(commit.ID())
 		assert.True(ok)
@@ -968,20 +891,12 @@
 	assert.NoError(abort.Accept())
 
 	_, txStatus, err := vm.internalState.GetTx(tx.ID())
->>>>>>> 05bc3fac
 	assert.NoError(err)
 	assert.Equal(status.Aborted, txStatus)
 
 	// Verify that new validator NOT in pending validator set
-<<<<<<< HEAD
 	_, err = vm.internalState.GetPendingValidator(testSubnet1.ID(), nodeID)
 	assert.ErrorIs(err, database.ErrNotFound)
-=======
-	pendingStakers := vm.internalState.PendingStakers()
-	vdr := pendingStakers.GetValidator(nodeID)
-	_, exists := vdr.SubnetValidators()[testSubnet1.ID()]
-	assert.False(exists)
->>>>>>> 05bc3fac
 }
 
 // Test case where primary network validator rewarded
@@ -1007,34 +922,13 @@
 	options, err := block.Options()
 	assert.NoError(err)
 
-<<<<<<< HEAD
-	commit, ok := options[0].(*CommitBlock)
-	assert.True(ok)
-
-	abort, ok := options[1].(*AbortBlock)
-	assert.True(ok)
-=======
 	commit := options[0].(*CommitBlock)
 	abort := options[1].(*AbortBlock)
->>>>>>> 05bc3fac
 
 	assert.NoError(block.Accept())
 	assert.NoError(commit.Verify())
 	assert.NoError(abort.Verify())
 
-<<<<<<< HEAD
-	_, txStatus, err := abort.onAcceptState.GetTx(block.Tx.ID())
-	assert.NoError(err)
-	assert.Equal(status.Aborted, txStatus)
-
-	assert.NoError(commit.Accept()) // advance the timestamp
-
-	_, txStatus, err = vm.internalState.GetTx(block.Tx.ID())
-	assert.NoError(err)
-	assert.Equal(status.Committed, txStatus)
-
-	assert.NoError(vm.SetPreference(vm.lastAcceptedID))
-=======
 	{
 		onAccept, ok := vm.stateVersions.GetState(abort.ID())
 		assert.True(ok)
@@ -1043,7 +937,6 @@
 		assert.NoError(err)
 		assert.Equal(status.Aborted, txStatus)
 	}
->>>>>>> 05bc3fac
 
 	assert.NoError(commit.Accept()) // advance the timestamp
 	assert.NoError(vm.SetPreference(vm.lastAcceptedID))
@@ -1065,7 +958,6 @@
 	block = blk.(*ProposalBlock)
 	options, err = block.Options()
 	assert.NoError(err)
-<<<<<<< HEAD
 
 	commit = options[0].(*CommitBlock)
 	abort = options[1].(*AbortBlock)
@@ -1074,19 +966,6 @@
 	assert.NoError(commit.Verify())
 	assert.NoError(abort.Verify())
 
-	_, txStatus, err = abort.onAcceptState.GetTx(block.Tx.ID())
-	assert.NoError(err)
-	assert.Equal(status.Aborted, txStatus)
-
-=======
-
-	commit = options[0].(*CommitBlock)
-	abort = options[1].(*AbortBlock)
-
-	assert.NoError(block.Accept())
-	assert.NoError(commit.Verify())
-	assert.NoError(abort.Verify())
-
 	{
 		onAccept, ok := vm.stateVersions.GetState(abort.ID())
 		assert.True(ok)
@@ -1096,19 +975,13 @@
 		assert.Equal(status.Aborted, txStatus)
 	}
 
->>>>>>> 05bc3fac
 	assert.NoError(commit.Accept()) // reward the genesis validator
 
 	_, txStatus, err = vm.internalState.GetTx(block.Tx.ID())
 	assert.NoError(err)
 	assert.Equal(status.Committed, txStatus)
 
-<<<<<<< HEAD
 	_, err = vm.internalState.GetCurrentValidator(constants.PrimaryNetworkID, ids.NodeID(keys[1].PublicKey().Address()))
-=======
-	currentStakers := vm.internalState.CurrentStakers()
-	_, err = currentStakers.GetValidator(ids.NodeID(keys[1].PublicKey().Address()))
->>>>>>> 05bc3fac
 	assert.ErrorIs(err, database.ErrNotFound)
 }
 
@@ -1137,34 +1010,37 @@
 
 	commit := options[0].(*CommitBlock)
 	abort := options[1].(*AbortBlock)
-<<<<<<< HEAD
 
 	assert.NoError(block.Accept())
 	assert.NoError(commit.Verify())
 	assert.NoError(abort.Verify())
 
-	_, txStatus, err := abort.onAcceptState.GetTx(block.Tx.ID())
-	assert.NoError(err)
-	assert.Equal(status.Aborted, txStatus)
+	{
+		onAccept, ok := vm.stateVersions.GetState(abort.ID())
+		assert.True(ok)
+
+		_, txStatus, err := onAccept.GetTx(block.Tx.ID())
+		assert.NoError(err)
+		assert.Equal(status.Aborted, txStatus)
+	}
 
 	assert.NoError(commit.Accept()) // advance the timestamp
-
-	_, txStatus, err = vm.internalState.GetTx(block.Tx.ID())
+	assert.NoError(vm.SetPreference(vm.lastAcceptedID))
+
+	_, txStatus, err := vm.internalState.GetTx(block.Tx.ID())
 	assert.NoError(err)
 	assert.Equal(status.Committed, txStatus)
 
 	timestamp := vm.internalState.GetTimestamp()
 	assert.Equal(defaultValidateEndTime.Unix(), timestamp.Unix())
 
-	assert.NoError(vm.SetPreference(vm.lastAcceptedID))
-
 	blk, err = vm.BuildBlock() // should contain proposal to reward genesis validator
 	assert.NoError(err)
 
 	assert.NoError(blk.Verify())
 
 	block = blk.(*ProposalBlock)
-	options, err = block.Options() // Assert preferences are correct
+	options, err = block.Options()
 	assert.NoError(err)
 
 	commit = options[0].(*CommitBlock)
@@ -1173,9 +1049,14 @@
 	assert.NoError(blk.Accept())
 	assert.NoError(commit.Verify())
 
-	_, txStatus, err = commit.onAcceptState.GetTx(block.Tx.ID())
-	assert.NoError(err)
-	assert.Equal(status.Committed, txStatus)
+	{
+		onAccept, ok := vm.stateVersions.GetState(commit.ID())
+		assert.True(ok)
+
+		_, txStatus, err := onAccept.GetTx(block.Tx.ID())
+		assert.NoError(err)
+		assert.Equal(status.Committed, txStatus)
+	}
 
 	assert.NoError(abort.Verify())
 	assert.NoError(abort.Accept()) // do not reward the genesis validator
@@ -1197,7 +1078,22 @@
 		assert.NoError(vm.Shutdown())
 		vm.ctx.Lock.Unlock()
 	}()
-=======
+
+	// Fast forward clock to time for genesis validators to leave
+	vm.clock.Set(defaultValidateEndTime)
+
+	blk, err := vm.BuildBlock() // should contain proposal to advance time
+	assert.NoError(err)
+
+	assert.NoError(blk.Verify())
+
+	// Assert preferences are correct
+	block := blk.(*ProposalBlock)
+	options, err := block.Options()
+	assert.NoError(err)
+
+	commit := options[0].(*CommitBlock)
+	abort := options[1].(*AbortBlock)
 
 	assert.NoError(block.Accept())
 	assert.NoError(commit.Verify())
@@ -1214,7 +1110,6 @@
 
 	assert.NoError(commit.Accept()) // advance the timestamp
 	assert.NoError(vm.SetPreference(vm.lastAcceptedID))
->>>>>>> 05bc3fac
 
 	_, txStatus, err := vm.internalState.GetTx(block.Tx.ID())
 	assert.NoError(err)
@@ -1223,7 +1118,8 @@
 	timestamp := vm.internalState.GetTimestamp()
 	assert.Equal(defaultValidateEndTime.Unix(), timestamp.Unix())
 
-	blk, err = vm.BuildBlock() // should contain proposal to reward genesis validator
+	// should contain proposal to reward genesis validator
+	blk, err = vm.BuildBlock()
 	assert.NoError(err)
 
 	assert.NoError(blk.Verify())
@@ -1254,136 +1150,7 @@
 	assert.NoError(err)
 	assert.Equal(status.Aborted, txStatus)
 
-	currentStakers := vm.internalState.CurrentStakers()
-	_, err = currentStakers.GetValidator(ids.NodeID(keys[1].PublicKey().Address()))
-	assert.ErrorIs(err, database.ErrNotFound)
-}
-
-// Test case where primary network validator is preferred to be rewarded
-func TestRewardValidatorPreferred(t *testing.T) {
-	assert := assert.New(t)
-	vm, _, _, _ := defaultVM()
-	vm.ctx.Lock.Lock()
-	defer func() {
-		assert.NoError(vm.Shutdown())
-		vm.ctx.Lock.Unlock()
-	}()
-
-	// Fast forward clock to time for genesis validators to leave
-	vm.clock.Set(defaultValidateEndTime)
-
-	blk, err := vm.BuildBlock() // should contain proposal to advance time
-	assert.NoError(err)
-
-	assert.NoError(blk.Verify())
-
-	// Assert preferences are correct
-	block := blk.(*ProposalBlock)
-	options, err := block.Options()
-	assert.NoError(err)
-
-	commit := options[0].(*CommitBlock)
-	abort := options[1].(*AbortBlock)
-
-	assert.NoError(block.Accept())
-	assert.NoError(commit.Verify())
-	assert.NoError(abort.Verify())
-
-<<<<<<< HEAD
-	_, txStatus, err := abort.onAcceptState.GetTx(block.Tx.ID())
-	assert.NoError(err)
-	assert.Equal(status.Aborted, txStatus)
-
-	assert.NoError(commit.Accept()) // advance the timestamp
-
-	_, txStatus, err = vm.internalState.GetTx(block.Tx.ID())
-	assert.NoError(err)
-	assert.Equal(status.Committed, txStatus)
-
-	timestamp := vm.internalState.GetTimestamp()
-	assert.Equal(defaultValidateEndTime.Unix(), timestamp.Unix())
-
-	assert.NoError(vm.SetPreference(vm.lastAcceptedID))
-
-	blk, err = vm.BuildBlock() // should contain proposal to reward genesis validator
-	assert.NoError(err)
-
-	assert.NoError(blk.Verify())
-=======
-	{
-		onAccept, ok := vm.stateVersions.GetState(abort.ID())
-		assert.True(ok)
-
-		_, txStatus, err := onAccept.GetTx(block.Tx.ID())
-		assert.NoError(err)
-		assert.Equal(status.Aborted, txStatus)
-	}
->>>>>>> 05bc3fac
-
-	assert.NoError(commit.Accept()) // advance the timestamp
-	assert.NoError(vm.SetPreference(vm.lastAcceptedID))
-
-	_, txStatus, err := vm.internalState.GetTx(block.Tx.ID())
-	assert.NoError(err)
-	assert.Equal(status.Committed, txStatus)
-
-	timestamp := vm.internalState.GetTimestamp()
-	assert.Equal(defaultValidateEndTime.Unix(), timestamp.Unix())
-
-	// should contain proposal to reward genesis validator
-	blk, err = vm.BuildBlock()
-	assert.NoError(err)
-
-	assert.NoError(blk.Verify())
-
-	block = blk.(*ProposalBlock)
-<<<<<<< HEAD
-	options, err = block.Options() // Assert preferences are correct
-	assert.NoError(err)
-
-	commit = options[0].(*CommitBlock)
-	abort = options[1].(*AbortBlock)
-
-	assert.NoError(blk.Accept())
-	assert.NoError(commit.Verify())
-
-	_, txStatus, err = commit.onAcceptState.GetTx(block.Tx.ID())
-	assert.NoError(err)
-	assert.Equal(status.Committed, txStatus)
-
-=======
-	options, err = block.Options()
-	assert.NoError(err)
-
-	commit = options[0].(*CommitBlock)
-	abort = options[1].(*AbortBlock)
-
-	assert.NoError(blk.Accept())
-	assert.NoError(commit.Verify())
-
-	{
-		onAccept, ok := vm.stateVersions.GetState(commit.ID())
-		assert.True(ok)
-
-		_, txStatus, err := onAccept.GetTx(block.Tx.ID())
-		assert.NoError(err)
-		assert.Equal(status.Committed, txStatus)
-	}
-
->>>>>>> 05bc3fac
-	assert.NoError(abort.Verify())
-	assert.NoError(abort.Accept()) // do not reward the genesis validator
-
-	_, txStatus, err = vm.internalState.GetTx(block.Tx.ID())
-	assert.NoError(err)
-	assert.Equal(status.Aborted, txStatus)
-
-<<<<<<< HEAD
 	_, err = vm.internalState.GetCurrentValidator(constants.PrimaryNetworkID, ids.NodeID(keys[1].PublicKey().Address()))
-=======
-	currentStakers := vm.internalState.CurrentStakers()
-	_, err = currentStakers.GetValidator(ids.NodeID(keys[1].PublicKey().Address()))
->>>>>>> 05bc3fac
 	assert.ErrorIs(err, database.ErrNotFound)
 }
 
@@ -1483,29 +1250,17 @@
 
 	assert.NoError(vm.blockBuilder.AddUnverifiedTx(createSubnetTx))
 
-<<<<<<< HEAD
-	blk, err := vm.BuildBlock() // should contain proposal to create subnet
-=======
 	// should contain proposal to create subnet
 	blk, err := vm.BuildBlock()
->>>>>>> 05bc3fac
 	assert.NoError(err)
 
 	assert.NoError(blk.Verify())
 	assert.NoError(blk.Accept())
-<<<<<<< HEAD
-=======
 	assert.NoError(vm.SetPreference(vm.lastAcceptedID))
->>>>>>> 05bc3fac
 
 	_, txStatus, err := vm.internalState.GetTx(createSubnetTx.ID())
 	assert.NoError(err)
 	assert.Equal(status.Committed, txStatus)
-<<<<<<< HEAD
-
-	assert.NoError(vm.SetPreference(vm.lastAcceptedID))
-=======
->>>>>>> 05bc3fac
 
 	subnets, err := vm.internalState.GetSubnets()
 	assert.NoError(err)
@@ -1535,14 +1290,6 @@
 	assert.NoError(err)
 
 	assert.NoError(vm.blockBuilder.AddUnverifiedTx(addValidatorTx))
-<<<<<<< HEAD
-
-	blk, err = vm.BuildBlock() // should add validator to the new subnet
-	assert.NoError(err)
-
-	assert.NoError(blk.Verify())
-=======
->>>>>>> 05bc3fac
 
 	blk, err = vm.BuildBlock() // should add validator to the new subnet
 	assert.NoError(err)
@@ -1553,21 +1300,6 @@
 	block := blk.(*ProposalBlock)
 	options, err := block.Options()
 	assert.NoError(err)
-<<<<<<< HEAD
-
-	commit := options[0].(*CommitBlock)
-	abort := options[1].(*AbortBlock)
-
-	assert.NoError(block.Accept()) // Accept the block
-	assert.NoError(commit.Verify())
-	assert.NoError(abort.Verify())
-
-	_, txStatus, err = abort.onAcceptState.GetTx(block.Tx.ID())
-	assert.NoError(err)
-	assert.Equal(status.Aborted, txStatus)
-
-	assert.NoError(commit.Accept()) // add the validator to pending validator set
-=======
 
 	commit := options[0].(*CommitBlock)
 	abort := options[1].(*AbortBlock)
@@ -1587,23 +1319,13 @@
 
 	assert.NoError(commit.Accept()) // add the validator to pending validator set
 	assert.NoError(vm.SetPreference(vm.lastAcceptedID))
->>>>>>> 05bc3fac
 
 	_, txStatus, err = vm.internalState.GetTx(block.Tx.ID())
 	assert.NoError(err)
 	assert.Equal(status.Committed, txStatus)
 
-<<<<<<< HEAD
-	assert.NoError(vm.SetPreference(vm.lastAcceptedID))
-
 	_, err = vm.internalState.GetPendingValidator(createSubnetTx.ID(), nodeID)
 	assert.NoError(err)
-=======
-	pendingStakers := vm.internalState.PendingStakers()
-	vdr := pendingStakers.GetValidator(nodeID)
-	_, exists := vdr.SubnetValidators()[createSubnetTx.ID()]
-	assert.True(exists)
->>>>>>> 05bc3fac
 
 	// Advance time to when new validator should start validating
 	// Create a block with an advance time tx that moves validator
@@ -1611,11 +1333,6 @@
 	vm.clock.Set(startTime)
 	blk, err = vm.BuildBlock() // should be advance time tx
 	assert.NoError(err)
-<<<<<<< HEAD
-
-	assert.NoError(blk.Verify())
-=======
->>>>>>> 05bc3fac
 
 	assert.NoError(blk.Verify())
 
@@ -1623,7 +1340,6 @@
 	block = blk.(*ProposalBlock)
 	options, err = block.Options()
 	assert.NoError(err)
-<<<<<<< HEAD
 
 	commit = options[0].(*CommitBlock)
 	abort = options[1].(*AbortBlock)
@@ -1632,32 +1348,6 @@
 	assert.NoError(commit.Verify())
 	assert.NoError(abort.Verify())
 
-	_, txStatus, err = abort.onAcceptState.GetTx(block.Tx.ID())
-	assert.NoError(err)
-	assert.Equal(status.Aborted, txStatus)
-
-	assert.NoError(commit.Accept()) // move validator addValidatorTx from pending to current
-
-	_, txStatus, err = vm.internalState.GetTx(block.Tx.ID())
-	assert.NoError(err)
-	assert.Equal(status.Committed, txStatus)
-
-	assert.NoError(vm.SetPreference(vm.lastAcceptedID))
-
-	_, err = vm.internalState.GetPendingValidator(createSubnetTx.ID(), nodeID)
-	assert.ErrorIs(err, database.ErrNotFound)
-
-	_, err = vm.internalState.GetCurrentValidator(createSubnetTx.ID(), nodeID)
-	assert.NoError(err)
-=======
-
-	commit = options[0].(*CommitBlock)
-	abort = options[1].(*AbortBlock)
-
-	assert.NoError(block.Accept())
-	assert.NoError(commit.Verify())
-	assert.NoError(abort.Verify())
-
 	{
 		onAccept, ok := vm.stateVersions.GetState(abort.ID())
 		assert.True(ok)
@@ -1674,18 +1364,11 @@
 	assert.NoError(err)
 	assert.Equal(status.Committed, txStatus)
 
-	pendingStakers = vm.internalState.PendingStakers()
-	vdr = pendingStakers.GetValidator(nodeID)
-	_, exists = vdr.SubnetValidators()[createSubnetTx.ID()]
-	assert.False(exists)
-
-	currentStakers := vm.internalState.CurrentStakers()
-	cVDR, err := currentStakers.GetValidator(nodeID)
-	assert.NoError(err)
-
-	_, exists = cVDR.SubnetValidators()[createSubnetTx.ID()]
-	assert.True(exists)
->>>>>>> 05bc3fac
+	_, err = vm.internalState.GetPendingValidator(createSubnetTx.ID(), nodeID)
+	assert.ErrorIs(err, database.ErrNotFound)
+
+	_, err = vm.internalState.GetCurrentValidator(createSubnetTx.ID(), nodeID)
+	assert.NoError(err)
 
 	// fast forward clock to time validator should stop validating
 	vm.clock.Set(endTime)
@@ -1699,7 +1382,6 @@
 	block = blk.(*ProposalBlock)
 	options, err = block.Options()
 	assert.NoError(err)
-<<<<<<< HEAD
 
 	commit = options[0].(*CommitBlock)
 	abort = options[1].(*AbortBlock)
@@ -1708,32 +1390,6 @@
 	assert.NoError(commit.Verify())
 	assert.NoError(abort.Verify())
 
-	_, txStatus, err = abort.onAcceptState.GetTx(block.Tx.ID())
-	assert.NoError(err)
-	assert.Equal(status.Aborted, txStatus)
-
-	assert.NoError(commit.Accept()) // remove validator from current validator set
-
-	_, txStatus, err = vm.internalState.GetTx(block.Tx.ID())
-	assert.NoError(err)
-	assert.Equal(status.Committed, txStatus)
-
-	assert.NoError(vm.SetPreference(vm.lastAcceptedID))
-
-	_, err = vm.internalState.GetPendingValidator(createSubnetTx.ID(), nodeID)
-	assert.ErrorIs(err, database.ErrNotFound)
-
-	_, err = vm.internalState.GetCurrentValidator(createSubnetTx.ID(), nodeID)
-	assert.ErrorIs(err, database.ErrNotFound)
-=======
-
-	commit = options[0].(*CommitBlock)
-	abort = options[1].(*AbortBlock)
-
-	assert.NoError(block.Accept())
-	assert.NoError(commit.Verify())
-	assert.NoError(abort.Verify())
-
 	{
 		onAccept, ok := vm.stateVersions.GetState(abort.ID())
 		assert.True(ok)
@@ -1749,18 +1405,11 @@
 	assert.NoError(err)
 	assert.Equal(status.Committed, txStatus)
 
-	pendingStakers = vm.internalState.PendingStakers()
-	vdr = pendingStakers.GetValidator(nodeID)
-	_, exists = vdr.SubnetValidators()[createSubnetTx.ID()]
-	assert.False(exists)
-
-	currentStakers = vm.internalState.CurrentStakers()
-	cVDR, err = currentStakers.GetValidator(nodeID)
-	assert.NoError(err)
-
-	_, exists = cVDR.SubnetValidators()[createSubnetTx.ID()]
-	assert.False(exists)
->>>>>>> 05bc3fac
+	_, err = vm.internalState.GetPendingValidator(createSubnetTx.ID(), nodeID)
+	assert.ErrorIs(err, database.ErrNotFound)
+
+	_, err = vm.internalState.GetCurrentValidator(createSubnetTx.ID(), nodeID)
+	assert.ErrorIs(err, database.ErrNotFound)
 }
 
 // test asset import
@@ -2585,10 +2234,10 @@
 	for _, test := range tests {
 		t.Run(test.description, func(t *testing.T) {
 			assert := assert.New(t)
-			staker, err := GetValidator(vm.internalState, constants.PrimaryNetworkID, nodeID)
+			staker, err := executor.GetValidator(vm.internalState, constants.PrimaryNetworkID, nodeID)
 			assert.NoError(err)
 
-			amount, err := GetMaxWeight(vm.internalState, staker, test.startTime, test.endTime)
+			amount, err := executor.GetMaxWeight(vm.internalState, staker, test.startTime, test.endTime)
 			assert.NoError(err)
 			assert.EqualValues(defaultWeight, amount)
 		})
@@ -2629,15 +2278,6 @@
 	assert.NoError(firstVM.Shutdown())
 	firstCtx.Lock.Unlock()
 
-<<<<<<< HEAD
-func TestRejectedStateRegressionInvalidValidatorTimestamp(t *testing.T) {
-	assert := assert.New(t)
-	vm, baseDB, _, _ := defaultVM()
-	vm.ctx.Lock.Lock()
-	defer func() {
-		assert.NoError(vm.Shutdown())
-		vm.ctx.Lock.Unlock()
-=======
 	secondDB := db.NewPrefixDBManager([]byte{})
 	secondVM := &VM{Factory: Factory{
 		Config: config.Config{
@@ -2653,7 +2293,6 @@
 	defer func() {
 		assert.NoError(secondVM.Shutdown())
 		secondCtx.Lock.Unlock()
->>>>>>> 05bc3fac
 	}()
 
 	secondMsgChan := make(chan common.Message, 1)
@@ -2671,210 +2310,13 @@
 	blk, err := secondVM.BuildBlock() // should contain proposal to advance time
 	assert.NoError(err)
 
-<<<<<<< HEAD
-	preferredID := preferred.ID()
-	preferredHeight := preferred.Height()
-
-	addValidatorProposalBlk, err := vm.newProposalBlock(preferredID, preferredHeight+1, addValidatorTx)
-	assert.NoError(err)
-
-	assert.NoError(addValidatorProposalBlk.Verify())
-=======
 	assert.NoError(blk.Verify())
->>>>>>> 05bc3fac
 
 	// Assert preferences are correct
 	block := blk.(*ProposalBlock)
 	options, err := block.Options()
 	assert.NoError(err)
 
-<<<<<<< HEAD
-	addValidatorProposalCommitIntf := addValidatorProposalOptions[0]
-	addValidatorProposalCommit := addValidatorProposalCommitIntf.(*CommitBlock)
-
-	assert.NoError(addValidatorProposalCommit.Verify())
-
-	// Verify that the new validator now in pending validator set
-	_, err = addValidatorProposalCommit.onAcceptState.GetPendingValidator(constants.PrimaryNetworkID, nodeID)
-	assert.NoError(err)
-
-	// Create the UTXO that will be added to shared memory
-	utxo := &avax.UTXO{
-		UTXOID: avax.UTXOID{
-			TxID: ids.GenerateTestID(),
-		},
-		Asset: avax.Asset{
-			ID: vm.ctx.AVAXAssetID,
-		},
-		Out: &secp256k1fx.TransferOutput{
-			Amt:          vm.TxFee,
-			OutputOwners: secp256k1fx.OutputOwners{},
-		},
-	}
-
-	// Create the import tx that will fail verification
-	unsignedImportTx := &txs.ImportTx{
-		BaseTx: txs.BaseTx{BaseTx: avax.BaseTx{
-			NetworkID:    vm.ctx.NetworkID,
-			BlockchainID: vm.ctx.ChainID,
-		}},
-		SourceChain: vm.ctx.XChainID,
-		ImportedInputs: []*avax.TransferableInput{
-			{
-				UTXOID: utxo.UTXOID,
-				Asset:  utxo.Asset,
-				In: &secp256k1fx.TransferInput{
-					Amt: vm.TxFee,
-				},
-			},
-		},
-	}
-	signedImportTx := &txs.Tx{Unsigned: unsignedImportTx}
-	assert.NoError(signedImportTx.Sign(Codec, [][]*crypto.PrivateKeySECP256K1R{
-		{}, // There is one input, with no required signers
-	}))
-
-	// Create the standard block that will fail verification, and then be
-	// re-verified.
-	preferredID = addValidatorProposalCommit.ID()
-	preferredHeight = addValidatorProposalCommit.Height()
-
-	importBlk, err := vm.newStandardBlock(preferredID, preferredHeight+1, []*txs.Tx{signedImportTx})
-	assert.NoError(err)
-
-	// Because the shared memory UTXO hasn't been populated, this block is
-	// currently invalid.
-	err = importBlk.Verify()
-	assert.Error(err)
-
-	// Because we no longer ever reject a block in verification, the status
-	// should remain as processing.
-	importBlkStatus := importBlk.Status()
-	assert.Equal(choices.Processing, importBlkStatus)
-
-	// Populate the shared memory UTXO.
-	m := &atomic.Memory{}
-	assert.NoError(m.Initialize(logging.NoLog{}, prefixdb.New([]byte{5}, baseDB)))
-
-	vm.ctx.SharedMemory = m.NewSharedMemory(vm.ctx.ChainID)
-	vm.AtomicUTXOManager = avax.NewAtomicUTXOManager(vm.ctx.SharedMemory, Codec)
-	peerSharedMemory := m.NewSharedMemory(vm.ctx.XChainID)
-
-	utxoBytes, err := Codec.Marshal(txs.Version, utxo)
-	assert.NoError(err)
-
-	inputID := utxo.InputID()
-	err = peerSharedMemory.Apply(
-		map[ids.ID]*atomic.Requests{
-			vm.ctx.ChainID: {
-				PutRequests: []*atomic.Element{
-					{
-						Key:   inputID[:],
-						Value: utxoBytes,
-					},
-				},
-			},
-		},
-	)
-	assert.NoError(err)
-
-	// Because the shared memory UTXO has now been populated, the block should
-	// pass verification.
-	assert.NoError(importBlk.Verify())
-
-	// The status shouldn't have been changed during a successful verification.
-	importBlkStatus = importBlk.Status()
-	assert.Equal(choices.Processing, importBlkStatus)
-
-	// Create the tx that would have moved the new validator from the pending
-	// validator set into the current validator set.
-	vm.clock.Set(newValidatorStartTime)
-	advanceTimeTx, err := vm.txBuilder.NewAdvanceTimeTx(newValidatorStartTime)
-	assert.NoError(err)
-
-	// Create the proposal block that should have moved the new validator from
-	// the pending validator set into the current validator set.
-	preferredID = importBlk.ID()
-	preferredHeight = importBlk.Height()
-
-	advanceTimeProposalBlk, err := vm.newProposalBlock(preferredID, preferredHeight+1, advanceTimeTx)
-	assert.NoError(err)
-
-	assert.NoError(advanceTimeProposalBlk.Verify())
-
-	// Get the commit block that advances the timestamp to the point that the
-	// validator should be moved from the pending validator set into the current
-	// validator set.
-	advanceTimeProposalOptions, err := advanceTimeProposalBlk.Options()
-	assert.NoError(err)
-
-	advanceTimeProposalCommitIntf := advanceTimeProposalOptions[0]
-	advanceTimeProposalCommit := advanceTimeProposalCommitIntf.(*CommitBlock)
-
-	assert.NoError(advanceTimeProposalCommit.Verify())
-
-	// Accept all the blocks
-	allBlocks := []smcon.Block{
-		addValidatorProposalBlk,
-		addValidatorProposalCommit,
-		importBlk,
-		advanceTimeProposalBlk,
-		advanceTimeProposalCommit,
-	}
-	for _, blk := range allBlocks {
-		assert.NoError(blk.Accept())
-		assert.Equal(choices.Accepted, blk.Status())
-	}
-
-	// Force a reload of the state from the database.
-	is, err := NewState(
-		vm,
-		vm.dbManager.Current().Database,
-		nil,
-		prometheus.NewRegistry(),
-	)
-	assert.NoError(err)
-	vm.internalState = is
-
-	// Verify that new validator is now in the current validator set.
-	_, err = vm.internalState.GetCurrentValidator(constants.PrimaryNetworkID, nodeID)
-	assert.NoError(err)
-
-	_, err = vm.internalState.GetPendingValidator(constants.PrimaryNetworkID, nodeID)
-	assert.ErrorIs(err, database.ErrNotFound)
-
-	currentTimestamp := vm.internalState.GetTimestamp()
-	assert.Equal(newValidatorStartTime.Unix(), currentTimestamp.Unix())
-}
-
-func TestRejectedStateRegressionInvalidValidatorReward(t *testing.T) {
-	assert := assert.New(t)
-	vm, baseDB, _, _ := defaultVM()
-	vm.ctx.Lock.Lock()
-	defer func() {
-		assert.NoError(vm.Shutdown())
-		vm.ctx.Lock.Unlock()
-	}()
-
-	vm.internalState.SetCurrentSupply(defaultRewardConfig.SupplyCap / 2)
-
-	newValidatorStartTime0 := defaultGenesisTime.Add(syncBound).Add(1 * time.Second)
-	newValidatorEndTime0 := newValidatorStartTime0.Add(defaultMaxStakingDuration)
-
-	nodeID0 := ids.NodeID(ids.GenerateTestShortID())
-
-	// Create the tx to add the first new validator
-	addValidatorTx0, err := vm.txBuilder.NewAddValidatorTx(
-		vm.MaxValidatorStake,
-		uint64(newValidatorStartTime0.Unix()),
-		uint64(newValidatorEndTime0.Unix()),
-		nodeID0,
-		ids.ShortID(nodeID0),
-		reward.PercentDenominator,
-		[]*crypto.PrivateKeySECP256K1R{keys[0]},
-		ids.ShortEmpty,
-	)
-=======
 	commit := options[0].(*CommitBlock)
 	abort := options[1].(*AbortBlock)
 
@@ -2896,7 +2338,6 @@
 	assert.NoError(secondVM.SetPreference(secondVM.lastAcceptedID))
 
 	_, txStatus, err := secondVM.internalState.GetTx(block.Tx.ID())
->>>>>>> 05bc3fac
 	assert.NoError(err)
 	assert.Equal(status.Committed, txStatus)
 
@@ -2907,125 +2348,12 @@
 	blk, err = secondVM.BuildBlock() // should contain proposal to reward genesis validator
 	assert.NoError(err)
 
-<<<<<<< HEAD
-	assert.NoError(addValidatorProposalBlk0.Verify())
-=======
 	assert.NoError(blk.Verify())
->>>>>>> 05bc3fac
 
 	block = blk.(*ProposalBlock)
 	options, err = block.Options()
 	assert.NoError(err)
 
-<<<<<<< HEAD
-	addValidatorProposalCommitIntf0 := addValidatorProposalOptions0[0]
-	addValidatorProposalCommit0 := addValidatorProposalCommitIntf0.(*CommitBlock)
-
-	assert.NoError(addValidatorProposalCommit0.Verify())
-
-	// Verify that first new validator now in pending validator set
-	_, err = addValidatorProposalCommit0.onAcceptState.GetPendingValidator(constants.PrimaryNetworkID, nodeID0)
-	assert.NoError(err)
-
-	// Create the tx that moves the first new validator from the pending
-	// validator set into the current validator set.
-	vm.clock.Set(newValidatorStartTime0)
-	advanceTimeTx0, err := vm.txBuilder.NewAdvanceTimeTx(newValidatorStartTime0)
-	assert.NoError(err)
-
-	// Create the proposal block that moves the first new validator from the
-	// pending validator set into the current validator set.
-	preferredID = addValidatorProposalCommit0.ID()
-	preferredHeight = addValidatorProposalCommit0.Height()
-
-	advanceTimeProposalBlk0, err := vm.newProposalBlock(preferredID, preferredHeight+1, advanceTimeTx0)
-	assert.NoError(err)
-
-	assert.NoError(advanceTimeProposalBlk0.Verify())
-
-	// Get the commit block that advances the timestamp to the point that the
-	// first new validator should be moved from the pending validator set into
-	// the current validator set.
-	advanceTimeProposalOptions0, err := advanceTimeProposalBlk0.Options()
-	assert.NoError(err)
-
-	advanceTimeProposalCommitIntf0 := advanceTimeProposalOptions0[0]
-	advanceTimeProposalCommit0 := advanceTimeProposalCommitIntf0.(*CommitBlock)
-
-	assert.NoError(advanceTimeProposalCommit0.Verify())
-
-	// Verify that the first new validator is now in the current validator set.
-	_, err = advanceTimeProposalCommit0.onAcceptState.GetCurrentValidator(constants.PrimaryNetworkID, nodeID0)
-	assert.NoError(err)
-
-	_, err = advanceTimeProposalCommit0.onAcceptState.GetPendingValidator(constants.PrimaryNetworkID, nodeID0)
-	assert.ErrorIs(err, database.ErrNotFound)
-
-	currentTimestamp := advanceTimeProposalCommit0.onAcceptState.GetTimestamp()
-	assert.Equal(newValidatorStartTime0.Unix(), currentTimestamp.Unix())
-
-	// Create the UTXO that will be added to shared memory
-	utxo := &avax.UTXO{
-		UTXOID: avax.UTXOID{
-			TxID: ids.GenerateTestID(),
-		},
-		Asset: avax.Asset{
-			ID: vm.ctx.AVAXAssetID,
-		},
-		Out: &secp256k1fx.TransferOutput{
-			Amt:          vm.TxFee,
-			OutputOwners: secp256k1fx.OutputOwners{},
-		},
-	}
-
-	// Create the import tx that will fail verification
-	unsignedImportTx := &txs.ImportTx{
-		BaseTx: txs.BaseTx{BaseTx: avax.BaseTx{
-			NetworkID:    vm.ctx.NetworkID,
-			BlockchainID: vm.ctx.ChainID,
-		}},
-		SourceChain: vm.ctx.XChainID,
-		ImportedInputs: []*avax.TransferableInput{
-			{
-				UTXOID: utxo.UTXOID,
-				Asset:  utxo.Asset,
-				In: &secp256k1fx.TransferInput{
-					Amt: vm.TxFee,
-				},
-			},
-		},
-	}
-	signedImportTx := &txs.Tx{Unsigned: unsignedImportTx}
-	assert.NoError(signedImportTx.Sign(Codec, [][]*crypto.PrivateKeySECP256K1R{
-		{}, // There is one input, with no required signers
-	}))
-
-	// Create the standard block that will fail verification, and then be
-	// re-verified.
-	preferredID = advanceTimeProposalCommit0.ID()
-	preferredHeight = advanceTimeProposalCommit0.Height()
-
-	importBlk, err := vm.newStandardBlock(preferredID, preferredHeight+1, []*txs.Tx{signedImportTx})
-	assert.NoError(err)
-
-	// Because the shared memory UTXO hasn't been populated, this block is
-	// currently invalid.
-	err = importBlk.Verify()
-	assert.Error(err)
-
-	// Because we no longer ever reject a block in verification, the status
-	// should remain as processing.
-	importBlkStatus := importBlk.Status()
-	assert.Equal(choices.Processing, importBlkStatus)
-
-	// Populate the shared memory UTXO.
-	m := &atomic.Memory{}
-	assert.NoError(m.Initialize(logging.NoLog{}, prefixdb.New([]byte{5}, baseDB)))
-
-	vm.ctx.SharedMemory = m.NewSharedMemory(vm.ctx.ChainID)
-	vm.AtomicUTXOManager = avax.NewAtomicUTXOManager(vm.ctx.SharedMemory, Codec)
-	peerSharedMemory := m.NewSharedMemory(vm.ctx.XChainID)
-=======
 	commit = options[1].(*CommitBlock)
 	abort = options[0].(*AbortBlock)
 
@@ -3050,11 +2378,12 @@
 	assert.NoError(err)
 	assert.Equal(status.Aborted, txStatus)
 
-	currentStakers := secondVM.internalState.CurrentStakers()
-	_, err = currentStakers.GetValidator(ids.NodeID(keys[1].PublicKey().Address()))
+	_, err = secondVM.internalState.GetCurrentValidator(
+		constants.PrimaryNetworkID,
+		ids.NodeID(keys[1].PublicKey().Address()),
+	)
 	assert.ErrorIs(err, database.ErrNotFound)
 }
->>>>>>> 05bc3fac
 
 func TestUptimeDisallowedAfterNeverConnecting(t *testing.T) {
 	assert := assert.New(t)
@@ -3069,61 +2398,11 @@
 			Validators:             validators.NewManager(),
 			UptimeLockedCalculator: uptime.NewLockedCalculator(),
 		},
-<<<<<<< HEAD
-	)
-	assert.NoError(err)
-
-	// Because the shared memory UTXO has now been populated, the block should
-	// pass verification.
-	assert.NoError(importBlk.Verify())
-
-	// The status shouldn't have been changed during a successful verification.
-	importBlkStatus = importBlk.Status()
-	assert.Equal(choices.Processing, importBlkStatus)
-
-	newValidatorStartTime1 := newValidatorStartTime0.Add(syncBound).Add(1 * time.Second)
-	newValidatorEndTime1 := newValidatorStartTime1.Add(defaultMaxStakingDuration)
-
-	nodeID1 := ids.NodeID(ids.GenerateTestShortID())
-
-	// Create the tx to add the second new validator
-	addValidatorTx1, err := vm.txBuilder.NewAddValidatorTx(
-		vm.MaxValidatorStake,
-		uint64(newValidatorStartTime1.Unix()),
-		uint64(newValidatorEndTime1.Unix()),
-		nodeID1,
-		ids.ShortID(nodeID1),
-		reward.PercentDenominator,
-		[]*crypto.PrivateKeySECP256K1R{keys[1]},
-		ids.ShortEmpty,
-	)
-	assert.NoError(err)
-
-	// Create the proposal block to add the second new validator
-	preferredID = importBlk.ID()
-	preferredHeight = importBlk.Height()
-
-	addValidatorProposalBlk1, err := vm.newProposalBlock(preferredID, preferredHeight+1, addValidatorTx1)
-	assert.NoError(err)
-
-	assert.NoError(addValidatorProposalBlk1.Verify())
-=======
 	}}
->>>>>>> 05bc3fac
 
 	ctx := defaultContext()
 	ctx.Lock.Lock()
 
-<<<<<<< HEAD
-	addValidatorProposalCommitIntf1 := addValidatorProposalOptions1[0]
-	addValidatorProposalCommit1 := addValidatorProposalCommitIntf1.(*CommitBlock)
-
-	assert.NoError(addValidatorProposalCommit1.Verify())
-
-	// Verify that the second new validator now in pending validator set
-	_, err = addValidatorProposalCommit1.onAcceptState.GetPendingValidator(constants.PrimaryNetworkID, nodeID1)
-	assert.NoError(err)
-=======
 	msgChan := make(chan common.Message, 1)
 	appSender := &common.SenderTest{T: t}
 	assert.NoError(vm.Initialize(ctx, db, genesisBytes, nil, nil, msgChan, nil, appSender))
@@ -3141,7 +2420,6 @@
 	// Fast forward clock to time for genesis validators to leave
 	vm.clock.Set(defaultValidateEndTime)
 	vm.uptimeManager.(uptime.TestManager).SetTime(defaultValidateEndTime)
->>>>>>> 05bc3fac
 
 	blk, err := vm.BuildBlock() // should contain proposal to advance time
 	assert.NoError(err)
@@ -3153,12 +2431,8 @@
 	options, err := block.Options()
 	assert.NoError(err)
 
-<<<<<<< HEAD
-	assert.NoError(advanceTimeProposalBlk1.Verify())
-=======
 	commit := options[0].(*CommitBlock)
 	abort := options[1].(*AbortBlock)
->>>>>>> 05bc3fac
 
 	assert.NoError(block.Accept())
 	assert.NoError(commit.Verify())
@@ -3166,39 +2440,6 @@
 	assert.NoError(commit.Accept()) // advance the timestamp
 	assert.NoError(vm.SetPreference(vm.lastAcceptedID))
 
-<<<<<<< HEAD
-	advanceTimeProposalCommitIntf1 := advanceTimeProposalOptions1[0]
-	advanceTimeProposalCommit1 := advanceTimeProposalCommitIntf1.(*CommitBlock)
-
-	assert.NoError(advanceTimeProposalCommit1.Verify())
-
-	// Verify that the second new validator is now in the current validator set.
-	_, err = advanceTimeProposalCommit1.onAcceptState.GetCurrentValidator(constants.PrimaryNetworkID, nodeID1)
-	assert.NoError(err)
-
-	_, err = advanceTimeProposalCommit1.onAcceptState.GetPendingValidator(constants.PrimaryNetworkID, nodeID1)
-	assert.ErrorIs(err, database.ErrNotFound)
-
-	currentTimestamp = advanceTimeProposalCommit1.onAcceptState.GetTimestamp()
-	assert.Equal(newValidatorStartTime1.Unix(), currentTimestamp.Unix())
-
-	// Accept all the blocks
-	allBlocks := []smcon.Block{
-		addValidatorProposalBlk0,
-		addValidatorProposalCommit0,
-		advanceTimeProposalBlk0,
-		advanceTimeProposalCommit0,
-		importBlk,
-		addValidatorProposalBlk1,
-		addValidatorProposalCommit1,
-		advanceTimeProposalBlk1,
-		advanceTimeProposalCommit1,
-	}
-	for _, blk := range allBlocks {
-		assert.NoError(blk.Accept())
-		assert.Equal(choices.Accepted, blk.Status())
-	}
-=======
 	// Verify that chain's timestamp has advanced
 	timestamp := vm.internalState.GetTimestamp()
 	assert.Equal(defaultValidateEndTime.Unix(), timestamp.Unix())
@@ -3208,32 +2449,11 @@
 	assert.NoError(err)
 
 	assert.NoError(blk.Verify())
->>>>>>> 05bc3fac
 
 	block = blk.(*ProposalBlock)
 	options, err = block.Options()
 	assert.NoError(err)
 
-<<<<<<< HEAD
-	// Verify that validators are in the current validator set with the correct
-	// reward calculated.
-	staker0, err := vm.internalState.GetCurrentValidator(constants.PrimaryNetworkID, nodeID0)
-	assert.NoError(err)
-	assert.EqualValues(60000000, staker0.PotentialReward)
-
-	staker1, err := vm.internalState.GetCurrentValidator(constants.PrimaryNetworkID, nodeID1)
-	assert.NoError(err)
-	assert.EqualValues(59999999, staker1.PotentialReward)
-
-	_, err = vm.internalState.GetPendingValidator(constants.PrimaryNetworkID, nodeID0)
-	assert.ErrorIs(err, database.ErrNotFound)
-
-	_, err = vm.internalState.GetPendingValidator(constants.PrimaryNetworkID, nodeID1)
-	assert.ErrorIs(err, database.ErrNotFound)
-
-	currentTimestamp = vm.internalState.GetTimestamp()
-	assert.Equal(newValidatorStartTime1.Unix(), currentTimestamp.Unix())
-=======
 	abort = options[0].(*AbortBlock)
 	commit = options[1].(*CommitBlock)
 
@@ -3243,8 +2463,9 @@
 	assert.NoError(abort.Accept()) // do not reward the genesis validator
 	assert.NoError(vm.SetPreference(vm.lastAcceptedID))
 
-	currentStakers := vm.internalState.CurrentStakers()
-	_, err = currentStakers.GetValidator(ids.NodeID(keys[1].PublicKey().Address()))
+	_, err = vm.internalState.GetCurrentValidator(
+		constants.PrimaryNetworkID,
+		ids.NodeID(keys[1].PublicKey().Address()),
+	)
 	assert.ErrorIs(err, database.ErrNotFound)
->>>>>>> 05bc3fac
 }