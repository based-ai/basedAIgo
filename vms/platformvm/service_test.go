// Copyright (C) 2019-2021, Ava Labs, Inc. All rights reserved.
// See the file LICENSE for licensing terms.

package platformvm

import (
	"bytes"
	"fmt"
	"math/rand"
	"testing"
	"time"

	stdjson "encoding/json"

	"github.com/stretchr/testify/assert"

	"github.com/ava-labs/avalanchego/api"
	"github.com/ava-labs/avalanchego/api/keystore"
	"github.com/ava-labs/avalanchego/chains/atomic"
	"github.com/ava-labs/avalanchego/database/manager"
	"github.com/ava-labs/avalanchego/database/prefixdb"
	"github.com/ava-labs/avalanchego/ids"
	"github.com/ava-labs/avalanchego/snow/consensus/snowman"
	"github.com/ava-labs/avalanchego/utils/constants"
	"github.com/ava-labs/avalanchego/utils/crypto"
	"github.com/ava-labs/avalanchego/utils/formatting"
	"github.com/ava-labs/avalanchego/utils/json"
	"github.com/ava-labs/avalanchego/utils/logging"
	"github.com/ava-labs/avalanchego/version"
	"github.com/ava-labs/avalanchego/vms/components/avax"
	"github.com/ava-labs/avalanchego/vms/platformvm/blocks/stateful"
	"github.com/ava-labs/avalanchego/vms/platformvm/blocks/stateless"
	"github.com/ava-labs/avalanchego/vms/platformvm/status"
	"github.com/ava-labs/avalanchego/vms/platformvm/txs"
	"github.com/ava-labs/avalanchego/vms/platformvm/txs/executor"
	"github.com/ava-labs/avalanchego/vms/secp256k1fx"

	vmkeystore "github.com/ava-labs/avalanchego/vms/components/keystore"
	pchainapi "github.com/ava-labs/avalanchego/vms/platformvm/api"
)

var (
	// Test user username
	testUsername = "ScoobyUser"

	// Test user password, must meet minimum complexity/length requirements
	testPassword = "ShaggyPassword1Zoinks!"

	// Bytes decoded from CB58 "ewoqjP7PxY4yr3iLTpLisriqt94hdyDFNgchSxGGztUrTXtNN"
	testPrivateKey = []byte{
		0x56, 0x28, 0x9e, 0x99, 0xc9, 0x4b, 0x69, 0x12,
		0xbf, 0xc1, 0x2a, 0xdc, 0x09, 0x3c, 0x9b, 0x51,
		0x12, 0x4f, 0x0d, 0xc5, 0x4a, 0xc7, 0xa7, 0x66,
		0xb2, 0xbc, 0x5c, 0xcf, 0x55, 0x8d, 0x80, 0x27,
	}

	// 3cb7d3842e8cee6a0ebd09f1fe884f6861e1b29c
	// Platform address resulting from the above private key
	testAddress = "P-testing18jma8ppw3nhx5r4ap8clazz0dps7rv5umpc36y"

	encodings = []formatting.Encoding{
		formatting.JSON, formatting.Hex,
	}
)

func defaultService(t *testing.T) (*Service, *mutableSharedMemory) {
	vm, _, mutableSharedMemory := defaultVM()
	vm.ctx.Lock.Lock()
	defer vm.ctx.Lock.Unlock()
	ks := keystore.New(logging.NoLog{}, manager.NewMemDB(version.Semantic1_0_0))
	if err := ks.CreateUser(testUsername, testPassword); err != nil {
		t.Fatal(err)
	}
	vm.ctx.Keystore = ks.NewBlockchainKeyStore(vm.ctx.ChainID)
	return &Service{
		vm:          vm,
		addrManager: avax.NewAddressManager(vm.ctx),
	}, mutableSharedMemory
}

// Give user [testUsername] control of [testPrivateKey] and keys[0] (which is funded)
func defaultAddress(t *testing.T, service *Service) {
	service.vm.ctx.Lock.Lock()
	defer service.vm.ctx.Lock.Unlock()
	user, err := vmkeystore.NewUserFromKeystore(service.vm.ctx.Keystore, testUsername, testPassword)
	if err != nil {
		t.Fatal(err)
	}
	pk, err := testKeyFactory.ToPrivateKey(testPrivateKey)
	if err != nil {
		t.Fatal(err)
	}
	privKey := pk.(*crypto.PrivateKeySECP256K1R)
	if err := user.PutKeys(privKey, keys[0]); err != nil {
		t.Fatal(err)
	}
}

func TestAddValidator(t *testing.T) {
	expectedJSONString := `{"username":"","password":"","from":null,"changeAddr":"","txID":"11111111111111111111111111111111LpoYY","startTime":"0","endTime":"0","nodeID":"NodeID-111111111111111111116DBWJs","rewardAddress":"","delegationFeeRate":"0.0000"}`
	args := AddValidatorArgs{}
	bytes, err := stdjson.Marshal(&args)
	if err != nil {
		t.Fatal(err)
	}
	jsonString := string(bytes)
	if jsonString != expectedJSONString {
		t.Fatalf("Expected: %s\nResult: %s", expectedJSONString, jsonString)
	}
}

func TestCreateBlockchainArgsParsing(t *testing.T) {
	jsonString := `{"vmID":"lol","fxIDs":["secp256k1"], "name":"awesome", "username":"bob loblaw", "password":"yeet", "genesisData":"SkB92YpWm4Q2iPnLGCuDPZPgUQMxajqQQuz91oi3xD984f8r"}`
	args := CreateBlockchainArgs{}
	err := stdjson.Unmarshal([]byte(jsonString), &args)
	if err != nil {
		t.Fatal(err)
	}
	if _, err = stdjson.Marshal(args.GenesisData); err != nil {
		t.Fatal(err)
	}
}

func TestExportKey(t *testing.T) {
	jsonString := `{"username":"ScoobyUser","password":"ShaggyPassword1Zoinks!","address":"` + testAddress + `"}`
	args := ExportKeyArgs{}
	err := stdjson.Unmarshal([]byte(jsonString), &args)
	if err != nil {
		t.Fatal(err)
	}

	service, _ := defaultService(t)
	defaultAddress(t, service)
	service.vm.ctx.Lock.Lock()
	defer func() {
		if err := service.vm.Shutdown(); err != nil {
			t.Fatal(err)
		}
		service.vm.ctx.Lock.Unlock()
	}()

	reply := ExportKeyReply{}
	if err := service.ExportKey(nil, &args, &reply); err != nil {
		t.Fatal(err)
	}

	if !bytes.Equal(testPrivateKey, reply.PrivateKey.Bytes()) {
		t.Fatalf("Expected %v, got %v", testPrivateKey, reply.PrivateKey.Bytes())
	}
}

func TestImportKey(t *testing.T) {
	jsonString := `{"username":"ScoobyUser","password":"ShaggyPassword1Zoinks!","privateKey":"PrivateKey-ewoqjP7PxY4yr3iLTpLisriqt94hdyDFNgchSxGGztUrTXtNN"}`
	args := ImportKeyArgs{}
	err := stdjson.Unmarshal([]byte(jsonString), &args)
	if err != nil {
		t.Fatal(err)
	}

	service, _ := defaultService(t)
	service.vm.ctx.Lock.Lock()
	defer func() {
		if err := service.vm.Shutdown(); err != nil {
			t.Fatal(err)
		}
		service.vm.ctx.Lock.Unlock()
	}()

	reply := api.JSONAddress{}
	if err := service.ImportKey(nil, &args, &reply); err != nil {
		t.Fatal(err)
	}
	if testAddress != reply.Address {
		t.Fatalf("Expected %q, got %q", testAddress, reply.Address)
	}
}

// Test issuing a tx and accepted
func TestGetTxStatus(t *testing.T) {
	service, mutableSharedMemory := defaultService(t)
	defaultAddress(t, service)
	service.vm.ctx.Lock.Lock()
	defer func() {
		if err := service.vm.Shutdown(); err != nil {
			t.Fatal(err)
		}
		service.vm.ctx.Lock.Unlock()
	}()

	factory := crypto.FactorySECP256K1R{}
	recipientKeyIntf, err := factory.NewPrivateKey()
	if err != nil {
		t.Fatal(err)
	}
	recipientKey := recipientKeyIntf.(*crypto.PrivateKeySECP256K1R)

	m := &atomic.Memory{}
	err = m.Initialize(logging.NoLog{}, prefixdb.New([]byte{}, service.vm.dbManager.Current().Database))
	if err != nil {
		t.Fatal(err)
	}

	sm := m.NewSharedMemory(service.vm.ctx.ChainID)
	peerSharedMemory := m.NewSharedMemory(xChainID)

	// #nosec G404
	utxo := &avax.UTXO{
		UTXOID: avax.UTXOID{
			TxID:        ids.GenerateTestID(),
			OutputIndex: rand.Uint32(),
		},
		Asset: avax.Asset{ID: avaxAssetID},
		Out: &secp256k1fx.TransferOutput{
			Amt: 1234567,
			OutputOwners: secp256k1fx.OutputOwners{
				Locktime:  0,
				Addrs:     []ids.ShortID{recipientKey.PublicKey().Address()},
				Threshold: 1,
			},
		},
	}
	utxoBytes, err := txs.Codec.Marshal(txs.Version, utxo)
	if err != nil {
		t.Fatal(err)
	}
	inputID := utxo.InputID()
	if err := peerSharedMemory.Apply(map[ids.ID]*atomic.Requests{service.vm.ctx.ChainID: {PutRequests: []*atomic.Element{{
		Key:   inputID[:],
		Value: utxoBytes,
		Traits: [][]byte{
			recipientKey.PublicKey().Address().Bytes(),
		},
	}}}}); err != nil {
		t.Fatal(err)
	}

	oldSharedMemory := mutableSharedMemory.SharedMemory
	mutableSharedMemory.SharedMemory = sm

	tx, err := service.vm.txBuilder.NewImportTx(xChainID, ids.ShortEmpty, []*crypto.PrivateKeySECP256K1R{recipientKey}, ids.ShortEmpty)
	if err != nil {
		t.Fatal(err)
	}
	mutableSharedMemory.SharedMemory = oldSharedMemory

	var (
		arg  = &GetTxStatusArgs{TxID: tx.ID()}
		resp GetTxStatusResponse
	)
	err = service.GetTxStatus(nil, arg, &resp)
	switch {
	case err != nil:
		t.Fatal(err)
	case resp.Status != status.Unknown:
		t.Fatalf("status should be unknown but is %s", resp.Status)
	case resp.Reason != "":
		t.Fatalf("reason should be empty but is %s", resp.Reason)
	}

	// put the chain in existing chain list
	if err := service.vm.BlockBuilder.AddUnverifiedTx(tx); err == nil {
		t.Fatal("should have erred because of missing funds")
	}

	mutableSharedMemory.SharedMemory = sm

	if err := service.vm.BlockBuilder.AddUnverifiedTx(tx); err != nil {
		t.Fatal(err)
	} else if block, err := service.vm.BuildBlock(); err != nil {
		t.Fatal(err)
	} else if blk, ok := block.(*stateful.Block); !ok {
		t.Fatalf("should be *stateful.Block but is %T", block)
	} else if err := blk.Verify(); err != nil {
		t.Fatal(err)
	} else if err := blk.Accept(); err != nil {
		t.Fatal(err)
	}

	resp = GetTxStatusResponse{} // reset
	err = service.GetTxStatus(nil, arg, &resp)
	switch {
	case err != nil:
		t.Fatal(err)
	case resp.Status != status.Committed:
		t.Fatalf("status should be Committed but is %s", resp.Status)
	case resp.Reason != "":
		t.Fatalf("reason should be empty but is %s", resp.Reason)
	}
}

// Test issuing and then retrieving a transaction
func TestGetTx(t *testing.T) {
	type test struct {
		description string
		createTx    func(service *Service) (*txs.Tx, error)
	}

	tests := []test{
		{
			"standard block",
			func(service *Service) (*txs.Tx, error) {
				return service.vm.txBuilder.NewCreateChainTx( // Test GetTx works for standard blocks
					testSubnet1.ID(),
					nil,
					constants.AVMID,
					nil,
					"chain name",
					[]*crypto.PrivateKeySECP256K1R{testSubnet1ControlKeys[0], testSubnet1ControlKeys[1]},
					keys[0].PublicKey().Address(), // change addr
				)
			},
		},
		{
			"proposal block",
			func(service *Service) (*txs.Tx, error) {
				return service.vm.txBuilder.NewAddValidatorTx( // Test GetTx works for proposal blocks
					service.vm.MinValidatorStake,
					uint64(service.vm.clock.Time().Add(executor.SyncBound).Unix()),
					uint64(service.vm.clock.Time().Add(executor.SyncBound).Add(defaultMinStakingDuration).Unix()),
					ids.GenerateTestNodeID(),
					ids.GenerateTestShortID(),
					0,
					[]*crypto.PrivateKeySECP256K1R{keys[0]},
					keys[0].PublicKey().Address(), // change addr
				)
			},
		},
		{
			"atomic block",
			func(service *Service) (*txs.Tx, error) {
				return service.vm.txBuilder.NewExportTx( // Test GetTx works for proposal blocks
					100,
					service.vm.ctx.XChainID,
					ids.GenerateTestShortID(),
					[]*crypto.PrivateKeySECP256K1R{keys[0]},
					keys[0].PublicKey().Address(), // change addr
				)
			},
		},
	}

	for _, test := range tests {
		for _, encoding := range encodings {
			service, _ := defaultService(t)
			defaultAddress(t, service)
			service.vm.ctx.Lock.Lock()

			tx, err := test.createTx(service)
			if err != nil {
				t.Fatalf("failed test '%s - %s': %s", test.description, encoding.String(), err)
			}
			arg := &api.GetTxArgs{
				TxID:     tx.ID(),
				Encoding: encoding,
			}
			var response api.GetTxReply
			if err := service.GetTx(nil, arg, &response); err == nil {
				t.Fatalf("failed test '%s - %s': haven't issued tx yet so shouldn't be able to get it", test.description, encoding.String())
			} else if err := service.vm.BlockBuilder.AddUnverifiedTx(tx); err != nil {
				t.Fatalf("failed test '%s - %s': %s", test.description, encoding.String(), err)
			} else if block, err := service.vm.BuildBlock(); err != nil {
				t.Fatalf("failed test '%s - %s': %s", test.description, encoding.String(), err)
			} else if err := block.Verify(); err != nil {
				t.Fatalf("failed test '%s - %s': %s", test.description, encoding.String(), err)
			} else if err := block.Accept(); err != nil {
				t.Fatalf("failed test '%s - %s': %s", test.description, encoding.String(), err)
			} else if blk, ok := block.(snowman.OracleBlock); ok { // For proposal blocks, commit them
				if options, err := blk.Options(); err != nil {
					t.Fatalf("failed test '%s - %s': %s", test.description, encoding.String(), err)
				} else if commit, ok := options[0].(*stateful.Block); !ok {
					t.Fatalf("failed test '%s - %s': should prefer to commit", test.description, encoding.String())
				} else if _, ok := options[0].(*stateful.Block).Block.(*stateless.CommitBlock); !ok {
					t.Fatalf("failed test '%s - %s': should prefer to commit", test.description, encoding.String())
				} else if err := commit.Verify(); err != nil {
					t.Fatalf("failed test '%s - %s': %s", test.description, encoding.String(), err)
				} else if err := commit.Accept(); err != nil {
					t.Fatalf("failed test '%s - %s': %s", test.description, encoding.String(), err)
				}
			} else if err := service.GetTx(nil, arg, &response); err != nil {
				t.Fatalf("failed test '%s - %s': %s", test.description, encoding.String(), err)
			} else {
				switch encoding {
				case formatting.Hex:
					// we're always guaranteed a string for hex encodings.
					responseTxBytes, err := formatting.Decode(response.Encoding, response.Tx.(string))
					if err != nil {
						t.Fatalf("failed test '%s - %s': %s", test.description, encoding.String(), err)
					}
					if !bytes.Equal(responseTxBytes, tx.Bytes()) {
						t.Fatalf("failed test '%s - %s': byte representation of tx in response is incorrect", test.description, encoding.String())
					}
				case formatting.JSON:
					if response.Tx != tx {
						t.Fatalf("failed test '%s - %s': byte representation of tx in response is incorrect", test.description, encoding.String())
					}
				}
			}

			if err := service.vm.Shutdown(); err != nil {
				t.Fatal(err)
			}
			service.vm.ctx.Lock.Unlock()
		}
	}
}

// Test method GetBalance
func TestGetBalance(t *testing.T) {
	service, _ := defaultService(t)
	defaultAddress(t, service)
	service.vm.ctx.Lock.Lock()
	defer func() {
		if err := service.vm.Shutdown(); err != nil {
			t.Fatal(err)
		}
		service.vm.ctx.Lock.Unlock()
	}()

	// Ensure GetStake is correct for each of the genesis validators
	genesis, _ := defaultGenesis()
	for _, utxo := range genesis.UTXOs {
		request := GetBalanceRequest{
			Addresses: []string{
				fmt.Sprintf("P-%s", utxo.Address),
			},
		}
		reply := GetBalanceResponse{}
		if err := service.GetBalance(nil, &request, &reply); err != nil {
			t.Fatal(err)
		}
		if reply.Balance != json.Uint64(defaultBalance) {
			t.Fatalf("Wrong balance. Expected %d ; Returned %d", defaultBalance, reply.Balance)
		}
		if reply.Unlocked != json.Uint64(defaultBalance) {
			t.Fatalf("Wrong unlocked balance. Expected %d ; Returned %d", defaultBalance, reply.Unlocked)
		}
		if reply.LockedStakeable != 0 {
			t.Fatalf("Wrong locked stakeable balance. Expected %d ; Returned %d", reply.LockedStakeable, 0)
		}
		if reply.LockedNotStakeable != 0 {
			t.Fatalf("Wrong locked not stakeable balance. Expected %d ; Returned %d", reply.LockedNotStakeable, 0)
		}
	}
}

// Test method GetStake
func TestGetStake(t *testing.T) {
	assert := assert.New(t)
	service, _ := defaultService(t)
	defaultAddress(t, service)
	service.vm.ctx.Lock.Lock()
	defer func() {
		err := service.vm.Shutdown()
		assert.NoError(err)
		service.vm.ctx.Lock.Unlock()
	}()

	// Ensure GetStake is correct for each of the genesis validators
	genesis, _ := defaultGenesis()
	addrsStrs := []string{}
	for i, validator := range genesis.Validators {
		addr := fmt.Sprintf("P-%s", validator.RewardOwner.Addresses[0])
		addrsStrs = append(addrsStrs, addr)
		args := GetStakeArgs{
			api.JSONAddresses{
				Addresses: []string{addr},
			},
			formatting.Hex,
		}
		response := GetStakeReply{}
		err := service.GetStake(nil, &args, &response)
		assert.NoError(err)
		assert.EqualValues(uint64(defaultWeight), uint64(response.Staked))
		assert.Len(response.Outputs, 1)
		// Unmarshal into an output
		outputBytes, err := formatting.Decode(args.Encoding, response.Outputs[0])
		assert.NoError(err)
		var output avax.TransferableOutput
		_, err = txs.Codec.Unmarshal(outputBytes, &output)
		assert.NoError(err)
		out, ok := output.Out.(*secp256k1fx.TransferOutput)
		assert.True(ok)
		assert.EqualValues(out.Amount(), defaultWeight)
		assert.EqualValues(out.Threshold, 1)
		assert.Len(out.Addrs, 1)
		assert.Equal(keys[i].PublicKey().Address(), out.Addrs[0])
		assert.EqualValues(out.Locktime, 0)
	}

	// Make sure this works for multiple addresses
	args := GetStakeArgs{
		api.JSONAddresses{
			Addresses: addrsStrs,
		},
		formatting.Hex,
	}
	response := GetStakeReply{}
	err := service.GetStake(nil, &args, &response)
	assert.NoError(err)
	assert.EqualValues(len(genesis.Validators)*defaultWeight, response.Staked)
	assert.Len(response.Outputs, len(genesis.Validators))
	for _, outputStr := range response.Outputs {
		outputBytes, err := formatting.Decode(args.Encoding, outputStr)
		assert.NoError(err)
		var output avax.TransferableOutput
		_, err = txs.Codec.Unmarshal(outputBytes, &output)
		assert.NoError(err)
		out, ok := output.Out.(*secp256k1fx.TransferOutput)
		assert.True(ok)
		assert.EqualValues(defaultWeight, out.Amount())
		assert.EqualValues(out.Threshold, 1)
		assert.EqualValues(out.Locktime, 0)
		assert.Len(out.Addrs, 1)
	}

	oldStake := uint64(defaultWeight)

	// Add a delegator
	stakeAmount := service.vm.MinDelegatorStake + 12345
	delegatorNodeID := ids.NodeID(keys[0].PublicKey().Address())
	delegatorEndTime := uint64(defaultGenesisTime.Add(defaultMinStakingDuration).Unix())
	tx, err := service.vm.txBuilder.NewAddDelegatorTx(
		stakeAmount,
		uint64(defaultGenesisTime.Unix()),
		delegatorEndTime,
		delegatorNodeID,
		ids.GenerateTestShortID(),
		[]*crypto.PrivateKeySECP256K1R{keys[0]},
		keys[0].PublicKey().Address(), // change addr
	)
	assert.NoError(err)

	service.vm.state.AddCurrentStaker(tx, 0)
	service.vm.state.AddTx(tx, status.Committed)
	err = service.vm.state.Commit()
	assert.NoError(err)
	err = service.vm.state.Load()
	assert.NoError(err)

	// Make sure the delegator addr has the right stake (old stake + stakeAmount)
	addr, _ := service.addrManager.FormatLocalAddress(keys[0].PublicKey().Address())
	args.Addresses = []string{addr}
	err = service.GetStake(nil, &args, &response)
	assert.NoError(err)
	assert.EqualValues(oldStake+stakeAmount, uint64(response.Staked))
	assert.Len(response.Outputs, 2)
	// Unmarshal into transferable outputs
	outputs := make([]avax.TransferableOutput, 2)
	for i := range outputs {
		outputBytes, err := formatting.Decode(args.Encoding, response.Outputs[i])
		assert.NoError(err)
		_, err = txs.Codec.Unmarshal(outputBytes, &outputs[i])
		assert.NoError(err)
	}
	// Make sure the stake amount is as expected
	assert.EqualValues(stakeAmount+oldStake, outputs[0].Out.Amount()+outputs[1].Out.Amount())

	oldStake = uint64(response.Staked)

	// Make sure this works for pending stakers
	// Add a pending staker
	stakeAmount = service.vm.MinValidatorStake + 54321
	pendingStakerNodeID := ids.GenerateTestNodeID()
	pendingStakerEndTime := uint64(defaultGenesisTime.Add(defaultMinStakingDuration).Unix())
	tx, err = service.vm.txBuilder.NewAddValidatorTx(
		stakeAmount,
		uint64(defaultGenesisTime.Unix()),
		pendingStakerEndTime,
		pendingStakerNodeID,
		ids.GenerateTestShortID(),
		0,
		[]*crypto.PrivateKeySECP256K1R{keys[0]},
		keys[0].PublicKey().Address(), // change addr
	)
	assert.NoError(err)

	service.vm.state.AddPendingStaker(tx)
	service.vm.state.AddTx(tx, status.Committed)
	err = service.vm.state.Commit()
	assert.NoError(err)
	err = service.vm.state.Load()
	assert.NoError(err)

	// Make sure the delegator has the right stake (old stake + stakeAmount)
	err = service.GetStake(nil, &args, &response)
	assert.NoError(err)
	assert.EqualValues(oldStake+stakeAmount, response.Staked)
	assert.Len(response.Outputs, 3)
	outputs = make([]avax.TransferableOutput, 3)
	// Unmarshal
	for i := range outputs {
		outputBytes, err := formatting.Decode(args.Encoding, response.Outputs[i])
		assert.NoError(err)
		_, err = txs.Codec.Unmarshal(outputBytes, &outputs[i])
		assert.NoError(err)
	}
	// Make sure the stake amount is as expected
	assert.EqualValues(stakeAmount+oldStake, outputs[0].Out.Amount()+outputs[1].Out.Amount()+outputs[2].Out.Amount())
}

// Test method GetCurrentValidators
func TestGetCurrentValidators(t *testing.T) {
	service, _ := defaultService(t)
	defaultAddress(t, service)
	service.vm.ctx.Lock.Lock()
	defer func() {
		if err := service.vm.Shutdown(); err != nil {
			t.Fatal(err)
		}
		service.vm.ctx.Lock.Unlock()
	}()

	genesis, _ := defaultGenesis()

	// Call getValidators
	args := GetCurrentValidatorsArgs{SubnetID: constants.PrimaryNetworkID}
	response := GetCurrentValidatorsReply{}

	err := service.GetCurrentValidators(nil, &args, &response)
	switch {
	case err != nil:
		t.Fatal(err)
	case len(response.Validators) != len(genesis.Validators):
		t.Fatalf("should be %d validators but are %d", len(genesis.Validators), len(response.Validators))
	}

	for _, vdr := range genesis.Validators {
		found := false
		for i := 0; i < len(response.Validators) && !found; i++ {
			gotVdr, ok := response.Validators[i].(pchainapi.PrimaryValidator)
			switch {
			case !ok:
				t.Fatal("expected pchainapi.PrimaryValidator")
			case gotVdr.NodeID != vdr.NodeID:
			case gotVdr.EndTime != vdr.EndTime:
				t.Fatalf("expected end time of %s to be %v but got %v",
					vdr.NodeID,
					vdr.EndTime,
					gotVdr.EndTime,
				)
			case gotVdr.StartTime != vdr.StartTime:
				t.Fatalf("expected start time of %s to be %v but got %v",
					vdr.NodeID,
					vdr.StartTime,
					gotVdr.StartTime,
				)
			case gotVdr.Weight != vdr.Weight:
				t.Fatalf("expected weight of %s to be %v but got %v",
					vdr.NodeID,
					vdr.Weight,
					gotVdr.Weight,
				)
			default:
				found = true
			}
		}
		if !found {
			t.Fatalf("expected validators to contain %s but didn't", vdr.NodeID)
		}
	}

	// Add a delegator
	stakeAmount := service.vm.MinDelegatorStake + 12345
	validatorNodeID := ids.NodeID(keys[1].PublicKey().Address())
	delegatorStartTime := uint64(defaultValidateStartTime.Unix())
	delegatorEndTime := uint64(defaultValidateStartTime.Add(defaultMinStakingDuration).Unix())

	tx, err := service.vm.txBuilder.NewAddDelegatorTx(
		stakeAmount,
		delegatorStartTime,
		delegatorEndTime,
		validatorNodeID,
		ids.GenerateTestShortID(),
		[]*crypto.PrivateKeySECP256K1R{keys[0]},
		keys[0].PublicKey().Address(), // change addr
	)
	if err != nil {
		t.Fatal(err)
	}

	service.vm.state.AddCurrentStaker(tx, 0)
	service.vm.state.AddTx(tx, status.Committed)
	err = service.vm.state.Commit()
	if err != nil {
		t.Fatal(err)
	}
	err = service.vm.state.Load()
	if err != nil {
		t.Fatal(err)
	}

	// Call getCurrentValidators
	args = GetCurrentValidatorsArgs{SubnetID: constants.PrimaryNetworkID}
	err = service.GetCurrentValidators(nil, &args, &response)
	switch {
	case err != nil:
		t.Fatal(err)
	case len(response.Validators) != len(genesis.Validators):
		t.Fatalf("should be %d validators but are %d", len(genesis.Validators), len(response.Validators))
	}

	// Make sure the delegator is there
	found := false
	for i := 0; i < len(response.Validators) && !found; i++ {
		vdr := response.Validators[i].(pchainapi.PrimaryValidator)
		if vdr.NodeID != validatorNodeID {
			continue
		}
		found = true
		if len(vdr.Delegators) != 1 {
			t.Fatalf("%s should have 1 delegator", vdr.NodeID)
		}
		delegator := vdr.Delegators[0]
		switch {
		case delegator.NodeID != vdr.NodeID:
			t.Fatal("wrong node ID")
		case uint64(delegator.StartTime) != delegatorStartTime:
			t.Fatal("wrong start time")
		case uint64(delegator.EndTime) != delegatorEndTime:
			t.Fatal("wrong end time")
		case delegator.GetWeight() != stakeAmount:
			t.Fatalf("wrong weight")
		}
	}
	if !found {
		t.Fatalf("didn't find delegator")
	}
}

func TestGetTimestamp(t *testing.T) {
	assert := assert.New(t)

	service, _ := defaultService(t)
	service.vm.ctx.Lock.Lock()
	defer func() {
		err := service.vm.Shutdown()
		assert.NoError(err)

		service.vm.ctx.Lock.Unlock()
	}()

	reply := GetTimestampReply{}
	err := service.GetTimestamp(nil, nil, &reply)
	assert.NoError(err)

	assert.Equal(service.vm.state.GetTimestamp(), reply.Timestamp)

	newTimestamp := reply.Timestamp.Add(time.Second)
	service.vm.state.SetTimestamp(newTimestamp)

	err = service.GetTimestamp(nil, nil, &reply)
	assert.NoError(err)

	assert.Equal(newTimestamp, reply.Timestamp)
}

func TestGetBlock(t *testing.T) {
	tests := []struct {
		name     string
		encoding formatting.Encoding
	}{
		{
			name:     "json",
			encoding: formatting.JSON,
		},
		{
			name:     "hex",
			encoding: formatting.Hex,
		},
	}

	for _, test := range tests {
		t.Run(test.name, func(t *testing.T) {
			service, _ := defaultService(t)
			blkVersion := uint16(stateless.ApricotVersion)

<<<<<<< HEAD
			block, err := stateful.NewStandardBlock(
				blkVersion,
				0, // apricot timestamp is not serialized
				service.vm.manager,
				service.vm.ctx,
				ids.GenerateTestID(),
				1234,
=======
			// Make a block an accept it, then check we can get it.
			tx, err := service.vm.txBuilder.NewCreateChainTx( // Test GetTx works for standard blocks
				testSubnet1.ID(),
				nil,
				constants.AVMID,
>>>>>>> baacf706
				nil,
				"chain name",
				[]*crypto.PrivateKeySECP256K1R{testSubnet1ControlKeys[0], testSubnet1ControlKeys[1]},
				keys[0].PublicKey().Address(), // change addr
			)
			if err != nil {
				t.Fatal(err)
			}
			preferred, err := service.vm.BlockBuilder.Preferred()
			if err != nil {
				t.Fatal(err)
			}
			statelessBlock, err := stateless.NewStandardBlock(
				preferred.ID(),
				preferred.Height()+1,
				[]*txs.Tx{tx},
			)
			if err != nil {
				t.Fatal("couldn't create block: %w", err)
			}
<<<<<<< HEAD

			statelessBlk := block.StandardBlockIntf
			service.vm.manager.AddStatelessBlock(statelessBlk, block.Status())
=======
			block := service.vm.manager.NewBlock(statelessBlock)
			if err := block.Verify(); err != nil {
				t.Fatal("couldn't verify block: %w", err)
			} else if err := block.Accept(); err != nil {
				t.Fatal("couldn't accept block: %w", err)
			}
>>>>>>> baacf706

			args := api.GetBlockArgs{
				BlockID:  block.ID(),
				Encoding: test.encoding,
			}
			response := api.GetBlockResponse{}
			err = service.GetBlock(nil, &args, &response)
			if err != nil {
				t.Fatal(err)
			}

			switch {
			case test.encoding == formatting.JSON:
				assert.Equal(t, block, response.Block)
			default:
				decoded, _ := formatting.Decode(response.Encoding, response.Block.(string))
				assert.Equal(t, block.Bytes(), decoded)
			}

			assert.Equal(t, test.encoding, response.Encoding)
		})
	}
}<|MERGE_RESOLUTION|>--- conflicted
+++ resolved
@@ -774,21 +774,11 @@
 			service, _ := defaultService(t)
 			blkVersion := uint16(stateless.ApricotVersion)
 
-<<<<<<< HEAD
-			block, err := stateful.NewStandardBlock(
-				blkVersion,
-				0, // apricot timestamp is not serialized
-				service.vm.manager,
-				service.vm.ctx,
-				ids.GenerateTestID(),
-				1234,
-=======
 			// Make a block an accept it, then check we can get it.
 			tx, err := service.vm.txBuilder.NewCreateChainTx( // Test GetTx works for standard blocks
 				testSubnet1.ID(),
 				nil,
 				constants.AVMID,
->>>>>>> baacf706
 				nil,
 				"chain name",
 				[]*crypto.PrivateKeySECP256K1R{testSubnet1ControlKeys[0], testSubnet1ControlKeys[1]},
@@ -802,6 +792,8 @@
 				t.Fatal(err)
 			}
 			statelessBlock, err := stateless.NewStandardBlock(
+				blkVersion,
+				0, // apricot timestamp is not serialized
 				preferred.ID(),
 				preferred.Height()+1,
 				[]*txs.Tx{tx},
@@ -809,18 +801,12 @@
 			if err != nil {
 				t.Fatal("couldn't create block: %w", err)
 			}
-<<<<<<< HEAD
-
-			statelessBlk := block.StandardBlockIntf
-			service.vm.manager.AddStatelessBlock(statelessBlk, block.Status())
-=======
 			block := service.vm.manager.NewBlock(statelessBlock)
 			if err := block.Verify(); err != nil {
 				t.Fatal("couldn't verify block: %w", err)
 			} else if err := block.Accept(); err != nil {
 				t.Fatal("couldn't accept block: %w", err)
 			}
->>>>>>> baacf706
 
 			args := api.GetBlockArgs{
 				BlockID:  block.ID(),
