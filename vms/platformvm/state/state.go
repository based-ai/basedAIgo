// Copyright (C) 2019-2023, Ava Labs, Inc. All rights reserved.
// See the file LICENSE for licensing terms.

package state

import (
	"context"
	"errors"
	"fmt"
	"math"
	"sync"
	"time"

	"github.com/google/btree"

	"go.uber.org/zap"

	"github.com/prometheus/client_golang/prometheus"

	"github.com/ava-labs/avalanchego/cache"
	"github.com/ava-labs/avalanchego/cache/metercacher"
	"github.com/ava-labs/avalanchego/database"
	"github.com/ava-labs/avalanchego/database/linkeddb"
	"github.com/ava-labs/avalanchego/database/prefixdb"
	"github.com/ava-labs/avalanchego/database/versiondb"
	"github.com/ava-labs/avalanchego/ids"
	"github.com/ava-labs/avalanchego/snow"
	"github.com/ava-labs/avalanchego/snow/choices"
	"github.com/ava-labs/avalanchego/snow/uptime"
	"github.com/ava-labs/avalanchego/snow/validators"
	"github.com/ava-labs/avalanchego/utils"
	"github.com/ava-labs/avalanchego/utils/constants"
	"github.com/ava-labs/avalanchego/utils/crypto/bls"
	"github.com/ava-labs/avalanchego/utils/hashing"
	"github.com/ava-labs/avalanchego/utils/logging"
	"github.com/ava-labs/avalanchego/utils/timer"
	"github.com/ava-labs/avalanchego/utils/wrappers"
	"github.com/ava-labs/avalanchego/vms/components/avax"
	"github.com/ava-labs/avalanchego/vms/platformvm/block"
	"github.com/ava-labs/avalanchego/vms/platformvm/config"
	"github.com/ava-labs/avalanchego/vms/platformvm/fx"
	"github.com/ava-labs/avalanchego/vms/platformvm/genesis"
	"github.com/ava-labs/avalanchego/vms/platformvm/metrics"
	"github.com/ava-labs/avalanchego/vms/platformvm/reward"
	"github.com/ava-labs/avalanchego/vms/platformvm/status"
	"github.com/ava-labs/avalanchego/vms/platformvm/txs"

	safemath "github.com/ava-labs/avalanchego/utils/math"
)

const (
	pruneCommitLimit           = 1024
	pruneCommitSleepMultiplier = 5
	pruneCommitSleepCap        = 10 * time.Second
	pruneUpdateFrequency       = 30 * time.Second
)

var (
	_ State = (*state)(nil)

	errValidatorSetAlreadyPopulated = errors.New("validator set already populated")
	errIsNotSubnet                  = errors.New("is not a subnet")

	blockIDPrefix                       = []byte("blockID")
	blockPrefix                         = []byte("block")
	validatorsPrefix                    = []byte("validators")
	currentPrefix                       = []byte("current")
	pendingPrefix                       = []byte("pending")
	validatorPrefix                     = []byte("validator")
	delegatorPrefix                     = []byte("delegator")
	subnetValidatorPrefix               = []byte("subnetValidator")
	subnetDelegatorPrefix               = []byte("subnetDelegator")
	nestedValidatorWeightDiffsPrefix    = []byte("validatorDiffs")
	nestedValidatorPublicKeyDiffsPrefix = []byte("publicKeyDiffs")
	flatValidatorWeightDiffsPrefix      = []byte("flatValidatorDiffs")
	flatValidatorPublicKeyDiffsPrefix   = []byte("flatPublicKeyDiffs")
	txPrefix                            = []byte("tx")
	rewardUTXOsPrefix                   = []byte("rewardUTXOs")
	utxoPrefix                          = []byte("utxo")
	subnetPrefix                        = []byte("subnet")
	subnetOwnerPrefix                   = []byte("subnetOwner")
	transformedSubnetPrefix             = []byte("transformedSubnet")
	supplyPrefix                        = []byte("supply")
	chainPrefix                         = []byte("chain")
	singletonPrefix                     = []byte("singleton")

	timestampKey      = []byte("timestamp")
	currentSupplyKey  = []byte("current supply")
	lastAcceptedKey   = []byte("last accepted")
	heightsIndexedKey = []byte("heights indexed")
	initializedKey    = []byte("initialized")
	prunedKey         = []byte("pruned")
)

// Chain collects all methods to manage the state of the chain for block
// execution.
type Chain interface {
	Stakers
	avax.UTXOAdder
	avax.UTXOGetter
	avax.UTXODeleter

	GetTimestamp() time.Time
	SetTimestamp(tm time.Time)

	GetCurrentSupply(subnetID ids.ID) (uint64, error)
	SetCurrentSupply(subnetID ids.ID, cs uint64)

	GetRewardUTXOs(txID ids.ID) ([]*avax.UTXO, error)
	AddRewardUTXO(txID ids.ID, utxo *avax.UTXO)

	GetSubnets() ([]*txs.Tx, error)
	AddSubnet(createSubnetTx *txs.Tx)

	GetSubnetOwner(subnetID ids.ID) (fx.Owner, error)
	SetSubnetOwner(subnetID ids.ID, owner fx.Owner)

	GetSubnetTransformation(subnetID ids.ID) (*txs.Tx, error)
	AddSubnetTransformation(transformSubnetTx *txs.Tx)

	GetChains(subnetID ids.ID) ([]*txs.Tx, error)
	AddChain(createChainTx *txs.Tx)

	GetTx(txID ids.ID) (*txs.Tx, status.Status, error)
	AddTx(tx *txs.Tx, status status.Status)
}

type State interface {
	Chain
	uptime.State
	avax.UTXOReader

	GetLastAccepted() ids.ID
	SetLastAccepted(blkID ids.ID)

	GetStatelessBlock(blockID ids.ID) (block.Block, error)

	// Invariant: [block] is an accepted block.
	AddStatelessBlock(block block.Block)

	GetBlockIDAtHeight(height uint64) (ids.ID, error)

	// ApplyCurrentValidators adds all the current validators and delegators of
	// [subnetID] into [vdrs].
	ApplyCurrentValidators(subnetID ids.ID, vdrs validators.Manager) error

	// ApplyValidatorWeightDiffs iterates from [startHeight] towards the genesis
	// block until it has applied all of the diffs up to and including
	// [endHeight]. Applying the diffs modifies [validators].
	//
	// Invariant: If attempting to generate the validator set for
	// [endHeight - 1], [validators] must initially contain the validator
	// weights for [startHeight].
	//
	// Note: Because this function iterates towards the genesis, [startHeight]
	// will typically be greater than or equal to [endHeight]. If [startHeight]
	// is less than [endHeight], no diffs will be applied.
	ApplyValidatorWeightDiffs(
		ctx context.Context,
		validators map[ids.NodeID]*validators.GetValidatorOutput,
		startHeight uint64,
		endHeight uint64,
		subnetID ids.ID,
	) error

	// ApplyValidatorPublicKeyDiffs iterates from [startHeight] towards the
	// genesis block until it has applied all of the diffs up to and including
	// [endHeight]. Applying the diffs modifies [validators].
	//
	// Invariant: If attempting to generate the validator set for
	// [endHeight - 1], [validators] must initially contain the validator
	// weights for [startHeight].
	//
	// Note: Because this function iterates towards the genesis, [startHeight]
	// will typically be greater than or equal to [endHeight]. If [startHeight]
	// is less than [endHeight], no diffs will be applied.
	ApplyValidatorPublicKeyDiffs(
		ctx context.Context,
		validators map[ids.NodeID]*validators.GetValidatorOutput,
		startHeight uint64,
		endHeight uint64,
	) error

	SetHeight(height uint64)

	// Discard uncommitted changes to the database.
	Abort()

	// Returns if the state should be pruned and indexed to remove rejected
	// blocks and generate the block height index.
	//
	// TODO: Remove after v1.11.x is activated
	ShouldPrune() (bool, error)

	// Removes rejected blocks from disk and indexes accepted blocks by height. This
	// function supports being (and is recommended to be) called asynchronously.
	//
	// TODO: Remove after v1.11.x is activated
	PruneAndIndex(sync.Locker, logging.Logger) error

	// Commit changes to the base database.
	Commit() error

	// Returns a batch of unwritten changes that, when written, will commit all
	// pending changes to the base database.
	CommitBatch() (database.Batch, error)

	Checksum() ids.ID

	Close() error
}

// TODO: Remove after v1.11.x is activated
type stateBlk struct {
	Blk    block.Block
	Bytes  []byte         `serialize:"true"`
	Status choices.Status `serialize:"true"`
}

/*
 * VMDB
 * |-. validators
 * | |-. current
 * | | |-. validator
 * | | | '-. list
 * | | |   '-- txID -> uptime + potential reward + potential delegatee reward
 * | | |-. delegator
 * | | | '-. list
 * | | |   '-- txID -> potential reward
 * | | |-. subnetValidator
 * | | | '-. list
 * | | |   '-- txID -> uptime + potential reward + potential delegatee reward
 * | | '-. subnetDelegator
 * | |   '-. list
 * | |     '-- txID -> potential reward
 * | |-. pending
 * | | |-. validator
 * | | | '-. list
 * | | |   '-- txID -> nil
 * | | |-. delegator
 * | | | '-. list
 * | | |   '-- txID -> nil
 * | | |-. subnetValidator
 * | | | '-. list
 * | | |   '-- txID -> nil
 * | | '-. subnetDelegator
 * | |   '-. list
 * | |     '-- txID -> nil
 * | |-. nested weight diffs TODO: Remove once only the flat db is needed
 * | | '-. height+subnet
 * | |   '-. list
 * | |     '-- nodeID -> weightChange
 * | |-. nested pub key diffs TODO: Remove once only the flat db is needed
 * | | '-. height
 * | |   '-. list
 * | |     '-- nodeID -> compressed public key
 * | |-. flat weight diffs
 * | | '-- subnet+height+nodeID -> weightChange
 * | '-. flat pub key diffs
 * |   '-- subnet+height+nodeID -> uncompressed public key or nil
 * |-. blockIDs
 * | '-- height -> blockID
 * |-. blocks
 * | '-- blockID -> block bytes
 * |-. txs
 * | '-- txID -> tx bytes + tx status
 * |- rewardUTXOs
 * | '-. txID
 * |   '-. list
 * |     '-- utxoID -> utxo bytes
 * |- utxos
 * | '-- utxoDB
 * |-. subnets
 * | '-. list
 * |   '-- txID -> nil
 * |-. subnetOwners
 * | '-. subnetID -> owner
 * |-. chains
 * | '-. subnetID
 * |   '-. list
 * |     '-- txID -> nil
 * '-. singletons
 *   |-- initializedKey -> nil
 *   |-- prunedKey -> nil
 *   |-- timestampKey -> timestamp
 *   |-- currentSupplyKey -> currentSupply
 *   |-- lastAcceptedKey -> lastAccepted
 *   '-- heightsIndexKey -> startIndexHeight + endIndexHeight
 */
type state struct {
	validatorState

	cfg          *config.Config
	ctx          *snow.Context
	metrics      metrics.Metrics
	rewards      reward.Calculator
	bootstrapped *utils.Atomic[bool]

	baseDB *versiondb.Database

	currentStakers *baseStakers
	pendingStakers *baseStakers

	currentHeight uint64

	addedBlockIDs map[uint64]ids.ID            // map of height -> blockID
	blockIDCache  cache.Cacher[uint64, ids.ID] // cache of height -> blockID. If the entry is ids.Empty, it is not in the database
	blockIDDB     database.Database

	addedBlocks map[ids.ID]block.Block            // map of blockID -> Block
	blockCache  cache.Cacher[ids.ID, block.Block] // cache of blockID -> Block. If the entry is nil, it is not in the database
	blockDB     database.Database

	validatorsDB                 database.Database
	currentValidatorsDB          database.Database
	currentValidatorBaseDB       database.Database
	currentValidatorList         linkeddb.LinkedDB
	currentDelegatorBaseDB       database.Database
	currentDelegatorList         linkeddb.LinkedDB
	currentSubnetValidatorBaseDB database.Database
	currentSubnetValidatorList   linkeddb.LinkedDB
	currentSubnetDelegatorBaseDB database.Database
	currentSubnetDelegatorList   linkeddb.LinkedDB
	pendingValidatorsDB          database.Database
	pendingValidatorBaseDB       database.Database
	pendingValidatorList         linkeddb.LinkedDB
	pendingDelegatorBaseDB       database.Database
	pendingDelegatorList         linkeddb.LinkedDB
	pendingSubnetValidatorBaseDB database.Database
	pendingSubnetValidatorList   linkeddb.LinkedDB
	pendingSubnetDelegatorBaseDB database.Database
	pendingSubnetDelegatorList   linkeddb.LinkedDB

	nestedValidatorWeightDiffsDB    database.Database
	nestedValidatorPublicKeyDiffsDB database.Database
	flatValidatorWeightDiffsDB      database.Database
	flatValidatorPublicKeyDiffsDB   database.Database

	addedTxs map[ids.ID]*txAndStatus            // map of txID -> {*txs.Tx, Status}
	txCache  cache.Cacher[ids.ID, *txAndStatus] // txID -> {*txs.Tx, Status}. If the entry is nil, it isn't in the database
	txDB     database.Database

	addedRewardUTXOs map[ids.ID][]*avax.UTXO            // map of txID -> []*UTXO
	rewardUTXOsCache cache.Cacher[ids.ID, []*avax.UTXO] // txID -> []*UTXO
	rewardUTXODB     database.Database

	modifiedUTXOs map[ids.ID]*avax.UTXO // map of modified UTXOID -> *UTXO if the UTXO is nil, it has been removed
	utxoDB        database.Database
	utxoState     avax.UTXOState

	cachedSubnets []*txs.Tx // nil if the subnets haven't been loaded
	addedSubnets  []*txs.Tx
	subnetBaseDB  database.Database
	subnetDB      linkeddb.LinkedDB

	// Subnet ID --> Owner of the subnet
	subnetOwners     map[ids.ID]fx.Owner
	subnetOwnerCache cache.Cacher[ids.ID, fxOwnerAndSize] // cache of subnetID -> owner if the entry is nil, it is not in the database
	subnetOwnerDB    database.Database

	transformedSubnets     map[ids.ID]*txs.Tx            // map of subnetID -> transformSubnetTx
	transformedSubnetCache cache.Cacher[ids.ID, *txs.Tx] // cache of subnetID -> transformSubnetTx if the entry is nil, it is not in the database
	transformedSubnetDB    database.Database

	modifiedSupplies map[ids.ID]uint64             // map of subnetID -> current supply
	supplyCache      cache.Cacher[ids.ID, *uint64] // cache of subnetID -> current supply if the entry is nil, it is not in the database
	supplyDB         database.Database

	addedChains  map[ids.ID][]*txs.Tx                    // maps subnetID -> the newly added chains to the subnet
	chainCache   cache.Cacher[ids.ID, []*txs.Tx]         // cache of subnetID -> the chains after all local modifications []*txs.Tx
	chainDBCache cache.Cacher[ids.ID, linkeddb.LinkedDB] // cache of subnetID -> linkedDB
	chainDB      database.Database

	// The persisted fields represent the current database value
	timestamp, persistedTimestamp         time.Time
	currentSupply, persistedCurrentSupply uint64
	// [lastAccepted] is the most recently accepted block.
	lastAccepted, persistedLastAccepted ids.ID
	indexedHeights                      *heightRange
	singletonDB                         database.Database
}

// heightRange is used to track which heights are safe to use the native DB
// iterator for querying validator diffs.
//
// TODO: Remove once we are guaranteed nodes can not rollback to not support the
// new indexing mechanism.
type heightRange struct {
	LowerBound uint64 `serialize:"true"`
	UpperBound uint64 `serialize:"true"`
}

type ValidatorWeightDiff struct {
	Decrease bool   `serialize:"true"`
	Amount   uint64 `serialize:"true"`
}

func (v *ValidatorWeightDiff) Add(negative bool, amount uint64) error {
	if v.Decrease == negative {
		var err error
		v.Amount, err = safemath.Add64(v.Amount, amount)
		return err
	}

	if v.Amount > amount {
		v.Amount -= amount
	} else {
		v.Amount = safemath.AbsDiff(v.Amount, amount)
		v.Decrease = negative
	}
	return nil
}

type heightWithSubnet struct {
	Height   uint64 `serialize:"true"`
	SubnetID ids.ID `serialize:"true"`
}

type txBytesAndStatus struct {
	Tx     []byte        `serialize:"true"`
	Status status.Status `serialize:"true"`
}

type txAndStatus struct {
	tx     *txs.Tx
	status status.Status
}

type fxOwnerAndSize struct {
	owner fx.Owner
	size  int
}

func txSize(_ ids.ID, tx *txs.Tx) int {
	if tx == nil {
		return ids.IDLen + constants.PointerOverhead
	}
	return ids.IDLen + len(tx.Bytes()) + constants.PointerOverhead
}

func txAndStatusSize(_ ids.ID, t *txAndStatus) int {
	if t == nil {
		return ids.IDLen + constants.PointerOverhead
	}
	return ids.IDLen + len(t.tx.Bytes()) + wrappers.IntLen + 2*constants.PointerOverhead
}

func blockSize(_ ids.ID, blk block.Block) int {
	if blk == nil {
		return ids.IDLen + constants.PointerOverhead
	}
	return ids.IDLen + len(blk.Bytes()) + constants.PointerOverhead
}

func New(
	db database.Database,
	genesisBytes []byte,
	metricsReg prometheus.Registerer,
	cfg *config.Config,
	execCfg *config.ExecutionConfig,
	ctx *snow.Context,
	metrics metrics.Metrics,
	rewards reward.Calculator,
	bootstrapped *utils.Atomic[bool],
) (State, error) {
	s, err := newState(
		db,
		metrics,
		cfg,
		execCfg,
		ctx,
		metricsReg,
		rewards,
		bootstrapped,
	)
	if err != nil {
		return nil, err
	}

	if err := s.sync(genesisBytes); err != nil {
		// Drop any errors on close to return the first error
		_ = s.Close()

		return nil, err
	}

	// Before we start accepting new blocks, we check if the pruning process needs
	// to be run.
	//
	// TODO: Cleanup after v1.11.x is activated
	shouldPrune, err := s.ShouldPrune()
	if err != nil {
		return nil, err
	}
	if shouldPrune {
		// If the pruned key is on disk, we must delete it to ensure our disk
		// can't get into a partially pruned state if the node restarts mid-way
		// through pruning.
		if err := s.singletonDB.Delete(prunedKey); err != nil {
			return nil, fmt.Errorf("failed to remove prunedKey from singletonDB: %w", err)
		}

		if err := s.Commit(); err != nil {
			return nil, fmt.Errorf("failed to commit to baseDB: %w", err)
		}
	}

	return s, nil
}

func newState(
	db database.Database,
	metrics metrics.Metrics,
	cfg *config.Config,
	execCfg *config.ExecutionConfig,
	ctx *snow.Context,
	metricsReg prometheus.Registerer,
	rewards reward.Calculator,
	bootstrapped *utils.Atomic[bool],
) (*state, error) {
	blockIDCache, err := metercacher.New[uint64, ids.ID](
		"block_id_cache",
		metricsReg,
		&cache.LRU[uint64, ids.ID]{Size: execCfg.BlockIDCacheSize},
	)
	if err != nil {
		return nil, err
	}

	blockCache, err := metercacher.New[ids.ID, block.Block](
		"block_cache",
		metricsReg,
		cache.NewSizedLRU[ids.ID, block.Block](execCfg.BlockCacheSize, blockSize),
	)
	if err != nil {
		return nil, err
	}

	baseDB := versiondb.New(db)

	validatorsDB := prefixdb.New(validatorsPrefix, baseDB)

	currentValidatorsDB := prefixdb.New(currentPrefix, validatorsDB)
	currentValidatorBaseDB := prefixdb.New(validatorPrefix, currentValidatorsDB)
	currentDelegatorBaseDB := prefixdb.New(delegatorPrefix, currentValidatorsDB)
	currentSubnetValidatorBaseDB := prefixdb.New(subnetValidatorPrefix, currentValidatorsDB)
	currentSubnetDelegatorBaseDB := prefixdb.New(subnetDelegatorPrefix, currentValidatorsDB)

	pendingValidatorsDB := prefixdb.New(pendingPrefix, validatorsDB)
	pendingValidatorBaseDB := prefixdb.New(validatorPrefix, pendingValidatorsDB)
	pendingDelegatorBaseDB := prefixdb.New(delegatorPrefix, pendingValidatorsDB)
	pendingSubnetValidatorBaseDB := prefixdb.New(subnetValidatorPrefix, pendingValidatorsDB)
	pendingSubnetDelegatorBaseDB := prefixdb.New(subnetDelegatorPrefix, pendingValidatorsDB)

	nestedValidatorWeightDiffsDB := prefixdb.New(nestedValidatorWeightDiffsPrefix, validatorsDB)
	nestedValidatorPublicKeyDiffsDB := prefixdb.New(nestedValidatorPublicKeyDiffsPrefix, validatorsDB)
	flatValidatorWeightDiffsDB := prefixdb.New(flatValidatorWeightDiffsPrefix, validatorsDB)
	flatValidatorPublicKeyDiffsDB := prefixdb.New(flatValidatorPublicKeyDiffsPrefix, validatorsDB)

	txCache, err := metercacher.New(
		"tx_cache",
		metricsReg,
		cache.NewSizedLRU[ids.ID, *txAndStatus](execCfg.TxCacheSize, txAndStatusSize),
	)
	if err != nil {
		return nil, err
	}

	rewardUTXODB := prefixdb.New(rewardUTXOsPrefix, baseDB)
	rewardUTXOsCache, err := metercacher.New[ids.ID, []*avax.UTXO](
		"reward_utxos_cache",
		metricsReg,
		&cache.LRU[ids.ID, []*avax.UTXO]{Size: execCfg.RewardUTXOsCacheSize},
	)
	if err != nil {
		return nil, err
	}

	utxoDB := prefixdb.New(utxoPrefix, baseDB)
	utxoState, err := avax.NewMeteredUTXOState(utxoDB, txs.GenesisCodec, metricsReg, execCfg.ChecksumsEnabled)
	if err != nil {
		return nil, err
	}

	subnetBaseDB := prefixdb.New(subnetPrefix, baseDB)

	subnetOwnerDB := prefixdb.New(subnetOwnerPrefix, baseDB)
	subnetOwnerCache, err := metercacher.New[ids.ID, fxOwnerAndSize](
		"subnet_owner_cache",
		metricsReg,
		cache.NewSizedLRU[ids.ID, fxOwnerAndSize](execCfg.FxOwnerCacheSize, func(_ ids.ID, f fxOwnerAndSize) int {
			return ids.IDLen + f.size
		}),
	)
	if err != nil {
		return nil, err
	}

	transformedSubnetCache, err := metercacher.New(
		"transformed_subnet_cache",
		metricsReg,
		cache.NewSizedLRU[ids.ID, *txs.Tx](execCfg.TransformedSubnetTxCacheSize, txSize),
	)
	if err != nil {
		return nil, err
	}

	supplyCache, err := metercacher.New[ids.ID, *uint64](
		"supply_cache",
		metricsReg,
		&cache.LRU[ids.ID, *uint64]{Size: execCfg.ChainCacheSize},
	)
	if err != nil {
		return nil, err
	}

	chainCache, err := metercacher.New[ids.ID, []*txs.Tx](
		"chain_cache",
		metricsReg,
		&cache.LRU[ids.ID, []*txs.Tx]{Size: execCfg.ChainCacheSize},
	)
	if err != nil {
		return nil, err
	}

	chainDBCache, err := metercacher.New[ids.ID, linkeddb.LinkedDB](
		"chain_db_cache",
		metricsReg,
		&cache.LRU[ids.ID, linkeddb.LinkedDB]{Size: execCfg.ChainDBCacheSize},
	)
	if err != nil {
		return nil, err
	}

	return &state{
		validatorState: newValidatorState(),

		cfg:          cfg,
		ctx:          ctx,
		metrics:      metrics,
		rewards:      rewards,
		bootstrapped: bootstrapped,
		baseDB:       baseDB,

		addedBlockIDs: make(map[uint64]ids.ID),
		blockIDCache:  blockIDCache,
		blockIDDB:     prefixdb.New(blockIDPrefix, baseDB),

		addedBlocks: make(map[ids.ID]block.Block),
		blockCache:  blockCache,
		blockDB:     prefixdb.New(blockPrefix, baseDB),

		currentStakers: newBaseStakers(),
		pendingStakers: newBaseStakers(),

		validatorsDB:                    validatorsDB,
		currentValidatorsDB:             currentValidatorsDB,
		currentValidatorBaseDB:          currentValidatorBaseDB,
		currentValidatorList:            linkeddb.NewDefault(currentValidatorBaseDB),
		currentDelegatorBaseDB:          currentDelegatorBaseDB,
		currentDelegatorList:            linkeddb.NewDefault(currentDelegatorBaseDB),
		currentSubnetValidatorBaseDB:    currentSubnetValidatorBaseDB,
		currentSubnetValidatorList:      linkeddb.NewDefault(currentSubnetValidatorBaseDB),
		currentSubnetDelegatorBaseDB:    currentSubnetDelegatorBaseDB,
		currentSubnetDelegatorList:      linkeddb.NewDefault(currentSubnetDelegatorBaseDB),
		pendingValidatorsDB:             pendingValidatorsDB,
		pendingValidatorBaseDB:          pendingValidatorBaseDB,
		pendingValidatorList:            linkeddb.NewDefault(pendingValidatorBaseDB),
		pendingDelegatorBaseDB:          pendingDelegatorBaseDB,
		pendingDelegatorList:            linkeddb.NewDefault(pendingDelegatorBaseDB),
		pendingSubnetValidatorBaseDB:    pendingSubnetValidatorBaseDB,
		pendingSubnetValidatorList:      linkeddb.NewDefault(pendingSubnetValidatorBaseDB),
		pendingSubnetDelegatorBaseDB:    pendingSubnetDelegatorBaseDB,
		pendingSubnetDelegatorList:      linkeddb.NewDefault(pendingSubnetDelegatorBaseDB),
		nestedValidatorWeightDiffsDB:    nestedValidatorWeightDiffsDB,
		nestedValidatorPublicKeyDiffsDB: nestedValidatorPublicKeyDiffsDB,
		flatValidatorWeightDiffsDB:      flatValidatorWeightDiffsDB,
		flatValidatorPublicKeyDiffsDB:   flatValidatorPublicKeyDiffsDB,

		addedTxs: make(map[ids.ID]*txAndStatus),
		txDB:     prefixdb.New(txPrefix, baseDB),
		txCache:  txCache,

		addedRewardUTXOs: make(map[ids.ID][]*avax.UTXO),
		rewardUTXODB:     rewardUTXODB,
		rewardUTXOsCache: rewardUTXOsCache,

		modifiedUTXOs: make(map[ids.ID]*avax.UTXO),
		utxoDB:        utxoDB,
		utxoState:     utxoState,

		subnetBaseDB: subnetBaseDB,
		subnetDB:     linkeddb.NewDefault(subnetBaseDB),

		subnetOwners:     make(map[ids.ID]fx.Owner),
		subnetOwnerDB:    subnetOwnerDB,
		subnetOwnerCache: subnetOwnerCache,

		transformedSubnets:     make(map[ids.ID]*txs.Tx),
		transformedSubnetCache: transformedSubnetCache,
		transformedSubnetDB:    prefixdb.New(transformedSubnetPrefix, baseDB),

		modifiedSupplies: make(map[ids.ID]uint64),
		supplyCache:      supplyCache,
		supplyDB:         prefixdb.New(supplyPrefix, baseDB),

		addedChains:  make(map[ids.ID][]*txs.Tx),
		chainDB:      prefixdb.New(chainPrefix, baseDB),
		chainCache:   chainCache,
		chainDBCache: chainDBCache,

		singletonDB: prefixdb.New(singletonPrefix, baseDB),
	}, nil
}

func (s *state) GetCurrentValidator(subnetID ids.ID, nodeID ids.NodeID) (*Staker, error) {
	return s.currentStakers.GetValidator(subnetID, nodeID)
}

func (s *state) PutCurrentValidator(staker *Staker) {
	s.currentStakers.PutValidator(staker)
}

func (s *state) DeleteCurrentValidator(staker *Staker) {
	s.currentStakers.DeleteValidator(staker)
}

func (s *state) GetCurrentDelegatorIterator(subnetID ids.ID, nodeID ids.NodeID) (StakerIterator, error) {
	return s.currentStakers.GetDelegatorIterator(subnetID, nodeID), nil
}

func (s *state) PutCurrentDelegator(staker *Staker) {
	s.currentStakers.PutDelegator(staker)
}

func (s *state) DeleteCurrentDelegator(staker *Staker) {
	s.currentStakers.DeleteDelegator(staker)
}

func (s *state) GetCurrentStakerIterator() (StakerIterator, error) {
	return s.currentStakers.GetStakerIterator(), nil
}

func (s *state) GetPendingValidator(subnetID ids.ID, nodeID ids.NodeID) (*Staker, error) {
	return s.pendingStakers.GetValidator(subnetID, nodeID)
}

func (s *state) PutPendingValidator(staker *Staker) {
	s.pendingStakers.PutValidator(staker)
}

func (s *state) DeletePendingValidator(staker *Staker) {
	s.pendingStakers.DeleteValidator(staker)
}

func (s *state) GetPendingDelegatorIterator(subnetID ids.ID, nodeID ids.NodeID) (StakerIterator, error) {
	return s.pendingStakers.GetDelegatorIterator(subnetID, nodeID), nil
}

func (s *state) PutPendingDelegator(staker *Staker) {
	s.pendingStakers.PutDelegator(staker)
}

func (s *state) DeletePendingDelegator(staker *Staker) {
	s.pendingStakers.DeleteDelegator(staker)
}

func (s *state) GetPendingStakerIterator() (StakerIterator, error) {
	return s.pendingStakers.GetStakerIterator(), nil
}

func (s *state) shouldInit() (bool, error) {
	has, err := s.singletonDB.Has(initializedKey)
	return !has, err
}

func (s *state) doneInit() error {
	return s.singletonDB.Put(initializedKey, nil)
}

func (s *state) ShouldPrune() (bool, error) {
	has, err := s.singletonDB.Has(prunedKey)
	if err != nil {
		return true, err
	}

	// If [prunedKey] is not in [singletonDB], [PruneAndIndex()] did not finish
	// execution.
	if !has {
		return true, nil
	}

	// To ensure the db was not modified since we last ran [PruneAndIndex()], we
	// must verify that [s.lastAccepted] is height indexed.
	blk, err := s.GetStatelessBlock(s.lastAccepted)
	if err != nil {
		return true, err
	}

	_, err = s.GetBlockIDAtHeight(blk.Height())
	if err == database.ErrNotFound {
		return true, nil
	}

	return false, err
}

func (s *state) donePrune() error {
	return s.singletonDB.Put(prunedKey, nil)
}

func (s *state) GetSubnets() ([]*txs.Tx, error) {
	if s.cachedSubnets != nil {
		return s.cachedSubnets, nil
	}

	subnetDBIt := s.subnetDB.NewIterator()
	defer subnetDBIt.Release()

	txs := []*txs.Tx(nil)
	for subnetDBIt.Next() {
		subnetIDBytes := subnetDBIt.Key()
		subnetID, err := ids.ToID(subnetIDBytes)
		if err != nil {
			return nil, err
		}
		subnetTx, _, err := s.GetTx(subnetID)
		if err != nil {
			return nil, err
		}
		txs = append(txs, subnetTx)
	}
	if err := subnetDBIt.Error(); err != nil {
		return nil, err
	}
	txs = append(txs, s.addedSubnets...)
	s.cachedSubnets = txs
	return txs, nil
}

func (s *state) AddSubnet(createSubnetTx *txs.Tx) {
	s.addedSubnets = append(s.addedSubnets, createSubnetTx)
	if s.cachedSubnets != nil {
		s.cachedSubnets = append(s.cachedSubnets, createSubnetTx)
	}
}

func (s *state) GetSubnetOwner(subnetID ids.ID) (fx.Owner, error) {
	if owner, exists := s.subnetOwners[subnetID]; exists {
		return owner, nil
	}

	if ownerAndSize, cached := s.subnetOwnerCache.Get(subnetID); cached {
		if ownerAndSize.owner == nil {
			return nil, database.ErrNotFound
		}
		return ownerAndSize.owner, nil
	}

	ownerBytes, err := s.subnetOwnerDB.Get(subnetID[:])
	if err == nil {
		var owner fx.Owner
		if _, err := block.GenesisCodec.Unmarshal(ownerBytes, &owner); err != nil {
			return nil, err
		}
		s.subnetOwnerCache.Put(subnetID, fxOwnerAndSize{
			owner: owner,
			size:  len(ownerBytes),
		})
		return owner, nil
	}
	if err != database.ErrNotFound {
		return nil, err
	}

	subnetIntf, _, err := s.GetTx(subnetID)
	if err != nil {
		if err == database.ErrNotFound {
			s.subnetOwnerCache.Put(subnetID, fxOwnerAndSize{})
		}
		return nil, err
	}

	subnet, ok := subnetIntf.Unsigned.(*txs.CreateSubnetTx)
	if !ok {
		return nil, fmt.Errorf("%q %w", subnetID, errIsNotSubnet)
	}

	s.SetSubnetOwner(subnetID, subnet.Owner)
	return subnet.Owner, nil
}

func (s *state) SetSubnetOwner(subnetID ids.ID, owner fx.Owner) {
	s.subnetOwners[subnetID] = owner
}

func (s *state) GetSubnetTransformation(subnetID ids.ID) (*txs.Tx, error) {
	if tx, exists := s.transformedSubnets[subnetID]; exists {
		return tx, nil
	}

	if tx, cached := s.transformedSubnetCache.Get(subnetID); cached {
		if tx == nil {
			return nil, database.ErrNotFound
		}
		return tx, nil
	}

	transformSubnetTxID, err := database.GetID(s.transformedSubnetDB, subnetID[:])
	if err == database.ErrNotFound {
		s.transformedSubnetCache.Put(subnetID, nil)
		return nil, database.ErrNotFound
	}
	if err != nil {
		return nil, err
	}

	transformSubnetTx, _, err := s.GetTx(transformSubnetTxID)
	if err != nil {
		return nil, err
	}
	s.transformedSubnetCache.Put(subnetID, transformSubnetTx)
	return transformSubnetTx, nil
}

func (s *state) AddSubnetTransformation(transformSubnetTxIntf *txs.Tx) {
	transformSubnetTx := transformSubnetTxIntf.Unsigned.(*txs.TransformSubnetTx)
	s.transformedSubnets[transformSubnetTx.Subnet] = transformSubnetTxIntf
}

func (s *state) GetChains(subnetID ids.ID) ([]*txs.Tx, error) {
	if chains, cached := s.chainCache.Get(subnetID); cached {
		return chains, nil
	}
	chainDB := s.getChainDB(subnetID)
	chainDBIt := chainDB.NewIterator()
	defer chainDBIt.Release()

	txs := []*txs.Tx(nil)
	for chainDBIt.Next() {
		chainIDBytes := chainDBIt.Key()
		chainID, err := ids.ToID(chainIDBytes)
		if err != nil {
			return nil, err
		}
		chainTx, _, err := s.GetTx(chainID)
		if err != nil {
			return nil, err
		}
		txs = append(txs, chainTx)
	}
	if err := chainDBIt.Error(); err != nil {
		return nil, err
	}
	txs = append(txs, s.addedChains[subnetID]...)
	s.chainCache.Put(subnetID, txs)
	return txs, nil
}

func (s *state) AddChain(createChainTxIntf *txs.Tx) {
	createChainTx := createChainTxIntf.Unsigned.(*txs.CreateChainTx)
	subnetID := createChainTx.SubnetID
	s.addedChains[subnetID] = append(s.addedChains[subnetID], createChainTxIntf)
	if chains, cached := s.chainCache.Get(subnetID); cached {
		chains = append(chains, createChainTxIntf)
		s.chainCache.Put(subnetID, chains)
	}
}

func (s *state) getChainDB(subnetID ids.ID) linkeddb.LinkedDB {
	if chainDB, cached := s.chainDBCache.Get(subnetID); cached {
		return chainDB
	}
	rawChainDB := prefixdb.New(subnetID[:], s.chainDB)
	chainDB := linkeddb.NewDefault(rawChainDB)
	s.chainDBCache.Put(subnetID, chainDB)
	return chainDB
}

func (s *state) GetTx(txID ids.ID) (*txs.Tx, status.Status, error) {
	if tx, exists := s.addedTxs[txID]; exists {
		return tx.tx, tx.status, nil
	}
	if tx, cached := s.txCache.Get(txID); cached {
		if tx == nil {
			return nil, status.Unknown, database.ErrNotFound
		}
		return tx.tx, tx.status, nil
	}
	txBytes, err := s.txDB.Get(txID[:])
	if err == database.ErrNotFound {
		s.txCache.Put(txID, nil)
		return nil, status.Unknown, database.ErrNotFound
	} else if err != nil {
		return nil, status.Unknown, err
	}

	stx := txBytesAndStatus{}
	if _, err := txs.GenesisCodec.Unmarshal(txBytes, &stx); err != nil {
		return nil, status.Unknown, err
	}

	tx, err := txs.Parse(txs.GenesisCodec, stx.Tx)
	if err != nil {
		return nil, status.Unknown, err
	}

	ptx := &txAndStatus{
		tx:     tx,
		status: stx.Status,
	}

	s.txCache.Put(txID, ptx)
	return ptx.tx, ptx.status, nil
}

func (s *state) AddTx(tx *txs.Tx, status status.Status) {
	s.addedTxs[tx.ID()] = &txAndStatus{
		tx:     tx,
		status: status,
	}
}

func (s *state) GetRewardUTXOs(txID ids.ID) ([]*avax.UTXO, error) {
	if utxos, exists := s.addedRewardUTXOs[txID]; exists {
		return utxos, nil
	}
	if utxos, exists := s.rewardUTXOsCache.Get(txID); exists {
		return utxos, nil
	}

	rawTxDB := prefixdb.New(txID[:], s.rewardUTXODB)
	txDB := linkeddb.NewDefault(rawTxDB)
	it := txDB.NewIterator()
	defer it.Release()

	utxos := []*avax.UTXO(nil)
	for it.Next() {
		utxo := &avax.UTXO{}
		if _, err := txs.Codec.Unmarshal(it.Value(), utxo); err != nil {
			return nil, err
		}
		utxos = append(utxos, utxo)
	}
	if err := it.Error(); err != nil {
		return nil, err
	}

	s.rewardUTXOsCache.Put(txID, utxos)
	return utxos, nil
}

func (s *state) AddRewardUTXO(txID ids.ID, utxo *avax.UTXO) {
	s.addedRewardUTXOs[txID] = append(s.addedRewardUTXOs[txID], utxo)
}

func (s *state) GetUTXO(utxoID ids.ID) (*avax.UTXO, error) {
	if utxo, exists := s.modifiedUTXOs[utxoID]; exists {
		if utxo == nil {
			return nil, database.ErrNotFound
		}
		return utxo, nil
	}
	return s.utxoState.GetUTXO(utxoID)
}

func (s *state) UTXOIDs(addr []byte, start ids.ID, limit int) ([]ids.ID, error) {
	return s.utxoState.UTXOIDs(addr, start, limit)
}

func (s *state) AddUTXO(utxo *avax.UTXO) {
	s.modifiedUTXOs[utxo.InputID()] = utxo
}

func (s *state) DeleteUTXO(utxoID ids.ID) {
	s.modifiedUTXOs[utxoID] = nil
}

func (s *state) GetStartTime(nodeID ids.NodeID, subnetID ids.ID) (time.Time, error) {
	staker, err := s.currentStakers.GetValidator(subnetID, nodeID)
	if err != nil {
		return time.Time{}, err
	}
	return staker.StartTime, nil
}

func (s *state) GetTimestamp() time.Time {
	return s.timestamp
}

func (s *state) SetTimestamp(tm time.Time) {
	s.timestamp = tm
}

func (s *state) GetLastAccepted() ids.ID {
	return s.lastAccepted
}

func (s *state) SetLastAccepted(lastAccepted ids.ID) {
	s.lastAccepted = lastAccepted
}

func (s *state) GetCurrentSupply(subnetID ids.ID) (uint64, error) {
	if subnetID == constants.PrimaryNetworkID {
		return s.currentSupply, nil
	}

	supply, ok := s.modifiedSupplies[subnetID]
	if ok {
		return supply, nil
	}

	cachedSupply, ok := s.supplyCache.Get(subnetID)
	if ok {
		if cachedSupply == nil {
			return 0, database.ErrNotFound
		}
		return *cachedSupply, nil
	}

	supply, err := database.GetUInt64(s.supplyDB, subnetID[:])
	if err == database.ErrNotFound {
		s.supplyCache.Put(subnetID, nil)
		return 0, database.ErrNotFound
	}
	if err != nil {
		return 0, err
	}

	s.supplyCache.Put(subnetID, &supply)
	return supply, nil
}

func (s *state) SetCurrentSupply(subnetID ids.ID, cs uint64) {
	if subnetID == constants.PrimaryNetworkID {
		s.currentSupply = cs
	} else {
		s.modifiedSupplies[subnetID] = cs
	}
}

func (s *state) ApplyCurrentValidators(subnetID ids.ID, vdrs validators.Manager) error {
	for nodeID, validator := range s.currentStakers.validators[subnetID] {
		staker := validator.validator
		if err := vdrs.AddStaker(subnetID, nodeID, staker.PublicKey, staker.TxID, staker.Weight); err != nil {
			return err
		}

		delegatorIterator := NewTreeIterator(validator.delegators)
		for delegatorIterator.Next() {
			staker := delegatorIterator.Value()
			if err := vdrs.AddWeight(subnetID, nodeID, staker.Weight); err != nil {
				delegatorIterator.Release()
				return err
			}
		}
		delegatorIterator.Release()
	}
	return nil
}

func (s *state) ApplyValidatorWeightDiffs(
	ctx context.Context,
	validators map[ids.NodeID]*validators.GetValidatorOutput,
	startHeight uint64,
	endHeight uint64,
	subnetID ids.ID,
) error {
	diffIter := s.flatValidatorWeightDiffsDB.NewIteratorWithStartAndPrefix(
		marshalStartDiffKey(subnetID, startHeight),
		subnetID[:],
	)
	defer diffIter.Release()

	prevHeight := startHeight + 1
	// TODO: Remove the index continuity checks once we are guaranteed nodes can
	// not rollback to not support the new indexing mechanism.
	for diffIter.Next() && s.indexedHeights != nil && s.indexedHeights.LowerBound <= endHeight {
		if err := ctx.Err(); err != nil {
			return err
		}

		_, parsedHeight, nodeID, err := unmarshalDiffKey(diffIter.Key())
		if err != nil {
			return err
		}
		// If the parsedHeight is less than our target endHeight, then we have
		// fully processed the diffs from startHeight through endHeight.
		if parsedHeight < endHeight {
			return diffIter.Error()
		}

		prevHeight = parsedHeight

		weightDiff, err := unmarshalWeightDiff(diffIter.Value())
		if err != nil {
			return err
		}

		if err := applyWeightDiff(validators, nodeID, weightDiff); err != nil {
			return err
		}
	}
	if err := diffIter.Error(); err != nil {
		return err
	}

	// TODO: Remove this once it is assumed that all subnet validators have
	// adopted the new indexing.
	for height := prevHeight - 1; height >= endHeight; height-- {
		if err := ctx.Err(); err != nil {
			return err
		}

		prefixStruct := heightWithSubnet{
			Height:   height,
			SubnetID: subnetID,
		}
		prefixBytes, err := block.GenesisCodec.Marshal(block.Version, prefixStruct)
		if err != nil {
			return err
		}

		rawDiffDB := prefixdb.New(prefixBytes, s.nestedValidatorWeightDiffsDB)
		diffDB := linkeddb.NewDefault(rawDiffDB)
		diffIter := diffDB.NewIterator()
		defer diffIter.Release()

		for diffIter.Next() {
			nodeID, err := ids.ToNodeID(diffIter.Key())
			if err != nil {
				return err
			}

			weightDiff := ValidatorWeightDiff{}
			_, err = block.GenesisCodec.Unmarshal(diffIter.Value(), &weightDiff)
			if err != nil {
				return err
			}

			if err := applyWeightDiff(validators, nodeID, &weightDiff); err != nil {
				return err
			}
		}
	}

	return nil
}

func applyWeightDiff(
	vdrs map[ids.NodeID]*validators.GetValidatorOutput,
	nodeID ids.NodeID,
	weightDiff *ValidatorWeightDiff,
) error {
	vdr, ok := vdrs[nodeID]
	if !ok {
		// This node isn't in the current validator set.
		vdr = &validators.GetValidatorOutput{
			NodeID: nodeID,
		}
		vdrs[nodeID] = vdr
	}

	// The weight of this node changed at this block.
	var err error
	if weightDiff.Decrease {
		// The validator's weight was decreased at this block, so in the
		// prior block it was higher.
		vdr.Weight, err = safemath.Add64(vdr.Weight, weightDiff.Amount)
	} else {
		// The validator's weight was increased at this block, so in the
		// prior block it was lower.
		vdr.Weight, err = safemath.Sub(vdr.Weight, weightDiff.Amount)
	}
	if err != nil {
		return err
	}

	if vdr.Weight == 0 {
		// The validator's weight was 0 before this block so they weren't in the
		// validator set.
		delete(vdrs, nodeID)
	}
	return nil
}

func (s *state) ApplyValidatorPublicKeyDiffs(
	ctx context.Context,
	validators map[ids.NodeID]*validators.GetValidatorOutput,
	startHeight uint64,
	endHeight uint64,
) error {
	diffIter := s.flatValidatorPublicKeyDiffsDB.NewIteratorWithStartAndPrefix(
		marshalStartDiffKey(constants.PrimaryNetworkID, startHeight),
		constants.PrimaryNetworkID[:],
	)
	defer diffIter.Release()

	for diffIter.Next() {
		if err := ctx.Err(); err != nil {
			return err
		}

		_, parsedHeight, nodeID, err := unmarshalDiffKey(diffIter.Key())
		if err != nil {
			return err
		}
		// If the parsedHeight is less than our target endHeight, then we have
		// fully processed the diffs from startHeight through endHeight.
		if parsedHeight < endHeight {
			break
		}

		vdr, ok := validators[nodeID]
		if !ok {
			continue
		}

		pkBytes := diffIter.Value()
		if len(pkBytes) == 0 {
			vdr.PublicKey = nil
			continue
		}

		vdr.PublicKey = bls.DeserializePublicKey(pkBytes)
	}

	// Note: this does not fallback to the linkeddb index because the linkeddb
	// index does not contain entries for when to remove the public key.
	//
	// Nodes may see inconsistent public keys for heights before the new public
	// key index was populated.
	return diffIter.Error()
}

func (s *state) syncGenesis(genesisBlk block.Block, genesis *genesis.Genesis) error {
	genesisBlkID := genesisBlk.ID()
	s.SetLastAccepted(genesisBlkID)
	s.SetTimestamp(time.Unix(int64(genesis.Timestamp), 0))
	s.SetCurrentSupply(constants.PrimaryNetworkID, genesis.InitialSupply)
	s.AddStatelessBlock(genesisBlk)

	// Persist UTXOs that exist at genesis
	for _, utxo := range genesis.UTXOs {
		avaxUTXO := utxo.UTXO
		s.AddUTXO(&avaxUTXO)
	}

	// Persist primary network validator set at genesis
	for _, vdrTx := range genesis.Validators {
		tx, ok := vdrTx.Unsigned.(*txs.AddValidatorTx)
		if !ok {
			return fmt.Errorf("expected tx type *txs.AddValidatorTx but got %T", vdrTx.Unsigned)
		}

		stakeAmount := tx.Validator.Wght
		stakeDuration := tx.Validator.Duration()
		currentSupply, err := s.GetCurrentSupply(constants.PrimaryNetworkID)
		if err != nil {
			return err
		}

		potentialReward := s.rewards.Calculate(
			stakeDuration,
			stakeAmount,
			currentSupply,
		)
		newCurrentSupply, err := safemath.Add64(currentSupply, potentialReward)
		if err != nil {
			return err
		}

		staker, err := NewCurrentStaker(vdrTx.ID(), tx, potentialReward)
		if err != nil {
			return err
		}

		s.PutCurrentValidator(staker)
		s.AddTx(vdrTx, status.Committed)
		s.SetCurrentSupply(constants.PrimaryNetworkID, newCurrentSupply)
	}

	for _, chain := range genesis.Chains {
		unsignedChain, ok := chain.Unsigned.(*txs.CreateChainTx)
		if !ok {
			return fmt.Errorf("expected tx type *txs.CreateChainTx but got %T", chain.Unsigned)
		}

		// Ensure all chains that the genesis bytes say to create have the right
		// network ID
		if unsignedChain.NetworkID != s.ctx.NetworkID {
			return avax.ErrWrongNetworkID
		}

		s.AddChain(chain)
		s.AddTx(chain, status.Committed)
	}

	// updateValidators is set to false here to maintain the invariant that the
	// primary network's validator set is empty before the validator sets are
	// initialized.
	return s.write(false /*=updateValidators*/, 0)
}

// Load pulls data previously stored on disk that is expected to be in memory.
func (s *state) load() error {
	return utils.Err(
		s.loadMetadata(),
		s.loadCurrentValidators(),
		s.loadPendingValidators(),
		s.initValidatorSets(),
	)
}

func (s *state) loadMetadata() error {
	timestamp, err := database.GetTimestamp(s.singletonDB, timestampKey)
	if err != nil {
		return err
	}
	s.persistedTimestamp = timestamp
	s.SetTimestamp(timestamp)

	currentSupply, err := database.GetUInt64(s.singletonDB, currentSupplyKey)
	if err != nil {
		return err
	}
	s.persistedCurrentSupply = currentSupply
	s.SetCurrentSupply(constants.PrimaryNetworkID, currentSupply)

	lastAccepted, err := database.GetID(s.singletonDB, lastAcceptedKey)
	if err != nil {
		return err
	}
	s.persistedLastAccepted = lastAccepted
	s.lastAccepted = lastAccepted

	// Lookup the most recently indexed range on disk. If we haven't started
	// indexing the weights, then we keep the indexed heights as nil.
	indexedHeightsBytes, err := s.singletonDB.Get(heightsIndexedKey)
	if err == database.ErrNotFound {
		return nil
	}
	if err != nil {
		return err
	}

	indexedHeights := &heightRange{}
	_, err = block.GenesisCodec.Unmarshal(indexedHeightsBytes, indexedHeights)
	if err != nil {
		return err
	}

	// If the indexed range is not up to date, then we will act as if the range
	// doesn't exist.
	lastAcceptedBlock, err := s.GetStatelessBlock(lastAccepted)
	if err != nil {
		return err
	}
	if indexedHeights.UpperBound != lastAcceptedBlock.Height() {
		return nil
	}
	s.indexedHeights = indexedHeights
	return nil
}

func (s *state) loadCurrentValidators() error {
	s.currentStakers = newBaseStakers()

	validatorIt := s.currentValidatorList.NewIterator()
	defer validatorIt.Release()
	for validatorIt.Next() {
		txIDBytes := validatorIt.Key()
		txID, err := ids.ToID(txIDBytes)
		if err != nil {
			return err
		}
		tx, _, err := s.GetTx(txID)
		if err != nil {
			return err
		}

		metadataBytes := validatorIt.Value()
		metadata := &validatorMetadata{
			txID: txID,
			// Note: we don't provide [LastUpdated] here because we expect it to
			// always be present on disk.
		}
		if err := parseValidatorMetadata(metadataBytes, metadata); err != nil {
			return err
		}

		stakerTx, ok := tx.Unsigned.(txs.Staker)
		if !ok {
			return fmt.Errorf("expected tx type txs.Staker but got %T", tx.Unsigned)
		}

		staker, err := NewCurrentStaker(txID, stakerTx, metadata.PotentialReward)
		if err != nil {
			return err
		}

		validator := s.currentStakers.getOrCreateValidator(staker.SubnetID, staker.NodeID)
		validator.validator = staker

		s.currentStakers.stakers.ReplaceOrInsert(staker)

		s.validatorState.LoadValidatorMetadata(staker.NodeID, staker.SubnetID, metadata)
	}

	subnetValidatorIt := s.currentSubnetValidatorList.NewIterator()
	defer subnetValidatorIt.Release()
	for subnetValidatorIt.Next() {
		txIDBytes := subnetValidatorIt.Key()
		txID, err := ids.ToID(txIDBytes)
		if err != nil {
			return err
		}
		tx, _, err := s.GetTx(txID)
		if err != nil {
			return err
		}

		stakerTx, ok := tx.Unsigned.(txs.Staker)
		if !ok {
			return fmt.Errorf("expected tx type txs.Staker but got %T", tx.Unsigned)
		}

		metadataBytes := subnetValidatorIt.Value()
		metadata := &validatorMetadata{
			txID: txID,
			// use the start time as the fallback value
			// in case it's not stored in the database
			LastUpdated: uint64(stakerTx.StartTime().Unix()),
		}
		if err := parseValidatorMetadata(metadataBytes, metadata); err != nil {
			return err
		}

		staker, err := NewCurrentStaker(txID, stakerTx, metadata.PotentialReward)
		if err != nil {
			return err
		}
		validator := s.currentStakers.getOrCreateValidator(staker.SubnetID, staker.NodeID)
		validator.validator = staker

		s.currentStakers.stakers.ReplaceOrInsert(staker)

		s.validatorState.LoadValidatorMetadata(staker.NodeID, staker.SubnetID, metadata)
	}

	delegatorIt := s.currentDelegatorList.NewIterator()
	defer delegatorIt.Release()

	subnetDelegatorIt := s.currentSubnetDelegatorList.NewIterator()
	defer subnetDelegatorIt.Release()

	for _, delegatorIt := range []database.Iterator{delegatorIt, subnetDelegatorIt} {
		for delegatorIt.Next() {
			txIDBytes := delegatorIt.Key()
			txID, err := ids.ToID(txIDBytes)
			if err != nil {
				return err
			}
			tx, _, err := s.GetTx(txID)
			if err != nil {
				return err
			}

			metadata := &delegatorMetadata{
				txID: txID,
			}
			err = parseDelegatorMetadata(delegatorIt.Value(), metadata)
			if err != nil {
				return err
			}

			stakerTx, ok := tx.Unsigned.(txs.Staker)
			if !ok {
				return fmt.Errorf("expected tx type txs.Staker but got %T", tx.Unsigned)
			}

			staker, err := NewCurrentStaker(txID, stakerTx, metadata.PotentialReward)
			if err != nil {
				return err
			}

			validator := s.currentStakers.getOrCreateValidator(staker.SubnetID, staker.NodeID)
			if validator.delegators == nil {
				validator.delegators = btree.NewG(defaultTreeDegree, (*Staker).Less)
			}
			validator.delegators.ReplaceOrInsert(staker)

			s.currentStakers.stakers.ReplaceOrInsert(staker)
		}
	}

	return utils.Err(
		validatorIt.Error(),
		subnetValidatorIt.Error(),
		delegatorIt.Error(),
		subnetDelegatorIt.Error(),
	)
}

func (s *state) loadPendingValidators() error {
	s.pendingStakers = newBaseStakers()

	validatorIt := s.pendingValidatorList.NewIterator()
	defer validatorIt.Release()

	subnetValidatorIt := s.pendingSubnetValidatorList.NewIterator()
	defer subnetValidatorIt.Release()

	for _, validatorIt := range []database.Iterator{validatorIt, subnetValidatorIt} {
		for validatorIt.Next() {
			txIDBytes := validatorIt.Key()
			txID, err := ids.ToID(txIDBytes)
			if err != nil {
				return err
			}
			tx, _, err := s.GetTx(txID)
			if err != nil {
				return err
			}

			stakerTx, ok := tx.Unsigned.(txs.Staker)
			if !ok {
				return fmt.Errorf("expected tx type txs.Staker but got %T", tx.Unsigned)
			}

			staker, err := NewPendingStaker(txID, stakerTx)
			if err != nil {
				return err
			}

			validator := s.pendingStakers.getOrCreateValidator(staker.SubnetID, staker.NodeID)
			validator.validator = staker

			s.pendingStakers.stakers.ReplaceOrInsert(staker)
		}
	}

	delegatorIt := s.pendingDelegatorList.NewIterator()
	defer delegatorIt.Release()

	subnetDelegatorIt := s.pendingSubnetDelegatorList.NewIterator()
	defer subnetDelegatorIt.Release()

	for _, delegatorIt := range []database.Iterator{delegatorIt, subnetDelegatorIt} {
		for delegatorIt.Next() {
			txIDBytes := delegatorIt.Key()
			txID, err := ids.ToID(txIDBytes)
			if err != nil {
				return err
			}
			tx, _, err := s.GetTx(txID)
			if err != nil {
				return err
			}

			stakerTx, ok := tx.Unsigned.(txs.Staker)
			if !ok {
				return fmt.Errorf("expected tx type txs.Staker but got %T", tx.Unsigned)
			}

			staker, err := NewPendingStaker(txID, stakerTx)
			if err != nil {
				return err
			}

			validator := s.pendingStakers.getOrCreateValidator(staker.SubnetID, staker.NodeID)
			if validator.delegators == nil {
				validator.delegators = btree.NewG(defaultTreeDegree, (*Staker).Less)
			}
			validator.delegators.ReplaceOrInsert(staker)

			s.pendingStakers.stakers.ReplaceOrInsert(staker)
		}
	}

	return utils.Err(
		validatorIt.Error(),
		subnetValidatorIt.Error(),
		delegatorIt.Error(),
		subnetDelegatorIt.Error(),
	)
}

// Invariant: initValidatorSets requires loadCurrentValidators to have already
// been called.
func (s *state) initValidatorSets() error {
	if s.cfg.Validators.Count(constants.PrimaryNetworkID) != 0 {
		// Enforce the invariant that the validator set is empty here.
		return errValidatorSetAlreadyPopulated
	}
	err := s.ApplyCurrentValidators(constants.PrimaryNetworkID, s.cfg.Validators)
	if err != nil {
		return err
	}

	vl := validators.NewLogger(s.ctx.Log, s.bootstrapped, constants.PrimaryNetworkID, s.ctx.NodeID)
	s.cfg.Validators.RegisterCallbackListener(constants.PrimaryNetworkID, vl)

	s.metrics.SetLocalStake(s.cfg.Validators.GetWeight(constants.PrimaryNetworkID, s.ctx.NodeID))
	totalWeight, err := s.cfg.Validators.TotalWeight(constants.PrimaryNetworkID)
	if err != nil {
		return fmt.Errorf("failed to get total weight of primary network validators: %w", err)
	}
	s.metrics.SetTotalStake(totalWeight)

	for subnetID := range s.cfg.TrackedSubnets {
		if s.cfg.Validators.Count(subnetID) != 0 {
			// Enforce the invariant that the validator set is empty here.
			return errValidatorSetAlreadyPopulated
		}
		err := s.ApplyCurrentValidators(subnetID, s.cfg.Validators)
		if err != nil {
			return err
		}

		vl := validators.NewLogger(s.ctx.Log, s.bootstrapped, subnetID, s.ctx.NodeID)
		s.cfg.Validators.RegisterCallbackListener(subnetID, vl)
	}
	return nil
}

func (s *state) write(updateValidators bool, height uint64) error {
	cr, err := s.processCurrentStakers()
	if err != nil {
		return err
	}

<<<<<<< HEAD
	modifiedPendingStakers := s.processPendingStakers()

	errs := wrappers.Errs{}
	errs.Add(
=======
	return utils.Err(
>>>>>>> a24a3fed
		s.writeBlocks(),
		s.writeCurrentStakers(cr.modifiedCurrentStakers),
		s.writeWeightDiffs(height, cr.weightDiffs),
		s.writeBlsKeyDiffs(height, cr.blsKeyDiffs),
		s.updateValidatorSet(updateValidators, cr.valSetDiff, cr.weightDiffs),
		s.writePendingStakers(modifiedPendingStakers),
		s.WriteValidatorMetadata(s.currentValidatorList, s.currentSubnetValidatorList), // Must be called after writeCurrentStakers
		s.writeTXs(),
		s.writeRewardUTXOs(),
		s.writeUTXOs(),
		s.writeSubnets(),
		s.writeSubnetOwners(),
		s.writeTransformedSubnets(),
		s.writeSubnetSupplies(),
		s.writeChains(),
		s.writeMetadata(),
	)
}

func (s *state) writeWeightDiffs(height uint64, weightDiffs map[subnetNodePair]*ValidatorWeightDiff) error {
	for k, weightDiff := range weightDiffs {
		if weightDiff.Amount == 0 {
			continue
		}

		err := s.flatValidatorWeightDiffsDB.Put(
			marshalDiffKey(k.subnetID, height, k.nodeID),
			marshalWeightDiff(weightDiff),
		)
		if err != nil {
			return err
		}

		// TODO: Remove this once we no longer support version rollbacks.
		prefixStruct := heightWithSubnet{
			Height:   height,
			SubnetID: k.subnetID,
		}
		prefixBytes, err := block.GenesisCodec.Marshal(block.Version, prefixStruct)
		if err != nil {
			return fmt.Errorf("failed to create prefix bytes: %w", err)
		}
		rawNestedWeightDiffDB := prefixdb.New(prefixBytes, s.nestedValidatorWeightDiffsDB)
		nestedWeightDiffDB := linkeddb.NewDefault(rawNestedWeightDiffDB)

		weightDiffBytes, err := block.GenesisCodec.Marshal(block.Version, weightDiff)
		if err != nil {
			return fmt.Errorf("failed to serialize validator weight diff: %w", err)
		}
		if err := nestedWeightDiffDB.Put(k.nodeID[:], weightDiffBytes); err != nil {
			return err
		}
	}
	return nil
}

func (s *state) writeBlsKeyDiffs(height uint64, blsKeyDiffs map[ids.NodeID]*bls.PublicKey) error {
	for nodeID, blsKey := range blsKeyDiffs {
		key := marshalDiffKey(constants.PrimaryNetworkID, height, nodeID)
		blsKeyBytes := []byte{}
		if blsKey != nil {
			// Note: in flatValidatorPublicKeyDiffsDB we store the
			// uncompressed public key here as it is
			// significantly more efficient to parse when applying diffs.
			blsKeyBytes = bls.SerializePublicKey(blsKey)
		}
		if err := s.flatValidatorPublicKeyDiffsDB.Put(key, blsKeyBytes); err != nil {
			return fmt.Errorf("failed to add bls key diffs: %w", err)
		}

		// TODO: Remove this once we no longer support version rollbacks.
		if blsKey != nil {
			heightBytes := database.PackUInt64(height)
			rawNestedPublicKeyDiffDB := prefixdb.New(heightBytes, s.nestedValidatorPublicKeyDiffsDB)
			nestedPKDiffDB := linkeddb.NewDefault(rawNestedPublicKeyDiffDB)

			// Note: We store the compressed public key here.
			pkBytes := bls.PublicKeyToBytes(blsKey)
			if err := nestedPKDiffDB.Put(nodeID[:], pkBytes); err != nil {
				return err
			}
		}
	}
	return nil
}

func (s *state) updateValidatorSet(
	updateValidators bool,
	valSetDiff map[subnetNodePair]stakerStatusPair,
	weightDiffs map[subnetNodePair]*ValidatorWeightDiff,
) error {
	if !updateValidators {
		return nil
	}

	for key, weightDiff := range weightDiffs {
		var (
			subnetID = key.subnetID
			nodeID   = key.nodeID
			val      = valSetDiff[key]
			err      error
		)

		// We only track the current validator set of tracked subnets.
		if subnetID != constants.PrimaryNetworkID && !s.cfg.TrackedSubnets.Contains(subnetID) {
			continue
		}
		if weightDiff.Amount == 0 {
			// No weight change to record; go to next validator.
			continue
		}

		if weightDiff.Decrease {
			err = s.cfg.Validators.RemoveWeight(subnetID, nodeID, weightDiff.Amount)
		} else {
			if val.status == added {
				staker := val.staker
				err = s.cfg.Validators.AddStaker(
					subnetID,
					nodeID,
					staker.PublicKey,
					staker.TxID,
					weightDiff.Amount,
				)
			} else {
				err = s.cfg.Validators.AddWeight(subnetID, nodeID, weightDiff.Amount)
			}
		}
		if err != nil {
			return fmt.Errorf("failed to update validator weight: %w", err)
		}
	}

	totalWeight, err := s.cfg.Validators.TotalWeight(constants.PrimaryNetworkID)
	if err != nil {
		return fmt.Errorf("failed to get total weight of primary network: %w", err)
	}

	s.metrics.SetLocalStake(s.cfg.Validators.GetWeight(constants.PrimaryNetworkID, s.ctx.NodeID))
	s.metrics.SetTotalStake(totalWeight)
	return nil
}

type subnetNodePair struct {
	subnetID ids.ID
	nodeID   ids.NodeID
}

type stakerStatusPair struct {
	staker *Staker
	status diffValidatorStatus
}

type results struct {
	modifiedCurrentStakers []stakerStatusPair
	weightDiffs            map[subnetNodePair]*ValidatorWeightDiff
	blsKeyDiffs            map[ids.NodeID]*bls.PublicKey
	valSetDiff             map[subnetNodePair]stakerStatusPair
}

func (s *state) processCurrentStakers() (results, error) {
	var (
		outputStakers = make([]stakerStatusPair, 0)
		outputWeights = make(map[subnetNodePair]*ValidatorWeightDiff)
		outputBlsKey  = make(map[ids.NodeID]*bls.PublicKey)
		outputValSet  = make(map[subnetNodePair]stakerStatusPair)
	)

	for subnetID, subnetValidatorDiffs := range s.currentStakers.validatorDiffs {
		delete(s.currentStakers.validatorDiffs, subnetID)

		for nodeID, validatorDiff := range subnetValidatorDiffs {
			// Note: validatorDiff.validator is not guaranteed to be non-nil here.
			// Access it only if validatorDiff.validatorStatus is added or deleted

			key := subnetNodePair{
				subnetID: subnetID,
				nodeID:   nodeID,
			}

			// make sure there is an entry for delegators even in case
			// there are no validators modified.
			outputWeights[key] = &ValidatorWeightDiff{
				Decrease: validatorDiff.validatorStatus == deleted,
			}

			switch validatorDiff.validatorStatus {
			case added:
				var (
					weight = validatorDiff.validator.Weight
					blkKey = validatorDiff.validator.PublicKey
				)

				outputStakers = append(outputStakers, stakerStatusPair{
					status: added,
					staker: validatorDiff.validator,
				})

				outputWeights[key].Amount = weight
				if blkKey != nil {
					// Record that the public key for the validator is being
					// added. This means the prior value for the public key was
					// nil.
					outputBlsKey[nodeID] = nil
				}

				outputValSet[key] = stakerStatusPair{
					staker: validatorDiff.validator,
					status: validatorDiff.validatorStatus,
				}

			case deleted:
				var (
					weight = validatorDiff.validator.Weight
					blkKey = validatorDiff.validator.PublicKey
				)

				outputStakers = append(outputStakers, stakerStatusPair{
					status: deleted,
					staker: validatorDiff.validator,
				})

				outputWeights[key].Amount = weight
				if blkKey != nil {
					// Record that the public key for the validator is being
					// removed. This means we must record the prior value of the
					// public key.
					outputBlsKey[nodeID] = blkKey
				}

				outputValSet[key] = stakerStatusPair{
					staker: validatorDiff.validator,
					status: validatorDiff.validatorStatus,
				}

			default:
				// nothing to do
			}

			addedDelegatorIterator := NewTreeIterator(validatorDiff.addedDelegators)
			// We don't defer iterator.Release here to avoid pinning every iterator in
			// memory till the outer loop is done.
			for addedDelegatorIterator.Next() {
				delegator := addedDelegatorIterator.Value()

				outputStakers = append(outputStakers, stakerStatusPair{
					status: added,
					staker: delegator,
				})

				if err := outputWeights[key].Add(false, delegator.Weight); err != nil {
					addedDelegatorIterator.Release()
					return results{}, fmt.Errorf("failed to increase node weight diff: %w", err)
				}
			}
			addedDelegatorIterator.Release()

			for _, delegator := range validatorDiff.deletedDelegators {
				outputStakers = append(outputStakers, stakerStatusPair{
					status: added,
					staker: delegator,
				})

				if err := outputWeights[key].Add(true, delegator.Weight); err != nil {
					return results{}, fmt.Errorf("failed to decrease node weight diff: %w", err)
				}
			}
		}
	}

	return results{
		modifiedCurrentStakers: outputStakers,
		weightDiffs:            outputWeights,
		blsKeyDiffs:            outputBlsKey,
		valSetDiff:             outputValSet,
	}, nil
}

func (s *state) processPendingStakers() []stakerStatusPair {
	output := make([]stakerStatusPair, 0)
	for subnetID, subnetValidatorDiffs := range s.pendingStakers.validatorDiffs {
		delete(s.pendingStakers.validatorDiffs, subnetID)
		for _, validatorDiff := range subnetValidatorDiffs {
			// validatorDiff.validator is not guaranteed to be non-nil here.
			// Access it only if validatorDiff.validatorStatus is added or deleted
			if validatorDiff.validatorStatus == added || validatorDiff.validatorStatus == deleted {
				output = append(output, stakerStatusPair{
					status: validatorDiff.validatorStatus,
					staker: validatorDiff.validator,
				})
			}

			addedDelegatorIterator := NewTreeIterator(validatorDiff.addedDelegators)
			defer addedDelegatorIterator.Release()
			for addedDelegatorIterator.Next() {
				output = append(output, stakerStatusPair{
					status: added,
					staker: addedDelegatorIterator.Value(),
				})
			}

			for _, staker := range validatorDiff.deletedDelegators {
				output = append(output, stakerStatusPair{
					status: deleted,
					staker: staker,
				})
			}
		}
	}
	return output
}

func (s *state) Close() error {
	return utils.Err(
		s.pendingSubnetValidatorBaseDB.Close(),
		s.pendingSubnetDelegatorBaseDB.Close(),
		s.pendingDelegatorBaseDB.Close(),
		s.pendingValidatorBaseDB.Close(),
		s.pendingValidatorsDB.Close(),
		s.currentSubnetValidatorBaseDB.Close(),
		s.currentSubnetDelegatorBaseDB.Close(),
		s.currentDelegatorBaseDB.Close(),
		s.currentValidatorBaseDB.Close(),
		s.currentValidatorsDB.Close(),
		s.validatorsDB.Close(),
		s.txDB.Close(),
		s.rewardUTXODB.Close(),
		s.utxoDB.Close(),
		s.subnetBaseDB.Close(),
		s.transformedSubnetDB.Close(),
		s.supplyDB.Close(),
		s.chainDB.Close(),
		s.singletonDB.Close(),
		s.blockDB.Close(),
		s.blockIDDB.Close(),
	)
}

func (s *state) sync(genesis []byte) error {
	shouldInit, err := s.shouldInit()
	if err != nil {
		return fmt.Errorf(
			"failed to check if the database is initialized: %w",
			err,
		)
	}

	// If the database is empty, create the platform chain anew using the
	// provided genesis state
	if shouldInit {
		if err := s.init(genesis); err != nil {
			return fmt.Errorf(
				"failed to initialize the database: %w",
				err,
			)
		}
	}

	if err := s.load(); err != nil {
		return fmt.Errorf(
			"failed to load the database state: %w",
			err,
		)
	}
	return nil
}

func (s *state) init(genesisBytes []byte) error {
	// Create the genesis block and save it as being accepted (We don't do
	// genesisBlock.Accept() because then it'd look for genesisBlock's
	// non-existent parent)
	genesisID := hashing.ComputeHash256Array(genesisBytes)
	genesisBlock, err := block.NewApricotCommitBlock(genesisID, 0 /*height*/)
	if err != nil {
		return err
	}

	genesis, err := genesis.Parse(genesisBytes)
	if err != nil {
		return err
	}
	if err := s.syncGenesis(genesisBlock, genesis); err != nil {
		return err
	}

	if err := s.doneInit(); err != nil {
		return err
	}

	return s.Commit()
}

func (s *state) AddStatelessBlock(block block.Block) {
	blkID := block.ID()
	s.addedBlockIDs[block.Height()] = blkID
	s.addedBlocks[blkID] = block
}

func (s *state) SetHeight(height uint64) {
	if s.indexedHeights == nil {
		// If indexedHeights hasn't been created yet, then we are newly tracking
		// the range. This means we should initialize the LowerBound to the
		// current height.
		s.indexedHeights = &heightRange{
			LowerBound: height,
		}
	}

	s.indexedHeights.UpperBound = height
	s.currentHeight = height
}

func (s *state) Commit() error {
	defer s.Abort()
	batch, err := s.CommitBatch()
	if err != nil {
		return err
	}
	return batch.Write()
}

func (s *state) Abort() {
	s.baseDB.Abort()
}

func (s *state) Checksum() ids.ID {
	return s.utxoState.Checksum()
}

func (s *state) CommitBatch() (database.Batch, error) {
	// updateValidators is set to true here so that the validator manager is
	// kept up to date with the last accepted state.
	if err := s.write(true /*=updateValidators*/, s.currentHeight); err != nil {
		return nil, err
	}
	return s.baseDB.CommitBatch()
}

func (s *state) writeBlocks() error {
	for blkID, blk := range s.addedBlocks {
		blkID := blkID
		blkBytes := blk.Bytes()
		blkHeight := blk.Height()
		heightKey := database.PackUInt64(blkHeight)

		delete(s.addedBlockIDs, blkHeight)
		s.blockIDCache.Put(blkHeight, blkID)
		if err := database.PutID(s.blockIDDB, heightKey, blkID); err != nil {
			return fmt.Errorf("failed to add blockID: %w", err)
		}

		delete(s.addedBlocks, blkID)
		// Note: Evict is used rather than Put here because blk may end up
		// referencing additional data (because of shared byte slices) that
		// would not be properly accounted for in the cache sizing.
		s.blockCache.Evict(blkID)
		if err := s.blockDB.Put(blkID[:], blkBytes); err != nil {
			return fmt.Errorf("failed to write block %s: %w", blkID, err)
		}
	}
	return nil
}

func (s *state) GetStatelessBlock(blockID ids.ID) (block.Block, error) {
	if blk, exists := s.addedBlocks[blockID]; exists {
		return blk, nil
	}
	if blk, cached := s.blockCache.Get(blockID); cached {
		if blk == nil {
			return nil, database.ErrNotFound
		}

		return blk, nil
	}

	blkBytes, err := s.blockDB.Get(blockID[:])
	if err == database.ErrNotFound {
		s.blockCache.Put(blockID, nil)
		return nil, database.ErrNotFound
	}
	if err != nil {
		return nil, err
	}

	blk, status, _, err := parseStoredBlock(blkBytes)
	if err != nil {
		return nil, err
	}

	if status != choices.Accepted {
		s.blockCache.Put(blockID, nil)
		return nil, database.ErrNotFound
	}

	s.blockCache.Put(blockID, blk)
	return blk, nil
}

func (s *state) GetBlockIDAtHeight(height uint64) (ids.ID, error) {
	if blkID, exists := s.addedBlockIDs[height]; exists {
		return blkID, nil
	}
	if blkID, cached := s.blockIDCache.Get(height); cached {
		if blkID == ids.Empty {
			return ids.Empty, database.ErrNotFound
		}

		return blkID, nil
	}

	heightKey := database.PackUInt64(height)

	blkID, err := database.GetID(s.blockIDDB, heightKey)
	if err == database.ErrNotFound {
		s.blockIDCache.Put(height, ids.Empty)
		return ids.Empty, database.ErrNotFound
	}
	if err != nil {
		return ids.Empty, err
	}

	s.blockIDCache.Put(height, blkID)
	return blkID, nil
}

func (s *state) writeCurrentStakers(modifiedStakers []stakerStatusPair) error {
	// Invariant: []modifiedStaker is guaranteed to be list of stakers that are
	// either added or modified, so they are not nil
	for _, data := range modifiedStakers {
		switch {
		case data.staker.Priority.IsCurrentValidator():
			staker := data.staker

			// Select db to write to
			validatorDB := s.currentSubnetValidatorList
			if staker.SubnetID == constants.PrimaryNetworkID {
				validatorDB = s.currentValidatorList
			}

			switch data.status {
			case added:
				// The validator is being added.
				//
				// Invariant: It's impossible for a delegator to have been
				// rewarded in the same block that the validator was added.
				metadata := &validatorMetadata{
					txID:        staker.TxID,
					lastUpdated: staker.StartTime,

					UpDuration:               0,
					LastUpdated:              uint64(staker.StartTime.Unix()),
					PotentialReward:          staker.PotentialReward,
					PotentialDelegateeReward: 0,
				}

				metadataBytes, err := metadataCodec.Marshal(v0, metadata)
				if err != nil {
					return fmt.Errorf("failed to serialize current validator: %w", err)
				}

				if err = validatorDB.Put(staker.TxID[:], metadataBytes); err != nil {
					return fmt.Errorf("failed to write current validator to list: %w", err)
				}

				s.validatorState.LoadValidatorMetadata(staker.NodeID, staker.SubnetID, metadata)

			case deleted:
				if err := validatorDB.Delete(staker.TxID[:]); err != nil {
					return fmt.Errorf("failed to delete current staker: %w", err)
				}

				s.validatorState.DeleteValidatorMetadata(staker.NodeID, staker.SubnetID)

			default:
				// should never happen, nothing to do
			}

		case data.staker.Priority.IsCurrentDelegator():
			staker := data.staker

			// Select db to write to
			delegatorDB := s.currentSubnetDelegatorList
			if staker.SubnetID == constants.PrimaryNetworkID {
				delegatorDB = s.currentDelegatorList
			}

			switch data.status {
			case added:
				metadata := &delegatorMetadata{
					txID:            staker.TxID,
					PotentialReward: staker.PotentialReward,
				}
				if err := writeDelegatorMetadata(delegatorDB, metadata); err != nil {
					return fmt.Errorf("failed to write current delegator to list: %w", err)
				}

			case deleted:
				if err := delegatorDB.Delete(staker.TxID[:]); err != nil {
					return fmt.Errorf("failed to delete current staker: %w", err)
				}

			default:
				// should never happen, nothing to do
			}

		default:
			// should never happen, we only have either validators or delegators
		}
	}
	return nil
}

func (s *state) writePendingStakers(modifiedStakers []stakerStatusPair) error {
	// Invariant: [modifiedStaker] is guaranteed to be list of stakers that are
	// either added or modified, so they are not nil
	for _, data := range modifiedStakers {
		switch {
		case data.staker.Priority.IsPendingValidator():
			staker := data.staker

			// Select db to write to
			validatorDB := s.pendingSubnetValidatorList
			if staker.SubnetID == constants.PrimaryNetworkID {
				validatorDB = s.pendingValidatorList
			}

			switch data.status {
			case added:
				err := validatorDB.Put(staker.TxID[:], nil)
				if err != nil {
					return fmt.Errorf("failed to add pending validator: %w", err)
				}
			case deleted:
				err := validatorDB.Delete(staker.TxID[:])
				if err != nil {
					return fmt.Errorf("failed to delete pending validator: %w", err)
				}

			default:
				// should never happen, nothing to do
			}

		case data.staker.Priority.IsPendingDelegator():
			staker := data.staker

			// Select db to write to
			delegatorDB := s.currentSubnetDelegatorList
			if staker.SubnetID == constants.PrimaryNetworkID {
				delegatorDB = s.currentDelegatorList
			}

			switch data.status {
			case added:
				if err := delegatorDB.Put(staker.TxID[:], nil); err != nil {
					return fmt.Errorf("failed to write pending delegator to list: %w", err)
				}

			case deleted:
				if err := delegatorDB.Delete(staker.TxID[:]); err != nil {
					return fmt.Errorf("failed to delete pending delegator: %w", err)
				}

			default:
				// should never happen, nothing to do
			}

		default:
			// should never happen, we only have either validators or delegators
		}
	}
	return nil
}

func (s *state) writeTXs() error {
	for txID, txStatus := range s.addedTxs {
		txID := txID

		stx := txBytesAndStatus{
			Tx:     txStatus.tx.Bytes(),
			Status: txStatus.status,
		}

		// Note that we're serializing a [txBytesAndStatus] here, not a
		// *txs.Tx, so we don't use [txs.Codec].
		txBytes, err := txs.GenesisCodec.Marshal(txs.Version, &stx)
		if err != nil {
			return fmt.Errorf("failed to serialize tx: %w", err)
		}

		delete(s.addedTxs, txID)
		// Note: Evict is used rather than Put here because stx may end up
		// referencing additional data (because of shared byte slices) that
		// would not be properly accounted for in the cache sizing.
		s.txCache.Evict(txID)
		if err := s.txDB.Put(txID[:], txBytes); err != nil {
			return fmt.Errorf("failed to add tx: %w", err)
		}
	}
	return nil
}

func (s *state) writeRewardUTXOs() error {
	for txID, utxos := range s.addedRewardUTXOs {
		delete(s.addedRewardUTXOs, txID)
		s.rewardUTXOsCache.Put(txID, utxos)
		rawTxDB := prefixdb.New(txID[:], s.rewardUTXODB)
		txDB := linkeddb.NewDefault(rawTxDB)

		for _, utxo := range utxos {
			utxoBytes, err := txs.GenesisCodec.Marshal(txs.Version, utxo)
			if err != nil {
				return fmt.Errorf("failed to serialize reward UTXO: %w", err)
			}
			utxoID := utxo.InputID()
			if err := txDB.Put(utxoID[:], utxoBytes); err != nil {
				return fmt.Errorf("failed to add reward UTXO: %w", err)
			}
		}
	}
	return nil
}

func (s *state) writeUTXOs() error {
	for utxoID, utxo := range s.modifiedUTXOs {
		delete(s.modifiedUTXOs, utxoID)

		if utxo == nil {
			if err := s.utxoState.DeleteUTXO(utxoID); err != nil {
				return fmt.Errorf("failed to delete UTXO: %w", err)
			}
			continue
		}
		if err := s.utxoState.PutUTXO(utxo); err != nil {
			return fmt.Errorf("failed to add UTXO: %w", err)
		}
	}
	return nil
}

func (s *state) writeSubnets() error {
	for _, subnet := range s.addedSubnets {
		subnetID := subnet.ID()

		if err := s.subnetDB.Put(subnetID[:], nil); err != nil {
			return fmt.Errorf("failed to write subnet: %w", err)
		}
	}
	s.addedSubnets = nil
	return nil
}

func (s *state) writeSubnetOwners() error {
	for subnetID, owner := range s.subnetOwners {
		subnetID := subnetID
		owner := owner
		delete(s.subnetOwners, subnetID)

		ownerBytes, err := block.GenesisCodec.Marshal(block.Version, &owner)
		if err != nil {
			return fmt.Errorf("failed to marshal subnet owner: %w", err)
		}

		s.subnetOwnerCache.Put(subnetID, fxOwnerAndSize{
			owner: owner,
			size:  len(ownerBytes),
		})

		if err := s.subnetOwnerDB.Put(subnetID[:], ownerBytes); err != nil {
			return fmt.Errorf("failed to write subnet owner: %w", err)
		}
	}
	return nil
}

func (s *state) writeTransformedSubnets() error {
	for subnetID, tx := range s.transformedSubnets {
		txID := tx.ID()

		delete(s.transformedSubnets, subnetID)
		// Note: Evict is used rather than Put here because tx may end up
		// referencing additional data (because of shared byte slices) that
		// would not be properly accounted for in the cache sizing.
		s.transformedSubnetCache.Evict(subnetID)
		if err := database.PutID(s.transformedSubnetDB, subnetID[:], txID); err != nil {
			return fmt.Errorf("failed to write transformed subnet: %w", err)
		}
	}
	return nil
}

func (s *state) writeSubnetSupplies() error {
	for subnetID, supply := range s.modifiedSupplies {
		supply := supply
		delete(s.modifiedSupplies, subnetID)
		s.supplyCache.Put(subnetID, &supply)
		if err := database.PutUInt64(s.supplyDB, subnetID[:], supply); err != nil {
			return fmt.Errorf("failed to write subnet supply: %w", err)
		}
	}
	return nil
}

func (s *state) writeChains() error {
	for subnetID, chains := range s.addedChains {
		for _, chain := range chains {
			chainDB := s.getChainDB(subnetID)

			chainID := chain.ID()
			if err := chainDB.Put(chainID[:], nil); err != nil {
				return fmt.Errorf("failed to write chain: %w", err)
			}
		}
		delete(s.addedChains, subnetID)
	}
	return nil
}

func (s *state) writeMetadata() error {
	if !s.persistedTimestamp.Equal(s.timestamp) {
		if err := database.PutTimestamp(s.singletonDB, timestampKey, s.timestamp); err != nil {
			return fmt.Errorf("failed to write timestamp: %w", err)
		}
		s.persistedTimestamp = s.timestamp
	}
	if s.persistedCurrentSupply != s.currentSupply {
		if err := database.PutUInt64(s.singletonDB, currentSupplyKey, s.currentSupply); err != nil {
			return fmt.Errorf("failed to write current supply: %w", err)
		}
		s.persistedCurrentSupply = s.currentSupply
	}
	if s.persistedLastAccepted != s.lastAccepted {
		if err := database.PutID(s.singletonDB, lastAcceptedKey, s.lastAccepted); err != nil {
			return fmt.Errorf("failed to write last accepted: %w", err)
		}
		s.persistedLastAccepted = s.lastAccepted
	}

	if s.indexedHeights != nil {
		indexedHeightsBytes, err := block.GenesisCodec.Marshal(block.Version, s.indexedHeights)
		if err != nil {
			return err
		}
		if err := s.singletonDB.Put(heightsIndexedKey, indexedHeightsBytes); err != nil {
			return fmt.Errorf("failed to write indexed range: %w", err)
		}
	}

	return nil
}

// Returns the block, status of the block, and whether it is a [stateBlk].
// Invariant: blkBytes is safe to parse with blocks.GenesisCodec
//
// TODO: Remove after v1.11.x is activated
func parseStoredBlock(blkBytes []byte) (block.Block, choices.Status, bool, error) {
	// Attempt to parse as blocks.Block
	blk, err := block.Parse(block.GenesisCodec, blkBytes)
	if err == nil {
		return blk, choices.Accepted, false, nil
	}

	// Fallback to [stateBlk]
	blkState := stateBlk{}
	if _, err := block.GenesisCodec.Unmarshal(blkBytes, &blkState); err != nil {
		return nil, choices.Processing, false, err
	}

	blkState.Blk, err = block.Parse(block.GenesisCodec, blkState.Bytes)
	if err != nil {
		return nil, choices.Processing, false, err
	}

	return blkState.Blk, blkState.Status, true, nil
}

func (s *state) PruneAndIndex(lock sync.Locker, log logging.Logger) error {
	lock.Lock()
	// It is possible that new blocks are added after grabbing this iterator. New
	// blocks are guaranteed to be accepted and height-indexed, so we don't need to
	// check them.
	blockIterator := s.blockDB.NewIterator()
	// Releasing is done using a closure to ensure that updating blockIterator will
	// result in having the most recent iterator released when executing the
	// deferred function.
	defer func() {
		blockIterator.Release()
	}()

	// While we are pruning the disk, we disable caching of the data we are
	// modifying. Caching is re-enabled when pruning finishes.
	//
	// Note: If an unexpected error occurs the caches are never re-enabled.
	// That's fine as the node is going to be in an unhealthy state regardless.
	oldBlockIDCache := s.blockIDCache
	s.blockIDCache = &cache.Empty[uint64, ids.ID]{}
	lock.Unlock()

	log.Info("starting state pruning and indexing")

	var (
		startTime  = time.Now()
		lastCommit = startTime
		lastUpdate = startTime
		numPruned  = 0
		numIndexed = 0
	)

	for blockIterator.Next() {
		blkBytes := blockIterator.Value()

		blk, status, isStateBlk, err := parseStoredBlock(blkBytes)
		if err != nil {
			return err
		}

		if status != choices.Accepted {
			// Remove non-accepted blocks from disk.
			if err := s.blockDB.Delete(blockIterator.Key()); err != nil {
				return fmt.Errorf("failed to delete block: %w", err)
			}

			numPruned++

			// We don't index the height of non-accepted blocks.
			continue
		}

		blkHeight := blk.Height()
		blkID := blk.ID()

		// Populate the map of height -> blockID.
		heightKey := database.PackUInt64(blkHeight)
		if err := database.PutID(s.blockIDDB, heightKey, blkID); err != nil {
			return fmt.Errorf("failed to add blockID: %w", err)
		}

		// Since we only store accepted blocks on disk, we only need to store a map of
		// ids.ID to Block.
		if isStateBlk {
			if err := s.blockDB.Put(blkID[:], blkBytes); err != nil {
				return fmt.Errorf("failed to write block: %w", err)
			}
		}

		numIndexed++

		if numIndexed%pruneCommitLimit == 0 {
			// We must hold the lock during committing to make sure we don't
			// attempt to commit to disk while a block is concurrently being
			// accepted.
			lock.Lock()
			err := utils.Err(
				s.Commit(),
				blockIterator.Error(),
			)
			lock.Unlock()
			if err != nil {
				return err
			}

			// We release the iterator here to allow the underlying database to
			// clean up deleted state.
			blockIterator.Release()

			now := time.Now()
			if now.Sub(lastUpdate) > pruneUpdateFrequency {
				lastUpdate = now

				progress := timer.ProgressFromHash(blkID[:])
				eta := timer.EstimateETA(
					startTime,
					progress,
					math.MaxUint64,
				)

				log.Info("committing state pruning and indexing",
					zap.Int("numPruned", numPruned),
					zap.Int("numIndexed", numIndexed),
					zap.Duration("eta", eta),
				)
			}

			// We take the minimum here because it's possible that the node is
			// currently bootstrapping. This would mean that grabbing the lock
			// could take an extremely long period of time; which we should not
			// delay processing for.
			pruneDuration := now.Sub(lastCommit)
			sleepDuration := safemath.Min(
				pruneCommitSleepMultiplier*pruneDuration,
				pruneCommitSleepCap,
			)
			time.Sleep(sleepDuration)

			// Make sure not to include the sleep duration into the next prune
			// duration.
			lastCommit = time.Now()

			blockIterator = s.blockDB.NewIteratorWithStart(blkID[:])
		}
	}

	// Ensure we fully iterated over all blocks before writing that pruning has
	// finished.
	//
	// Note: This is needed because a transient read error could cause the
	// iterator to stop early.
	if err := blockIterator.Error(); err != nil {
		return err
	}

	if err := s.donePrune(); err != nil {
		return err
	}

	// We must hold the lock during committing to make sure we don't
	// attempt to commit to disk while a block is concurrently being
	// accepted.
	lock.Lock()
	defer lock.Unlock()

	// Make sure we flush the original cache before re-enabling it to prevent
	// surfacing any stale data.
	oldBlockIDCache.Flush()
	s.blockIDCache = oldBlockIDCache

	log.Info("finished state pruning and indexing",
		zap.Int("numPruned", numPruned),
		zap.Int("numIndexed", numIndexed),
		zap.Duration("duration", time.Since(startTime)),
	)

	return s.Commit()
}<|MERGE_RESOLUTION|>--- conflicted
+++ resolved
@@ -1730,14 +1730,8 @@
 		return err
 	}
 
-<<<<<<< HEAD
 	modifiedPendingStakers := s.processPendingStakers()
-
-	errs := wrappers.Errs{}
-	errs.Add(
-=======
 	return utils.Err(
->>>>>>> a24a3fed
 		s.writeBlocks(),
 		s.writeCurrentStakers(cr.modifiedCurrentStakers),
 		s.writeWeightDiffs(height, cr.weightDiffs),
