--- conflicted
+++ resolved
@@ -1969,13 +1969,9 @@
 			// memory till the outer loop is done.
 			for addedDelegatorIterator.Next() {
 				staker := addedDelegatorIterator.Value()
-<<<<<<< HEAD
 
 				if err := outputWeights[key].Add(false, staker.Weight); err != nil {
-=======
-				if err := outputWeights[weightKey].Add(false, staker.Weight); err != nil {
 					addedDelegatorIterator.Release()
->>>>>>> 6373786a
 					return results{}, fmt.Errorf("failed to increase node weight diff: %w", err)
 				}
 			}
