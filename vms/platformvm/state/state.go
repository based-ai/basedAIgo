// Copyright (C) 2019-2021, Ava Labs, Inc. All rights reserved.
// See the file LICENSE for licensing terms.

package state

import (
	"errors"
	"fmt"
	"time"

	"github.com/google/btree"

	"github.com/prometheus/client_golang/prometheus"

	"github.com/ava-labs/avalanchego/cache"
	"github.com/ava-labs/avalanchego/cache/metercacher"
	"github.com/ava-labs/avalanchego/database"
	"github.com/ava-labs/avalanchego/database/linkeddb"
	"github.com/ava-labs/avalanchego/database/prefixdb"
	"github.com/ava-labs/avalanchego/database/versiondb"
	"github.com/ava-labs/avalanchego/ids"
	"github.com/ava-labs/avalanchego/snow"
	"github.com/ava-labs/avalanchego/snow/choices"
	"github.com/ava-labs/avalanchego/snow/uptime"
	"github.com/ava-labs/avalanchego/snow/validators"
	"github.com/ava-labs/avalanchego/utils/constants"
	"github.com/ava-labs/avalanchego/utils/hashing"
	"github.com/ava-labs/avalanchego/utils/math"
	"github.com/ava-labs/avalanchego/utils/wrappers"
	"github.com/ava-labs/avalanchego/vms/components/avax"
	"github.com/ava-labs/avalanchego/vms/platformvm/blocks"
	"github.com/ava-labs/avalanchego/vms/platformvm/config"
	"github.com/ava-labs/avalanchego/vms/platformvm/genesis"
	"github.com/ava-labs/avalanchego/vms/platformvm/metrics"
	"github.com/ava-labs/avalanchego/vms/platformvm/reward"
	"github.com/ava-labs/avalanchego/vms/platformvm/status"
	"github.com/ava-labs/avalanchego/vms/platformvm/txs"
)

const (
	validatorDiffsCacheSize = 2048
	blockCacheSize          = 2048
	txCacheSize             = 2048
	rewardUTXOsCacheSize    = 2048
	chainCacheSize          = 2048
	chainDBCacheSize        = 2048
)

var (
	_ State = &state{}

	ErrDelegatorSubset = errors.New("delegator's time range must be a subset of the validator's time range")

	blockPrefix           = []byte("block")
	validatorsPrefix      = []byte("validators")
	currentPrefix         = []byte("current")
	pendingPrefix         = []byte("pending")
	validatorPrefix       = []byte("validator")
	delegatorPrefix       = []byte("delegator")
	subnetValidatorPrefix = []byte("subnetValidator")
	validatorDiffsPrefix  = []byte("validatorDiffs")
	txPrefix              = []byte("tx")
	rewardUTXOsPrefix     = []byte("rewardUTXOs")
	utxoPrefix            = []byte("utxo")
	subnetPrefix          = []byte("subnet")
	chainPrefix           = []byte("chain")
	singletonPrefix       = []byte("singleton")

	timestampKey     = []byte("timestamp")
	currentSupplyKey = []byte("current supply")
	lastAcceptedKey  = []byte("last accepted")
	initializedKey   = []byte("initialized")
)

// Chain collects all methods to manage the state of the chain for block
// execution.
type Chain interface {
	Stakers
	UTXOAdder
	UTXOGetter
	UTXODeleter

	GetTimestamp() time.Time
	SetTimestamp(tm time.Time)
	GetCurrentSupply() uint64
	SetCurrentSupply(cs uint64)

	GetRewardUTXOs(txID ids.ID) ([]*avax.UTXO, error)
	AddRewardUTXO(txID ids.ID, utxo *avax.UTXO)
	GetSubnets() ([]*txs.Tx, error)
	AddSubnet(createSubnetTx *txs.Tx)
	GetChains(subnetID ids.ID) ([]*txs.Tx, error)
	AddChain(createChainTx *txs.Tx)
	GetTx(txID ids.ID) (*txs.Tx, status.Status, error)
	AddTx(tx *txs.Tx, status status.Status)
}

type LastAccepteder interface {
	GetLastAccepted() ids.ID
	SetLastAccepted(blkID ids.ID)
}

type BlockState interface {
	GetStatelessBlock(blockID ids.ID) (blocks.Block, choices.Status, error)
	AddStatelessBlock(block blocks.Block, status choices.Status)
}

type State interface {
	LastAccepteder
	Chain
	BlockState
	uptime.State
	avax.UTXOReader

	GetValidatorWeightDiffs(height uint64, subnetID ids.ID) (map[ids.NodeID]*ValidatorWeightDiff, error)

	// Return the current validator set of [subnetID].
	ValidatorSet(subnetID ids.ID) (validators.Set, error)

	SetHeight(height uint64)

	// Discard uncommitted changes to the database.
	Abort()

	// Commit changes to the base database.
	Commit() error

	// Returns a batch of unwritten changes that, when written, will be commit
	// all pending changes to the base database.
	CommitBatch() (database.Batch, error)

	Close() error
}

type stateBlk struct {
	Blk    blocks.Block
	Bytes  []byte         `serialize:"true"`
	Status choices.Status `serialize:"true"`
}

/*
 * VMDB
 * |-. validators
 * | |-. current
 * | | |-. validator
 * | | | '-. list
 * | | |   '-- txID -> uptime + potential reward
 * | | |-. delegator
 * | | | '-. list
 * | | |   '-- txID -> potential reward
 * | | '-. subnetValidator
 * | |   '-. list
 * | |     '-- txID -> nil
 * | |-. pending
 * | | |-. validator
 * | | | '-. list
 * | | |   '-- txID -> nil
 * | | |-. delegator
 * | | | '-. list
 * | | |   '-- txID -> nil
 * | | '-. subnetValidator
 * | |   '-. list
 * | |     '-- txID -> nil
 * | '-. diffs
 * |   '-. height+subnet
 * |     '-. list
 * |       '-- nodeID -> weightChange
 * |-. blocks
 * | '-- blockID -> block bytes
 * |-. txs
 * | '-- txID -> tx bytes + tx status
 * |- rewardUTXOs
 * | '-. txID
 * |   '-. list
 * |     '-- utxoID -> utxo bytes
 * |- utxos
 * | '-- utxoDB
 * |-. subnets
 * | '-. list
 * |   '-- txID -> nil
 * |-. chains
 * | '-. subnetID
 * |   '-. list
 * |     '-- txID -> nil
 * '-. singletons
 *   |-- initializedKey -> nil
 *   |-- timestampKey -> timestamp
 *   |-- currentSupplyKey -> currentSupply
 *   '-- lastAcceptedKey -> lastAccepted
 */
type state struct {
	cfg     *config.Config
	ctx     *snow.Context
	metrics metrics.Metrics
	rewards reward.Calculator

	baseDB *versiondb.Database

	currentStakers *baseStakers
	pendingStakers *baseStakers

	currentHeight uint64

	addedBlocks map[ids.ID]stateBlk // map of blockID -> Block
	blockCache  cache.Cacher        // cache of blockID -> Block, if the entry is nil, it is not in the database
	blockDB     database.Database

	uptimes        map[ids.NodeID]*uptimeAndReward // nodeID -> uptimes
	updatedUptimes map[ids.NodeID]struct{}         // nodeID -> nil

	validatorsDB                 database.Database
	currentValidatorsDB          database.Database
	currentValidatorBaseDB       database.Database
	currentValidatorList         linkeddb.LinkedDB
	currentDelegatorBaseDB       database.Database
	currentDelegatorList         linkeddb.LinkedDB
	currentSubnetValidatorBaseDB database.Database
	currentSubnetValidatorList   linkeddb.LinkedDB
	pendingValidatorsDB          database.Database
	pendingValidatorBaseDB       database.Database
	pendingValidatorList         linkeddb.LinkedDB
	pendingDelegatorBaseDB       database.Database
	pendingDelegatorList         linkeddb.LinkedDB
	pendingSubnetValidatorBaseDB database.Database
	pendingSubnetValidatorList   linkeddb.LinkedDB

	validatorDiffsCache cache.Cacher // cache of heightWithSubnet -> map[ids.ShortID]*ValidatorWeightDiff
	validatorDiffsDB    database.Database

	addedTxs map[ids.ID]*txAndStatus // map of txID -> {*txs.Tx, Status}
	txCache  cache.Cacher            // cache of txID -> {*txs.Tx, Status} if the entry is nil, it is not in the database
	txDB     database.Database

	addedRewardUTXOs map[ids.ID][]*avax.UTXO // map of txID -> []*UTXO
	rewardUTXOsCache cache.Cacher            // cache of txID -> []*UTXO
	rewardUTXODB     database.Database

	modifiedUTXOs map[ids.ID]*avax.UTXO // map of modified UTXOID -> *UTXO if the UTXO is nil, it has been removed
	utxoDB        database.Database
	utxoState     avax.UTXOState

	cachedSubnets []*txs.Tx // nil if the subnets haven't been loaded
	addedSubnets  []*txs.Tx
	subnetBaseDB  database.Database
	subnetDB      linkeddb.LinkedDB

	addedChains  map[ids.ID][]*txs.Tx // maps subnetID -> the newly added chains to the subnet
	chainCache   cache.Cacher         // cache of subnetID -> the chains after all local modifications []*txs.Tx
	chainDBCache cache.Cacher         // cache of subnetID -> linkedDB
	chainDB      database.Database

	// The persisted fields represent the current database value
	timestamp, persistedTimestamp         time.Time
	currentSupply, persistedCurrentSupply uint64
	// [lastAccepted] is the most recently accepted block.
	lastAccepted, persistedLastAccepted ids.ID
	singletonDB                         database.Database
}

type ValidatorWeightDiff struct {
	Decrease bool   `serialize:"true"`
	Amount   uint64 `serialize:"true"`
}

func (v *ValidatorWeightDiff) Add(negative bool, amount uint64) error {
	if v.Decrease == negative {
		var err error
		v.Amount, err = math.Add64(v.Amount, amount)
		return err
	}

	if v.Amount > amount {
		v.Amount -= amount
	} else {
		v.Amount = math.Diff64(v.Amount, amount)
		v.Decrease = negative
	}
	return nil
}

type heightWithSubnet struct {
	Height   uint64 `serialize:"true"`
	SubnetID ids.ID `serialize:"true"`
}

type txBytesAndStatus struct {
	Tx     []byte        `serialize:"true"`
	Status status.Status `serialize:"true"`
}

type txAndStatus struct {
	tx     *txs.Tx
	status status.Status
}

type uptimeAndReward struct {
	txID        ids.ID
	lastUpdated time.Time

	UpDuration      time.Duration `serialize:"true"`
	LastUpdated     uint64        `serialize:"true"` // Unix time in seconds
	PotentialReward uint64        `serialize:"true"`
}

func New(
	db database.Database,
	genesisBytes []byte,
	metricsReg prometheus.Registerer,
	cfg *config.Config,
	ctx *snow.Context,
	metrics metrics.Metrics,
	rewards reward.Calculator,
) (State, error) {
	s, err := new(
		db,
		metrics,
		cfg,
		ctx,
		metricsReg,
		rewards,
	)
	if err != nil {
		return nil, err
	}

	if err := s.sync(genesisBytes); err != nil {
		// Drop any errors on close to return the first error
		_ = s.Close()

		return nil, err
	}

	return s, nil
}

func new(
	db database.Database,
	metrics metrics.Metrics,
	cfg *config.Config,
	ctx *snow.Context,
	metricsReg prometheus.Registerer,
	rewards reward.Calculator,
) (*state, error) {
	blockCache, err := metercacher.New(
		"block_cache",
		metricsReg,
		&cache.LRU{Size: blockCacheSize},
	)
	if err != nil {
		return nil, err
	}

	baseDB := versiondb.New(db)

	validatorsDB := prefixdb.New(validatorsPrefix, baseDB)

	currentValidatorsDB := prefixdb.New(currentPrefix, validatorsDB)
	currentValidatorBaseDB := prefixdb.New(validatorPrefix, currentValidatorsDB)
	currentDelegatorBaseDB := prefixdb.New(delegatorPrefix, currentValidatorsDB)
	currentSubnetValidatorBaseDB := prefixdb.New(subnetValidatorPrefix, currentValidatorsDB)

	pendingValidatorsDB := prefixdb.New(pendingPrefix, validatorsDB)
	pendingValidatorBaseDB := prefixdb.New(validatorPrefix, pendingValidatorsDB)
	pendingDelegatorBaseDB := prefixdb.New(delegatorPrefix, pendingValidatorsDB)
	pendingSubnetValidatorBaseDB := prefixdb.New(subnetValidatorPrefix, pendingValidatorsDB)

	validatorDiffsDB := prefixdb.New(validatorDiffsPrefix, validatorsDB)

	validatorDiffsCache, err := metercacher.New(
		"validator_diffs_cache",
		metricsReg,
		&cache.LRU{Size: validatorDiffsCacheSize},
	)
	if err != nil {
		return nil, err
	}

	txCache, err := metercacher.New(
		"tx_cache",
		metricsReg,
		&cache.LRU{Size: txCacheSize},
	)
	if err != nil {
		return nil, err
	}

	rewardUTXODB := prefixdb.New(rewardUTXOsPrefix, baseDB)
	rewardUTXOsCache, err := metercacher.New(
		"reward_utxos_cache",
		metricsReg,
		&cache.LRU{Size: rewardUTXOsCacheSize},
	)
	if err != nil {
		return nil, err
	}

	utxoDB := prefixdb.New(utxoPrefix, baseDB)
	utxoState, err := avax.NewMeteredUTXOState(utxoDB, genesis.Codec, metricsReg)
	if err != nil {
		return nil, err
	}

	subnetBaseDB := prefixdb.New(subnetPrefix, baseDB)

	chainCache, err := metercacher.New(
		"chain_cache",
		metricsReg,
		&cache.LRU{Size: chainCacheSize},
	)
	if err != nil {
		return nil, err
	}

	chainDBCache, err := metercacher.New(
		"chain_db_cache",
		metricsReg,
		&cache.LRU{Size: chainDBCacheSize},
	)
	if err != nil {
		return nil, err
	}

	return &state{
		cfg:     cfg,
		ctx:     ctx,
		metrics: metrics,
		rewards: rewards,
		baseDB:  baseDB,

		addedBlocks: make(map[ids.ID]stateBlk),
		blockCache:  blockCache,
		blockDB:     prefixdb.New(blockPrefix, baseDB),

		currentStakers: newBaseStakers(),
		pendingStakers: newBaseStakers(),

		uptimes:        make(map[ids.NodeID]*uptimeAndReward),
		updatedUptimes: make(map[ids.NodeID]struct{}),

		validatorsDB:                 validatorsDB,
		currentValidatorsDB:          currentValidatorsDB,
		currentValidatorBaseDB:       currentValidatorBaseDB,
		currentValidatorList:         linkeddb.NewDefault(currentValidatorBaseDB),
		currentDelegatorBaseDB:       currentDelegatorBaseDB,
		currentDelegatorList:         linkeddb.NewDefault(currentDelegatorBaseDB),
		currentSubnetValidatorBaseDB: currentSubnetValidatorBaseDB,
		currentSubnetValidatorList:   linkeddb.NewDefault(currentSubnetValidatorBaseDB),
		pendingValidatorsDB:          pendingValidatorsDB,
		pendingValidatorBaseDB:       pendingValidatorBaseDB,
		pendingValidatorList:         linkeddb.NewDefault(pendingValidatorBaseDB),
		pendingDelegatorBaseDB:       pendingDelegatorBaseDB,
		pendingDelegatorList:         linkeddb.NewDefault(pendingDelegatorBaseDB),
		pendingSubnetValidatorBaseDB: pendingSubnetValidatorBaseDB,
		pendingSubnetValidatorList:   linkeddb.NewDefault(pendingSubnetValidatorBaseDB),
		validatorDiffsDB:             validatorDiffsDB,
		validatorDiffsCache:          validatorDiffsCache,

		addedTxs: make(map[ids.ID]*txAndStatus),
		txDB:     prefixdb.New(txPrefix, baseDB),
		txCache:  txCache,

		addedRewardUTXOs: make(map[ids.ID][]*avax.UTXO),
		rewardUTXODB:     rewardUTXODB,
		rewardUTXOsCache: rewardUTXOsCache,

		modifiedUTXOs: make(map[ids.ID]*avax.UTXO),
		utxoDB:        utxoDB,
		utxoState:     utxoState,

		subnetBaseDB: subnetBaseDB,
		subnetDB:     linkeddb.NewDefault(subnetBaseDB),

		addedChains:  make(map[ids.ID][]*txs.Tx),
		chainDB:      prefixdb.New(chainPrefix, baseDB),
		chainCache:   chainCache,
		chainDBCache: chainDBCache,

		singletonDB: prefixdb.New(singletonPrefix, baseDB),
	}, nil
}

func (s *state) GetCurrentValidator(subnetID ids.ID, nodeID ids.NodeID) (*Staker, error) {
	return s.currentStakers.GetValidator(subnetID, nodeID)
}

func (s *state) PutCurrentValidator(staker *Staker) {
	s.currentStakers.PutValidator(staker)
}

func (s *state) DeleteCurrentValidator(staker *Staker) {
	s.currentStakers.DeleteValidator(staker)
}

func (s *state) GetCurrentDelegatorIterator(subnetID ids.ID, nodeID ids.NodeID) (StakerIterator, error) {
	return s.currentStakers.GetDelegatorIterator(subnetID, nodeID), nil
}

func (s *state) PutCurrentDelegator(staker *Staker) {
	s.currentStakers.PutDelegator(staker)
}

func (s *state) DeleteCurrentDelegator(staker *Staker) {
	s.currentStakers.DeleteDelegator(staker)
}

func (s *state) GetCurrentStakerIterator() (StakerIterator, error) {
	return s.currentStakers.GetStakerIterator(), nil
}

func (s *state) GetPendingValidator(subnetID ids.ID, nodeID ids.NodeID) (*Staker, error) {
	return s.pendingStakers.GetValidator(subnetID, nodeID)
}

func (s *state) PutPendingValidator(staker *Staker) {
	s.pendingStakers.PutValidator(staker)
}

func (s *state) DeletePendingValidator(staker *Staker) {
	s.pendingStakers.DeleteValidator(staker)
}

func (s *state) GetPendingDelegatorIterator(subnetID ids.ID, nodeID ids.NodeID) (StakerIterator, error) {
	return s.pendingStakers.GetDelegatorIterator(subnetID, nodeID), nil
}

func (s *state) PutPendingDelegator(staker *Staker) {
	s.pendingStakers.PutDelegator(staker)
}

func (s *state) DeletePendingDelegator(staker *Staker) {
	s.pendingStakers.DeleteDelegator(staker)
}

func (s *state) GetPendingStakerIterator() (StakerIterator, error) {
	return s.pendingStakers.GetStakerIterator(), nil
}

func (s *state) shouldInit() (bool, error) {
	has, err := s.singletonDB.Has(initializedKey)
	return !has, err
}

func (s *state) doneInit() error {
	return s.singletonDB.Put(initializedKey, nil)
}

func (s *state) GetSubnets() ([]*txs.Tx, error) {
	if s.cachedSubnets != nil {
		return s.cachedSubnets, nil
	}

	subnetDBIt := s.subnetDB.NewIterator()
	defer subnetDBIt.Release()

	txs := []*txs.Tx(nil)
	for subnetDBIt.Next() {
		subnetIDBytes := subnetDBIt.Key()
		subnetID, err := ids.ToID(subnetIDBytes)
		if err != nil {
			return nil, err
		}
		subnetTx, _, err := s.GetTx(subnetID)
		if err != nil {
			return nil, err
		}
		txs = append(txs, subnetTx)
	}
	if err := subnetDBIt.Error(); err != nil {
		return nil, err
	}
	txs = append(txs, s.addedSubnets...)
	s.cachedSubnets = txs
	return txs, nil
}

func (s *state) AddSubnet(createSubnetTx *txs.Tx) {
	s.addedSubnets = append(s.addedSubnets, createSubnetTx)
	if s.cachedSubnets != nil {
		s.cachedSubnets = append(s.cachedSubnets, createSubnetTx)
	}
}

func (s *state) GetChains(subnetID ids.ID) ([]*txs.Tx, error) {
	if chainsIntf, cached := s.chainCache.Get(subnetID); cached {
		return chainsIntf.([]*txs.Tx), nil
	}
	chainDB := s.getChainDB(subnetID)
	chainDBIt := chainDB.NewIterator()
	defer chainDBIt.Release()

	txs := []*txs.Tx(nil)
	for chainDBIt.Next() {
		chainIDBytes := chainDBIt.Key()
		chainID, err := ids.ToID(chainIDBytes)
		if err != nil {
			return nil, err
		}
		chainTx, _, err := s.GetTx(chainID)
		if err != nil {
			return nil, err
		}
		txs = append(txs, chainTx)
	}
	if err := chainDBIt.Error(); err != nil {
		return nil, err
	}
	txs = append(txs, s.addedChains[subnetID]...)
	s.chainCache.Put(subnetID, txs)
	return txs, nil
}

func (s *state) AddChain(createChainTxIntf *txs.Tx) {
	createChainTx := createChainTxIntf.Unsigned.(*txs.CreateChainTx)
	subnetID := createChainTx.SubnetID
	s.addedChains[subnetID] = append(s.addedChains[subnetID], createChainTxIntf)
	if chainsIntf, cached := s.chainCache.Get(subnetID); cached {
		chains := chainsIntf.([]*txs.Tx)
		chains = append(chains, createChainTxIntf)
		s.chainCache.Put(subnetID, chains)
	}
}

func (s *state) getChainDB(subnetID ids.ID) linkeddb.LinkedDB {
	if chainDBIntf, cached := s.chainDBCache.Get(subnetID); cached {
		return chainDBIntf.(linkeddb.LinkedDB)
	}
	rawChainDB := prefixdb.New(subnetID[:], s.chainDB)
	chainDB := linkeddb.NewDefault(rawChainDB)
	s.chainDBCache.Put(subnetID, chainDB)
	return chainDB
}

func (s *state) GetTx(txID ids.ID) (*txs.Tx, status.Status, error) {
	if tx, exists := s.addedTxs[txID]; exists {
		return tx.tx, tx.status, nil
	}
	if txIntf, cached := s.txCache.Get(txID); cached {
		if txIntf == nil {
			return nil, status.Unknown, database.ErrNotFound
		}
		tx := txIntf.(*txAndStatus)
		return tx.tx, tx.status, nil
	}
	txBytes, err := s.txDB.Get(txID[:])
	if err == database.ErrNotFound {
		s.txCache.Put(txID, nil)
		return nil, status.Unknown, database.ErrNotFound
	} else if err != nil {
		return nil, status.Unknown, err
	}

	stx := txBytesAndStatus{}
	if _, err := genesis.Codec.Unmarshal(txBytes, &stx); err != nil {
		return nil, status.Unknown, err
	}

	tx, err := txs.Parse(genesis.Codec, stx.Tx)
	if err != nil {
		return nil, status.Unknown, err
	}

	ptx := &txAndStatus{
		tx:     tx,
		status: stx.Status,
	}

	s.txCache.Put(txID, ptx)
	return ptx.tx, ptx.status, nil
}

func (s *state) AddTx(tx *txs.Tx, status status.Status) {
	s.addedTxs[tx.ID()] = &txAndStatus{
		tx:     tx,
		status: status,
	}
}

func (s *state) GetRewardUTXOs(txID ids.ID) ([]*avax.UTXO, error) {
	if utxos, exists := s.addedRewardUTXOs[txID]; exists {
		return utxos, nil
	}
	if utxos, exists := s.rewardUTXOsCache.Get(txID); exists {
		return utxos.([]*avax.UTXO), nil
	}

	rawTxDB := prefixdb.New(txID[:], s.rewardUTXODB)
	txDB := linkeddb.NewDefault(rawTxDB)
	it := txDB.NewIterator()
	defer it.Release()

	utxos := []*avax.UTXO(nil)
	for it.Next() {
		utxo := &avax.UTXO{}
		if _, err := txs.Codec.Unmarshal(it.Value(), utxo); err != nil {
			return nil, err
		}
		utxos = append(utxos, utxo)
	}
	if err := it.Error(); err != nil {
		return nil, err
	}

	s.rewardUTXOsCache.Put(txID, utxos)
	return utxos, nil
}

func (s *state) AddRewardUTXO(txID ids.ID, utxo *avax.UTXO) {
	s.addedRewardUTXOs[txID] = append(s.addedRewardUTXOs[txID], utxo)
}

func (s *state) GetUTXO(utxoID ids.ID) (*avax.UTXO, error) {
	if utxo, exists := s.modifiedUTXOs[utxoID]; exists {
		if utxo == nil {
			return nil, database.ErrNotFound
		}
		return utxo, nil
	}
	return s.utxoState.GetUTXO(utxoID)
}

func (s *state) UTXOIDs(addr []byte, start ids.ID, limit int) ([]ids.ID, error) {
	return s.utxoState.UTXOIDs(addr, start, limit)
}

func (s *state) AddUTXO(utxo *avax.UTXO) {
	s.modifiedUTXOs[utxo.InputID()] = utxo
}

func (s *state) DeleteUTXO(utxoID ids.ID) {
	s.modifiedUTXOs[utxoID] = nil
}

func (s *state) GetUptime(nodeID ids.NodeID) (upDuration time.Duration, lastUpdated time.Time, err error) {
	uptime, exists := s.uptimes[nodeID]
	if !exists {
		return 0, time.Time{}, database.ErrNotFound
	}
	return uptime.UpDuration, uptime.lastUpdated, nil
}

func (s *state) SetUptime(nodeID ids.NodeID, upDuration time.Duration, lastUpdated time.Time) error {
	uptime, exists := s.uptimes[nodeID]
	if !exists {
		return database.ErrNotFound
	}
	uptime.UpDuration = upDuration
	uptime.lastUpdated = lastUpdated
	s.updatedUptimes[nodeID] = struct{}{}
	return nil
}

// Returns the Primary Network start time of current validator [nodeID].
// Errors if [nodeID] isn't a current validator of the Primary Network.
func (s *state) GetStartTime(nodeID ids.NodeID) (time.Time, error) {
	staker, err := s.currentStakers.GetValidator(constants.PrimaryNetworkID, nodeID)
	if err != nil {
		return time.Time{}, err
	}
	return staker.StartTime, nil
}

func (s *state) GetTimestamp() time.Time             { return s.timestamp }
func (s *state) SetTimestamp(tm time.Time)           { s.timestamp = tm }
func (s *state) GetCurrentSupply() uint64            { return s.currentSupply }
func (s *state) SetCurrentSupply(cs uint64)          { s.currentSupply = cs }
func (s *state) GetLastAccepted() ids.ID             { return s.lastAccepted }
func (s *state) SetLastAccepted(lastAccepted ids.ID) { s.lastAccepted = lastAccepted }

func (s *state) GetValidatorWeightDiffs(height uint64, subnetID ids.ID) (map[ids.NodeID]*ValidatorWeightDiff, error) {
	prefixStruct := heightWithSubnet{
		Height:   height,
		SubnetID: subnetID,
	}
	prefixBytes, err := genesis.Codec.Marshal(txs.Version, prefixStruct)
	if err != nil {
		return nil, err
	}
	prefixStr := string(prefixBytes)

	if weightDiffsIntf, ok := s.validatorDiffsCache.Get(prefixStr); ok {
		return weightDiffsIntf.(map[ids.NodeID]*ValidatorWeightDiff), nil
	}

	rawDiffDB := prefixdb.New(prefixBytes, s.validatorDiffsDB)
	diffDB := linkeddb.NewDefault(rawDiffDB)
	diffIter := diffDB.NewIterator()
	defer diffIter.Release()

	weightDiffs := make(map[ids.NodeID]*ValidatorWeightDiff)
	for diffIter.Next() {
		nodeID, err := ids.ToNodeID(diffIter.Key())
		if err != nil {
			return nil, err
		}

		weightDiff := ValidatorWeightDiff{}
		_, err = genesis.Codec.Unmarshal(diffIter.Value(), &weightDiff)
		if err != nil {
			return nil, err
		}

		weightDiffs[nodeID] = &weightDiff
	}

	s.validatorDiffsCache.Put(prefixStr, weightDiffs)
	return weightDiffs, diffIter.Error()
}

func (s *state) ValidatorSet(subnetID ids.ID) (validators.Set, error) {
	vdrs := validators.NewSet()
	for nodeID, validator := range s.currentStakers.validators[subnetID] {
		staker := validator.validator
		if staker != nil {
			if err := vdrs.AddWeight(nodeID, staker.Weight); err != nil {
				return nil, err
			}
		}

		delegatorIterator := NewTreeIterator(validator.delegators)
		for delegatorIterator.Next() {
			staker := delegatorIterator.Value()
			if err := vdrs.AddWeight(nodeID, staker.Weight); err != nil {
				delegatorIterator.Release()
				return nil, err
			}
		}
		delegatorIterator.Release()
	}
	return vdrs, nil
}

func (s *state) syncGenesis(genesisBlk *blocks.CommitBlock, genesis *genesis.State) error {
	genesisBlkID := genesisBlk.ID()
	s.SetLastAccepted(genesisBlkID)
	s.SetTimestamp(time.Unix(int64(genesis.Timestamp), 0))
	s.SetCurrentSupply(genesis.InitialSupply)
	s.AddStatelessBlock(genesisBlk, choices.Accepted)

	// Persist UTXOs that exist at genesis
	for _, utxo := range genesis.UTXOs {
		s.AddUTXO(utxo)
	}

	// Persist primary network validator set at genesis
	for _, vdrTx := range genesis.Validators {
		tx, ok := vdrTx.Unsigned.(*txs.AddValidatorTx)
		if !ok {
			return fmt.Errorf("expected tx type *txs.AddValidatorTx but got %T", vdrTx.Unsigned)
		}

		stakeAmount := tx.Validator.Wght
		stakeDuration := tx.Validator.Duration()
		currentSupply := s.GetCurrentSupply()

		potentialReward := s.rewards.Calculate(
			stakeDuration,
			stakeAmount,
			currentSupply,
		)
		newCurrentSupply, err := math.Add64(currentSupply, potentialReward)
		if err != nil {
			return err
		}

		staker := NewPrimaryNetworkStaker(vdrTx.ID(), &tx.Validator)
		staker.PotentialReward = potentialReward
		staker.NextTime = staker.EndTime
		staker.Priority = PrimaryNetworkValidatorCurrentPriority

		s.PutCurrentValidator(staker)
		s.AddTx(vdrTx, status.Committed)
		s.SetCurrentSupply(newCurrentSupply)
	}

	for _, chain := range genesis.Chains {
		unsignedChain, ok := chain.Unsigned.(*txs.CreateChainTx)
		if !ok {
			return fmt.Errorf("expected tx type *txs.CreateChainTx but got %T", chain.Unsigned)
		}

		// Ensure all chains that the genesis bytes say to create have the right
		// network ID
		if unsignedChain.NetworkID != s.ctx.NetworkID {
			return avax.ErrWrongNetworkID
		}

		s.AddChain(chain)
		s.AddTx(chain, status.Committed)
	}
	return s.write(0)
}

// Load pulls data previously stored on disk that is expected to be in memory.
func (s *state) load() error {
	errs := wrappers.Errs{}
	errs.Add(
		s.loadMetadata(),
		s.loadCurrentValidators(),
		s.loadPendingValidators(),
	)
	return errs.Err
}

func (s *state) loadMetadata() error {
	timestamp, err := database.GetTimestamp(s.singletonDB, timestampKey)
	if err != nil {
		return err
	}
	s.persistedTimestamp = timestamp
	s.SetTimestamp(timestamp)

	currentSupply, err := database.GetUInt64(s.singletonDB, currentSupplyKey)
	if err != nil {
		return err
	}
	s.persistedCurrentSupply = currentSupply
	s.SetCurrentSupply(currentSupply)

	lastAccepted, err := database.GetID(s.singletonDB, lastAcceptedKey)
	if err != nil {
		return err
	}
	s.persistedLastAccepted = lastAccepted
	s.lastAccepted = lastAccepted
	return nil
}

func (s *state) loadCurrentValidators() error {
	s.currentStakers = newBaseStakers()

	validatorIt := s.currentValidatorList.NewIterator()
	defer validatorIt.Release()
	for validatorIt.Next() {
		txIDBytes := validatorIt.Key()
		txID, err := ids.ToID(txIDBytes)
		if err != nil {
			return err
		}
		tx, _, err := s.GetTx(txID)
		if err != nil {
			return err
		}

		uptimeBytes := validatorIt.Value()
		uptime := &uptimeAndReward{
			txID: txID,
		}
		if _, err := txs.Codec.Unmarshal(uptimeBytes, uptime); err != nil {
			return err
		}
		uptime.lastUpdated = time.Unix(int64(uptime.LastUpdated), 0)

		addValidatorTx, ok := tx.Unsigned.(*txs.AddValidatorTx)
		if !ok {
			return fmt.Errorf("expected tx type *txs.AddValidatorTx but got %T", tx.Unsigned)
		}

		staker := NewPrimaryNetworkStaker(txID, &addValidatorTx.Validator)
		staker.PotentialReward = uptime.PotentialReward
		staker.NextTime = staker.EndTime
		staker.Priority = PrimaryNetworkValidatorCurrentPriority

		validator := s.currentStakers.getOrCreateValidator(staker.SubnetID, staker.NodeID)
		validator.validator = staker

		s.currentStakers.stakers.ReplaceOrInsert(staker)

		s.uptimes[addValidatorTx.Validator.NodeID] = uptime
	}

	if err := validatorIt.Error(); err != nil {
		return err
	}

	delegatorIt := s.currentDelegatorList.NewIterator()
	defer delegatorIt.Release()
	for delegatorIt.Next() {
		txIDBytes := delegatorIt.Key()
		txID, err := ids.ToID(txIDBytes)
		if err != nil {
			return err
		}
		tx, _, err := s.GetTx(txID)
		if err != nil {
			return err
		}

		potentialRewardBytes := delegatorIt.Value()
		potentialReward, err := database.ParseUInt64(potentialRewardBytes)
		if err != nil {
			return err
		}

		addDelegatorTx, ok := tx.Unsigned.(*txs.AddDelegatorTx)
		if !ok {
			return fmt.Errorf("expected tx type *txs.AddDelegatorTx but got %T", tx.Unsigned)
		}

		staker := NewPrimaryNetworkStaker(txID, &addDelegatorTx.Validator)
		staker.PotentialReward = potentialReward
		staker.NextTime = staker.EndTime
		staker.Priority = PrimaryNetworkDelegatorCurrentPriority

		validator := s.currentStakers.getOrCreateValidator(staker.SubnetID, staker.NodeID)
		if validator.delegators == nil {
			validator.delegators = btree.New(defaultTreeDegree)
		}
		validator.delegators.ReplaceOrInsert(staker)

		s.currentStakers.stakers.ReplaceOrInsert(staker)
	}
	if err := delegatorIt.Error(); err != nil {
		return err
	}

	subnetValidatorIt := s.currentSubnetValidatorList.NewIterator()
	defer subnetValidatorIt.Release()
	for subnetValidatorIt.Next() {
		txIDBytes := subnetValidatorIt.Key()
		txID, err := ids.ToID(txIDBytes)
		if err != nil {
			return err
		}
		tx, _, err := s.GetTx(txID)
		if err != nil {
			return err
		}

		addSubnetValidatorTx, ok := tx.Unsigned.(*txs.AddSubnetValidatorTx)
		if !ok {
			return fmt.Errorf("expected tx type *txs.AddSubnetValidatorTx but got %T", tx.Unsigned)
		}

		staker := NewSubnetStaker(txID, &addSubnetValidatorTx.Validator)
		staker.NextTime = staker.EndTime
		staker.Priority = SubnetValidatorCurrentPriority

		validator := s.currentStakers.getOrCreateValidator(staker.SubnetID, staker.NodeID)
		validator.validator = staker

		s.currentStakers.stakers.ReplaceOrInsert(staker)
	}
	return subnetValidatorIt.Error()
}

func (s *state) loadPendingValidators() error {
	s.pendingStakers = newBaseStakers()

	validatorIt := s.pendingValidatorList.NewIterator()
	defer validatorIt.Release()
	for validatorIt.Next() {
		txIDBytes := validatorIt.Key()
		txID, err := ids.ToID(txIDBytes)
		if err != nil {
			return err
		}
		tx, _, err := s.GetTx(txID)
		if err != nil {
			return err
		}

		addValidatorTx, ok := tx.Unsigned.(*txs.AddValidatorTx)
		if !ok {
			return fmt.Errorf("expected tx type *txs.AddValidatorTx but got %T", tx.Unsigned)
		}

		staker := NewPrimaryNetworkStaker(txID, &addValidatorTx.Validator)
		staker.NextTime = staker.StartTime
		staker.Priority = PrimaryNetworkValidatorPendingPriority

		validator := s.pendingStakers.getOrCreateValidator(staker.SubnetID, staker.NodeID)
		validator.validator = staker

		s.pendingStakers.stakers.ReplaceOrInsert(staker)
	}
	if err := validatorIt.Error(); err != nil {
		return err
	}

	delegatorIt := s.pendingDelegatorList.NewIterator()
	defer delegatorIt.Release()
	for delegatorIt.Next() {
		txIDBytes := delegatorIt.Key()
		txID, err := ids.ToID(txIDBytes)
		if err != nil {
			return err
		}
		tx, _, err := s.GetTx(txID)
		if err != nil {
			return err
		}

		addDelegatorTx, ok := tx.Unsigned.(*txs.AddDelegatorTx)
		if !ok {
			return fmt.Errorf("expected tx type *txs.AddDelegatorTx but got %T", tx.Unsigned)
		}

		staker := NewPrimaryNetworkStaker(txID, &addDelegatorTx.Validator)
		staker.NextTime = staker.StartTime
		staker.Priority = PrimaryNetworkDelegatorPendingPriority

		validator := s.pendingStakers.getOrCreateValidator(staker.SubnetID, staker.NodeID)
		if validator.delegators == nil {
			validator.delegators = btree.New(defaultTreeDegree)
		}
		validator.delegators.ReplaceOrInsert(staker)

		s.pendingStakers.stakers.ReplaceOrInsert(staker)
	}
	if err := delegatorIt.Error(); err != nil {
		return err
	}

	subnetValidatorIt := s.pendingSubnetValidatorList.NewIterator()
	defer subnetValidatorIt.Release()
	for subnetValidatorIt.Next() {
		txIDBytes := subnetValidatorIt.Key()
		txID, err := ids.ToID(txIDBytes)
		if err != nil {
			return err
		}
		tx, _, err := s.GetTx(txID)
		if err != nil {
			return err
		}

		addSubnetValidatorTx, ok := tx.Unsigned.(*txs.AddSubnetValidatorTx)
		if !ok {
			return fmt.Errorf("expected tx type *txs.AddSubnetValidatorTx but got %T", tx.Unsigned)
		}

		staker := NewSubnetStaker(txID, &addSubnetValidatorTx.Validator)
		staker.NextTime = staker.StartTime
		staker.Priority = SubnetValidatorPendingPriority

		validator := s.pendingStakers.getOrCreateValidator(staker.SubnetID, staker.NodeID)
		validator.validator = staker

		s.pendingStakers.stakers.ReplaceOrInsert(staker)
	}
	return subnetValidatorIt.Error()
}

func (s *state) write(height uint64) error {
	errs := wrappers.Errs{}
	errs.Add(
		s.writeBlocks(),
		s.writeCurrentPrimaryNetworkStakers(height),
		s.writeCurrentSubnetStakers(height),
		s.writePendingPrimaryNetworkStakers(),
		s.writePendingSubnetStakers(),
		s.writeUptimes(),
		s.writeTXs(),
		s.writeRewardUTXOs(),
		s.writeUTXOs(),
		s.writeSubnets(),
		s.writeChains(),
		s.writeMetadata(),
	)
	return errs.Err
}

func (s *state) Close() error {
	errs := wrappers.Errs{}
	errs.Add(
		s.pendingSubnetValidatorBaseDB.Close(),
		s.pendingDelegatorBaseDB.Close(),
		s.pendingValidatorBaseDB.Close(),
		s.pendingValidatorsDB.Close(),
		s.currentSubnetValidatorBaseDB.Close(),
		s.currentDelegatorBaseDB.Close(),
		s.currentValidatorBaseDB.Close(),
		s.currentValidatorsDB.Close(),
		s.validatorsDB.Close(),
		s.txDB.Close(),
		s.rewardUTXODB.Close(),
		s.utxoDB.Close(),
		s.subnetBaseDB.Close(),
		s.chainDB.Close(),
		s.singletonDB.Close(),
		s.blockDB.Close(),
	)
	return errs.Err
}

func (s *state) sync(genesis []byte) error {
	shouldInit, err := s.shouldInit()
	if err != nil {
		return fmt.Errorf(
			"failed to check if the database is initialized: %w",
			err,
		)
	}

	// If the database is empty, create the platform chain anew using the
	// provided genesis state
	if shouldInit {
		if err := s.init(genesis); err != nil {
			return fmt.Errorf(
				"failed to initialize the database: %w",
				err,
			)
		}
	}

	if err := s.load(); err != nil {
		return fmt.Errorf(
			"failed to load the database state: %w",
			err,
		)
	}
	return nil
}

func (s *state) init(genesisBytes []byte) error {
	// Create the genesis block and save it as being accepted (We don't do
	// genesisBlock.Accept() because then it'd look for genesisBlock's
	// non-existent parent)
	genesisID := hashing.ComputeHash256Array(genesisBytes)
	genesisBlock, err := blocks.NewCommitBlock(
		genesisID,
		0,
	)
	if err != nil {
		return err
	}

	genesisState, err := genesis.ParseState(genesisBytes)
	if err != nil {
		return err
	}
	if err := s.syncGenesis(genesisBlock, genesisState); err != nil {
		return err
	}

	if err := s.doneInit(); err != nil {
		return err
	}

	return s.Commit()
}

func (s *state) AddStatelessBlock(block blocks.Block, status choices.Status) {
	s.addedBlocks[block.ID()] = stateBlk{
		Blk:    block,
		Bytes:  block.Bytes(),
		Status: status,
	}
}

func (s *state) SetHeight(height uint64) {
	s.currentHeight = height
}

func (s *state) Commit() error {
	defer s.Abort()
	batch, err := s.CommitBatch()
	if err != nil {
		return err
	}
	return batch.Write()
}

func (s *state) Abort() {
	s.baseDB.Abort()
}

func (s *state) CommitBatch() (database.Batch, error) {
	if err := s.write(s.currentHeight); err != nil {
		return nil, err
	}
	return s.baseDB.CommitBatch()
}

func (s *state) writeBlocks() error {
	for blkID, stateBlk := range s.addedBlocks {
		var (
			blkID = blkID
			stBlk = stateBlk
		)

		// Note: blocks to be stored are verified, so it's safe to marshal them with GenesisCodec
		blockBytes, err := blocks.GenesisCodec.Marshal(txs.Version, &stBlk)
		if err != nil {
<<<<<<< HEAD
			return fmt.Errorf("failed to marshal block %s to store with: %w", blkID, err)
=======
			return fmt.Errorf("failed to marshal block %s to store: %w", blkID, err)
>>>>>>> a718dc48
		}

		delete(s.addedBlocks, blkID)
		s.blockCache.Put(blkID, stateBlk)
		if err = s.blockDB.Put(blkID[:], blockBytes); err != nil {
			return fmt.Errorf("failed to write block %s with: %w", blkID, err)
		}
	}
	return nil
}

func (s *state) GetStatelessBlock(blockID ids.ID) (blocks.Block, choices.Status, error) {
	if blk, exists := s.addedBlocks[blockID]; exists {
		return blk.Blk, blk.Status, nil
	}
	if blkIntf, cached := s.blockCache.Get(blockID); cached {
		if blkIntf == nil {
			return nil, choices.Processing, database.ErrNotFound // status does not matter here
		}

		blkState := blkIntf.(stateBlk)
		return blkState.Blk, blkState.Status, nil
	}

	blkBytes, err := s.blockDB.Get(blockID[:])
	if err == database.ErrNotFound {
		s.blockCache.Put(blockID, nil)
		return nil, choices.Processing, database.ErrNotFound // status does not matter here
	} else if err != nil {
		return nil, choices.Processing, err // status does not matter here
	}

	// Note: stored blocks are verified, so it's safe to unmarshal them with GenesisCodec
	blkState := stateBlk{}
	if _, err := blocks.GenesisCodec.Unmarshal(blkBytes, &blkState); err != nil {
		return nil, choices.Processing, err // status does not matter here
	}

	blkState.Blk, err = blocks.Parse(blocks.GenesisCodec, blkState.Bytes)
	if err != nil {
		return nil, choices.Processing, err
	}

	s.blockCache.Put(blockID, blkState)
	return blkState.Blk, blkState.Status, nil
}

func (s *state) writeCurrentPrimaryNetworkStakers(height uint64) error {
	validatorDiffs, exists := s.currentStakers.validatorDiffs[constants.PrimaryNetworkID]
	if !exists {
		// If there are no validator changes, we shouldn't update any diffs.
		return nil
	}

	prefixStruct := heightWithSubnet{
		Height:   height,
		SubnetID: constants.PrimaryNetworkID,
	}
	prefixBytes, err := genesis.Codec.Marshal(txs.Version, prefixStruct)
	if err != nil {
		return fmt.Errorf("failed to create prefix bytes: %w", err)
	}
	rawDiffDB := prefixdb.New(prefixBytes, s.validatorDiffsDB)
	diffDB := linkeddb.NewDefault(rawDiffDB)

	weightDiffs := make(map[ids.NodeID]*ValidatorWeightDiff)
	for nodeID, validatorDiff := range validatorDiffs {
		weightDiff := &ValidatorWeightDiff{}
		if validatorDiff.validatorModified {
			staker := validatorDiff.validator

			weightDiff.Decrease = validatorDiff.validatorDeleted
			weightDiff.Amount = staker.Weight

			if validatorDiff.validatorDeleted {
				if err := s.currentValidatorList.Delete(staker.TxID[:]); err != nil {
					return fmt.Errorf("failed to delete current staker: %w", err)
				}

				delete(s.uptimes, nodeID)
				delete(s.updatedUptimes, nodeID)
			} else {
				vdr := &uptimeAndReward{
					txID:        staker.TxID,
					lastUpdated: staker.StartTime,

					UpDuration:      0,
					LastUpdated:     uint64(staker.StartTime.Unix()),
					PotentialReward: staker.PotentialReward,
				}

				vdrBytes, err := genesis.Codec.Marshal(txs.Version, vdr)
				if err != nil {
					return fmt.Errorf("failed to serialize current validator: %w", err)
				}

				if err = s.currentValidatorList.Put(staker.TxID[:], vdrBytes); err != nil {
					return fmt.Errorf("failed to write current validator to list: %w", err)
				}

				s.uptimes[nodeID] = vdr
			}
		}

		addedDelegatorIterator := NewTreeIterator(validatorDiff.addedDelegators)
		for addedDelegatorIterator.Next() {
			staker := addedDelegatorIterator.Value()

			if err := weightDiff.Add(false, staker.Weight); err != nil {
				addedDelegatorIterator.Release()
				return fmt.Errorf("failed to increase node weight diff: %w", err)
			}

			if err := database.PutUInt64(s.currentDelegatorList, staker.TxID[:], staker.PotentialReward); err != nil {
				addedDelegatorIterator.Release()
				return fmt.Errorf("failed to write current delegator to list: %w", err)
			}
		}
		addedDelegatorIterator.Release()

		for _, staker := range validatorDiff.deletedDelegators {
			if err := weightDiff.Add(true, staker.Weight); err != nil {
				return fmt.Errorf("failed to decrease node weight diff: %w", err)
			}

			if err := s.currentDelegatorList.Delete(staker.TxID[:]); err != nil {
				return fmt.Errorf("failed to delete current staker: %w", err)
			}
		}

		if weightDiff.Amount == 0 {
			continue
		}
		weightDiffs[nodeID] = weightDiff

		weightDiffBytes, err := genesis.Codec.Marshal(txs.Version, weightDiff)
		if err != nil {
			return fmt.Errorf("failed to serialize validator weight diff: %w", err)
		}

		// Copy so value passed into [Put] doesn't get overwritten next
		// iteration
		nodeID := nodeID
		if err := diffDB.Put(nodeID[:], weightDiffBytes); err != nil {
			return err
		}

		// TODO: Move the validator set management out of the state package
		if weightDiff.Decrease {
			err = s.cfg.Validators.RemoveWeight(constants.PrimaryNetworkID, nodeID, weightDiff.Amount)
		} else {
			err = s.cfg.Validators.AddWeight(constants.PrimaryNetworkID, nodeID, weightDiff.Amount)
		}
		if err != nil {
			return fmt.Errorf("failed to update validator weight: %w", err)
		}
	}
	s.validatorDiffsCache.Put(string(prefixBytes), weightDiffs)

	// TODO: Move validator set management out of the state package
	//
	// Attempt to update the stake metrics
	primaryValidators, ok := s.cfg.Validators.GetValidators(constants.PrimaryNetworkID)
	if !ok {
		return nil
	}
	weight, _ := primaryValidators.GetWeight(s.ctx.NodeID)
	s.metrics.SetLocalStake(weight)
	s.metrics.SetTotalStake(primaryValidators.Weight())
	return nil
}

func (s *state) writeCurrentSubnetStakers(height uint64) error {
	for subnetID, subnetValidatorDiffs := range s.currentStakers.validatorDiffs {
		delete(s.currentStakers.validatorDiffs, subnetID)

		if subnetID == constants.PrimaryNetworkID {
			// It is assumed that this case is handled separately before calling
			// this function.
			continue
		}

		prefixStruct := heightWithSubnet{
			Height:   height,
			SubnetID: subnetID,
		}
		prefixBytes, err := genesis.Codec.Marshal(txs.Version, prefixStruct)
		if err != nil {
			return fmt.Errorf("failed to create prefix bytes: %w", err)
		}
		rawDiffDB := prefixdb.New(prefixBytes, s.validatorDiffsDB)
		diffDB := linkeddb.NewDefault(rawDiffDB)

		weightDiffs := make(map[ids.NodeID]*ValidatorWeightDiff)
		for nodeID, validatorDiff := range subnetValidatorDiffs {
			weightDiff := &ValidatorWeightDiff{}
			if validatorDiff.validatorModified {
				staker := validatorDiff.validator

				weightDiff.Decrease = validatorDiff.validatorDeleted
				weightDiff.Amount = staker.Weight

				if validatorDiff.validatorDeleted {
					err = s.currentSubnetValidatorList.Delete(staker.TxID[:])
				} else {
					err = s.currentSubnetValidatorList.Put(staker.TxID[:], nil)
				}
				if err != nil {
					return fmt.Errorf("failed to update current subnet staker: %w", err)
				}
			}

			// TODO: manage subnet delegators here

			if weightDiff.Amount == 0 {
				continue
			}
			weightDiffs[nodeID] = weightDiff

			weightDiffBytes, err := genesis.Codec.Marshal(txs.Version, weightDiff)
			if err != nil {
				return fmt.Errorf("failed to serialize validator weight diff: %w", err)
			}

			// Copy so value passed into [Put] doesn't get overwritten next
			// iteration
			nodeID := nodeID
			if err := diffDB.Put(nodeID[:], weightDiffBytes); err != nil {
				return err
			}

			// TODO: Move the validator set management out of the state package
			if s.cfg.WhitelistedSubnets.Contains(subnetID) {
				if weightDiff.Decrease {
					err = s.cfg.Validators.RemoveWeight(subnetID, nodeID, weightDiff.Amount)
				} else {
					err = s.cfg.Validators.AddWeight(subnetID, nodeID, weightDiff.Amount)
				}
				if err != nil {
					return fmt.Errorf("failed to update validator weight: %w", err)
				}
			}
		}
		s.validatorDiffsCache.Put(string(prefixBytes), weightDiffs)
	}
	return nil
}

func (s *state) writePendingPrimaryNetworkStakers() error {
	for _, validatorDiff := range s.pendingStakers.validatorDiffs[constants.PrimaryNetworkID] {
		if validatorDiff.validatorModified {
			staker := validatorDiff.validator

			var err error
			if validatorDiff.validatorDeleted {
				err = s.pendingValidatorList.Delete(staker.TxID[:])
			} else {
				err = s.pendingValidatorList.Put(staker.TxID[:], nil)
			}
			if err != nil {
				return fmt.Errorf("failed to update pending primary network staker: %w", err)
			}
		}

		addedDelegatorIterator := NewTreeIterator(validatorDiff.addedDelegators)
		for addedDelegatorIterator.Next() {
			staker := addedDelegatorIterator.Value()

			if err := s.pendingDelegatorList.Put(staker.TxID[:], nil); err != nil {
				addedDelegatorIterator.Release()
				return fmt.Errorf("failed to write pending delegator to list: %w", err)
			}
		}
		addedDelegatorIterator.Release()

		for _, staker := range validatorDiff.deletedDelegators {
			if err := s.pendingDelegatorList.Delete(staker.TxID[:]); err != nil {
				return fmt.Errorf("failed to delete pending delegator: %w", err)
			}
		}
	}
	return nil
}

func (s *state) writePendingSubnetStakers() error {
	for subnetID, subnetValidatorDiffs := range s.pendingStakers.validatorDiffs {
		delete(s.pendingStakers.validatorDiffs, subnetID)

		if subnetID == constants.PrimaryNetworkID {
			// It is assumed that this case is handled separately before calling
			// this function.
			continue
		}

		for _, validatorDiff := range subnetValidatorDiffs {
			if validatorDiff.validatorModified {
				staker := validatorDiff.validator

				var err error
				if validatorDiff.validatorDeleted {
					err = s.pendingSubnetValidatorList.Delete(staker.TxID[:])
				} else {
					err = s.pendingSubnetValidatorList.Put(staker.TxID[:], nil)
				}
				if err != nil {
					return fmt.Errorf("failed to update pending subnet staker: %w", err)
				}
			}

			// TODO: manage subnet delegators here
		}
	}
	return nil
}

func (s *state) writeUptimes() error {
	for nodeID := range s.updatedUptimes {
		delete(s.updatedUptimes, nodeID)

		uptime := s.uptimes[nodeID]
		uptime.LastUpdated = uint64(uptime.lastUpdated.Unix())

		uptimeBytes, err := genesis.Codec.Marshal(txs.Version, uptime)
		if err != nil {
			return fmt.Errorf("failed to serialize uptime: %w", err)
		}

		if err := s.currentValidatorList.Put(uptime.txID[:], uptimeBytes); err != nil {
			return fmt.Errorf("failed to write uptime: %w", err)
		}
	}
	return nil
}

func (s *state) writeTXs() error {
	for txID, txStatus := range s.addedTxs {
		txID := txID

		stx := txBytesAndStatus{
			Tx:     txStatus.tx.Bytes(),
			Status: txStatus.status,
		}

		txBytes, err := genesis.Codec.Marshal(txs.Version, &stx)
		if err != nil {
			return fmt.Errorf("failed to serialize tx: %w", err)
		}

		delete(s.addedTxs, txID)
		s.txCache.Put(txID, txStatus)
		if err := s.txDB.Put(txID[:], txBytes); err != nil {
			return fmt.Errorf("failed to add tx: %w", err)
		}
	}
	return nil
}

func (s *state) writeRewardUTXOs() error {
	for txID, utxos := range s.addedRewardUTXOs {
		delete(s.addedRewardUTXOs, txID)
		s.rewardUTXOsCache.Put(txID, utxos)
		rawTxDB := prefixdb.New(txID[:], s.rewardUTXODB)
		txDB := linkeddb.NewDefault(rawTxDB)

		for _, utxo := range utxos {
			utxoBytes, err := genesis.Codec.Marshal(txs.Version, utxo)
			if err != nil {
				return fmt.Errorf("failed to serialize reward UTXO: %w", err)
			}
			utxoID := utxo.InputID()
			if err := txDB.Put(utxoID[:], utxoBytes); err != nil {
				return fmt.Errorf("failed to add reward UTXO: %w", err)
			}
		}
	}
	return nil
}

func (s *state) writeUTXOs() error {
	for utxoID, utxo := range s.modifiedUTXOs {
		delete(s.modifiedUTXOs, utxoID)

		if utxo == nil {
			if err := s.utxoState.DeleteUTXO(utxoID); err != nil {
				return fmt.Errorf("failed to delete UTXO: %w", err)
			}
			continue
		}
		if err := s.utxoState.PutUTXO(utxo); err != nil {
			return fmt.Errorf("failed to add UTXO: %w", err)
		}
	}
	return nil
}

func (s *state) writeSubnets() error {
	for _, subnet := range s.addedSubnets {
		subnetID := subnet.ID()

		if err := s.subnetDB.Put(subnetID[:], nil); err != nil {
			return fmt.Errorf("failed to write subnet: %w", err)
		}
	}
	s.addedSubnets = nil
	return nil
}

func (s *state) writeChains() error {
	for subnetID, chains := range s.addedChains {
		for _, chain := range chains {
			chainDB := s.getChainDB(subnetID)

			chainID := chain.ID()
			if err := chainDB.Put(chainID[:], nil); err != nil {
				return fmt.Errorf("failed to write chain: %w", err)
			}
		}
		delete(s.addedChains, subnetID)
	}
	return nil
}

func (s *state) writeMetadata() error {
	if !s.persistedTimestamp.Equal(s.timestamp) {
		if err := database.PutTimestamp(s.singletonDB, timestampKey, s.timestamp); err != nil {
			return fmt.Errorf("failed to write timestamp: %w", err)
		}
		s.persistedTimestamp = s.timestamp
	}
	if s.persistedCurrentSupply != s.currentSupply {
		if err := database.PutUInt64(s.singletonDB, currentSupplyKey, s.currentSupply); err != nil {
			return fmt.Errorf("failed to write current supply: %w", err)
		}
		s.persistedCurrentSupply = s.currentSupply
	}
	if s.persistedLastAccepted != s.lastAccepted {
		if err := database.PutID(s.singletonDB, lastAcceptedKey, s.lastAccepted); err != nil {
			return fmt.Errorf("failed to write last accepted: %w", err)
		}
		s.persistedLastAccepted = s.lastAccepted
	}
	return nil
}<|MERGE_RESOLUTION|>--- conflicted
+++ resolved
@@ -1282,11 +1282,7 @@
 		// Note: blocks to be stored are verified, so it's safe to marshal them with GenesisCodec
 		blockBytes, err := blocks.GenesisCodec.Marshal(txs.Version, &stBlk)
 		if err != nil {
-<<<<<<< HEAD
-			return fmt.Errorf("failed to marshal block %s to store with: %w", blkID, err)
-=======
 			return fmt.Errorf("failed to marshal block %s to store: %w", blkID, err)
->>>>>>> a718dc48
 		}
 
 		delete(s.addedBlocks, blkID)
