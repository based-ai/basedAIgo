// Copyright (C) 2019-2021, Ava Labs, Inc. All rights reserved.
// See the file LICENSE for licensing terms.

package state

import (
	"errors"
	"fmt"
	"time"

	"github.com/google/btree"

	"github.com/prometheus/client_golang/prometheus"

	"github.com/ava-labs/avalanchego/cache"
	"github.com/ava-labs/avalanchego/cache/metercacher"
	"github.com/ava-labs/avalanchego/database"
	"github.com/ava-labs/avalanchego/database/linkeddb"
	"github.com/ava-labs/avalanchego/database/prefixdb"
	"github.com/ava-labs/avalanchego/database/versiondb"
	"github.com/ava-labs/avalanchego/ids"
	"github.com/ava-labs/avalanchego/snow"
	"github.com/ava-labs/avalanchego/snow/choices"
	"github.com/ava-labs/avalanchego/snow/uptime"
	"github.com/ava-labs/avalanchego/snow/validators"
	"github.com/ava-labs/avalanchego/utils/constants"
	"github.com/ava-labs/avalanchego/utils/hashing"
	"github.com/ava-labs/avalanchego/utils/math"
	"github.com/ava-labs/avalanchego/utils/wrappers"
	"github.com/ava-labs/avalanchego/vms/components/avax"
	"github.com/ava-labs/avalanchego/vms/platformvm/blocks"
	"github.com/ava-labs/avalanchego/vms/platformvm/config"
	"github.com/ava-labs/avalanchego/vms/platformvm/genesis"
	"github.com/ava-labs/avalanchego/vms/platformvm/metrics"
	"github.com/ava-labs/avalanchego/vms/platformvm/reward"
	"github.com/ava-labs/avalanchego/vms/platformvm/status"
	"github.com/ava-labs/avalanchego/vms/platformvm/txs"
)

const (
	validatorDiffsCacheSize = 2048
	blockCacheSize          = 2048
	txCacheSize             = 2048
	rewardUTXOsCacheSize    = 2048
	chainCacheSize          = 2048
	chainDBCacheSize        = 2048
)

var (
	_ State = &state{}

	ErrDelegatorSubset = errors.New("delegator's time range must be a subset of the validator's time range")

	blockPrefix           = []byte("block")
	validatorsPrefix      = []byte("validators")
	currentPrefix         = []byte("current")
	pendingPrefix         = []byte("pending")
	validatorPrefix       = []byte("validator")
	delegatorPrefix       = []byte("delegator")
	subnetValidatorPrefix = []byte("subnetValidator")
	validatorDiffsPrefix  = []byte("validatorDiffs")
	txPrefix              = []byte("tx")
	rewardUTXOsPrefix     = []byte("rewardUTXOs")
	utxoPrefix            = []byte("utxo")
	subnetPrefix          = []byte("subnet")
	chainPrefix           = []byte("chain")
	singletonPrefix       = []byte("singleton")

	timestampKey     = []byte("timestamp")
	currentSupplyKey = []byte("current supply")
	lastAcceptedKey  = []byte("last accepted")
	initializedKey   = []byte("initialized")
)

// Chain collects all methods to manage the state of the chain for block
// execution.
type Chain interface {
	Stakers
	UTXOAdder
	UTXOGetter
	UTXODeleter

	GetTimestamp() time.Time
	SetTimestamp(tm time.Time)
	GetCurrentSupply() uint64
	SetCurrentSupply(cs uint64)

	GetRewardUTXOs(txID ids.ID) ([]*avax.UTXO, error)
	AddRewardUTXO(txID ids.ID, utxo *avax.UTXO)
	GetSubnets() ([]*txs.Tx, error)
	AddSubnet(createSubnetTx *txs.Tx)
	GetChains(subnetID ids.ID) ([]*txs.Tx, error)
	AddChain(createChainTx *txs.Tx)
	GetTx(txID ids.ID) (*txs.Tx, status.Status, error)
	AddTx(tx *txs.Tx, status status.Status)
}

type LastAccepteder interface {
	GetLastAccepted() ids.ID
	SetLastAccepted(blkID ids.ID)
}

type BlockState interface {
	GetStatelessBlock(blockID ids.ID) (blocks.Block, choices.Status, error)
	AddStatelessBlock(block blocks.Block, status choices.Status)
}

type State interface {
	LastAccepteder
	Chain
	BlockState
	uptime.State
	avax.UTXOReader

	GetValidatorWeightDiffs(height uint64, subnetID ids.ID) (map[ids.NodeID]*ValidatorWeightDiff, error)

	// Return the current validator set of [subnetID].
	ValidatorSet(subnetID ids.ID) (validators.Set, error)

	SetHeight(height uint64)
<<<<<<< HEAD

	// Discard uncommitted changes to the database.
	Abort()

	// Commit changes to the base database.
	Commit() error

	// Returns a batch of unwritten changes that,
	// when written, will be commit to the base database.
=======

	// Discard uncommitted changes to the database.
	Abort()

	// Commit changes to the base database.
	Commit() error

	// Returns a batch of unwritten changes that, when written, will be commit
	// all pending changes to the base database.
>>>>>>> da145582
	CommitBatch() (database.Batch, error)

	Close() error
}

type stateBlk struct {
	Blk    blocks.Block
	Bytes  []byte         `serialize:"true"`
	Status choices.Status `serialize:"true"`
}

/*
 * VMDB
 * |-. validators
 * | |-. current
 * | | |-. validator
 * | | | '-. list
 * | | |   '-- txID -> uptime + potential reward
 * | | |-. delegator
 * | | | '-. list
 * | | |   '-- txID -> potential reward
 * | | '-. subnetValidator
 * | |   '-. list
 * | |     '-- txID -> nil
 * | |-. pending
 * | | |-. validator
 * | | | '-. list
 * | | |   '-- txID -> nil
 * | | |-. delegator
 * | | | '-. list
 * | | |   '-- txID -> nil
 * | | '-. subnetValidator
 * | |   '-. list
 * | |     '-- txID -> nil
 * | '-. diffs
 * |   '-. height+subnet
 * |     '-. list
 * |       '-- nodeID -> weightChange
 * |-. blocks
 * | '-- blockID -> block bytes
 * |-. txs
 * | '-- txID -> tx bytes + tx status
 * |- rewardUTXOs
 * | '-. txID
 * |   '-. list
 * |     '-- utxoID -> utxo bytes
 * |- utxos
 * | '-- utxoDB
 * |-. subnets
 * | '-. list
 * |   '-- txID -> nil
 * |-. chains
 * | '-. subnetID
 * |   '-. list
 * |     '-- txID -> nil
 * '-. singletons
 *   |-- initializedKey -> nil
 *   |-- timestampKey -> timestamp
 *   |-- currentSupplyKey -> currentSupply
 *   '-- lastAcceptedKey -> lastAccepted
 */
type state struct {
	cfg     *config.Config
	ctx     *snow.Context
	metrics metrics.Metrics
	rewards reward.Calculator

	baseDB *versiondb.Database

	currentStakers *baseStakers
	pendingStakers *baseStakers

	currentHeight uint64

	addedBlocks map[ids.ID]stateBlk // map of blockID -> Block
	blockCache  cache.Cacher        // cache of blockID -> Block, if the entry is nil, it is not in the database
	blockDB     database.Database

	uptimes        map[ids.NodeID]*uptimeAndReward // nodeID -> uptimes
	updatedUptimes map[ids.NodeID]struct{}         // nodeID -> nil

	validatorsDB                 database.Database
	currentValidatorsDB          database.Database
	currentValidatorBaseDB       database.Database
	currentValidatorList         linkeddb.LinkedDB
	currentDelegatorBaseDB       database.Database
	currentDelegatorList         linkeddb.LinkedDB
	currentSubnetValidatorBaseDB database.Database
	currentSubnetValidatorList   linkeddb.LinkedDB
	pendingValidatorsDB          database.Database
	pendingValidatorBaseDB       database.Database
	pendingValidatorList         linkeddb.LinkedDB
	pendingDelegatorBaseDB       database.Database
	pendingDelegatorList         linkeddb.LinkedDB
	pendingSubnetValidatorBaseDB database.Database
	pendingSubnetValidatorList   linkeddb.LinkedDB

	validatorDiffsCache cache.Cacher // cache of heightWithSubnet -> map[ids.ShortID]*ValidatorWeightDiff
	validatorDiffsDB    database.Database

	addedTxs map[ids.ID]*txAndStatus // map of txID -> {*txs.Tx, Status}
	txCache  cache.Cacher            // cache of txID -> {*txs.Tx, Status} if the entry is nil, it is not in the database
	txDB     database.Database

	addedRewardUTXOs map[ids.ID][]*avax.UTXO // map of txID -> []*UTXO
	rewardUTXOsCache cache.Cacher            // cache of txID -> []*UTXO
	rewardUTXODB     database.Database

	modifiedUTXOs map[ids.ID]*avax.UTXO // map of modified UTXOID -> *UTXO if the UTXO is nil, it has been removed
	utxoDB        database.Database
	utxoState     avax.UTXOState

	cachedSubnets []*txs.Tx // nil if the subnets haven't been loaded
	addedSubnets  []*txs.Tx
	subnetBaseDB  database.Database
	subnetDB      linkeddb.LinkedDB

	addedChains  map[ids.ID][]*txs.Tx // maps subnetID -> the newly added chains to the subnet
	chainCache   cache.Cacher         // cache of subnetID -> the chains after all local modifications []*txs.Tx
	chainDBCache cache.Cacher         // cache of subnetID -> linkedDB
	chainDB      database.Database

	// The persisted fields represent the current database value
	timestamp, persistedTimestamp         time.Time
	currentSupply, persistedCurrentSupply uint64
	// [lastAccepted] is the most recently accepted block.
	lastAccepted, persistedLastAccepted ids.ID
	singletonDB                         database.Database
}

type ValidatorWeightDiff struct {
	Decrease bool   `serialize:"true"`
	Amount   uint64 `serialize:"true"`
}

func (v *ValidatorWeightDiff) Add(negative bool, amount uint64) error {
	if v.Decrease == negative {
		var err error
		v.Amount, err = math.Add64(v.Amount, amount)
		return err
	}

	if v.Amount > amount {
		v.Amount -= amount
	} else {
		v.Amount = math.Diff64(v.Amount, amount)
		v.Decrease = negative
	}
	return nil
}

type heightWithSubnet struct {
	Height   uint64 `serialize:"true"`
	SubnetID ids.ID `serialize:"true"`
}

type txBytesAndStatus struct {
	Tx     []byte        `serialize:"true"`
	Status status.Status `serialize:"true"`
}

type stateBlk struct {
	Blk    blocks.Block
	Bytes  []byte         `serialize:"true"`
	Status choices.Status `serialize:"true"`
}

type txAndStatus struct {
	tx     *txs.Tx
	status status.Status
}

type uptimeAndReward struct {
	txID        ids.ID
	lastUpdated time.Time

	UpDuration      time.Duration `serialize:"true"`
	LastUpdated     uint64        `serialize:"true"` // Unix time in seconds
	PotentialReward uint64        `serialize:"true"`
}

func New(
	db database.Database,
	genesisBytes []byte,
<<<<<<< HEAD
	metricsReg prometheus.Registerer,
=======
	metrics prometheus.Registerer,
>>>>>>> da145582
	cfg *config.Config,
	ctx *snow.Context,
	metrics metrics.Metrics,
	rewards reward.Calculator,
) (State, error) {
	s, err := new(
		db,
		metrics,
		cfg,
		ctx,
<<<<<<< HEAD
		metricsReg,
=======
		localStake,
		totalStake,
>>>>>>> da145582
		rewards,
	)
	if err != nil {
		return nil, err
	}

	if err := s.sync(genesisBytes); err != nil {
		// Drop any errors on close to return the first error
		_ = s.Close()

		return nil, err
	}

	return s, nil
}

func new(
	db database.Database,
<<<<<<< HEAD
	metrics metrics.Metrics,
	cfg *config.Config,
	ctx *snow.Context,
	metricsReg prometheus.Registerer,
=======
	metrics prometheus.Registerer,
	cfg *config.Config,
	ctx *snow.Context,
	localStake prometheus.Gauge,
	totalStake prometheus.Gauge,
>>>>>>> da145582
	rewards reward.Calculator,
) (*state, error) {
	blockCache, err := metercacher.New(
		"block_cache",
<<<<<<< HEAD
		metricsReg,
=======
		metrics,
>>>>>>> da145582
		&cache.LRU{Size: blockCacheSize},
	)
	if err != nil {
		return nil, err
	}

	baseDB := versiondb.New(db)

	validatorsDB := prefixdb.New(validatorsPrefix, baseDB)

	currentValidatorsDB := prefixdb.New(currentPrefix, validatorsDB)
	currentValidatorBaseDB := prefixdb.New(validatorPrefix, currentValidatorsDB)
	currentDelegatorBaseDB := prefixdb.New(delegatorPrefix, currentValidatorsDB)
	currentSubnetValidatorBaseDB := prefixdb.New(subnetValidatorPrefix, currentValidatorsDB)

	pendingValidatorsDB := prefixdb.New(pendingPrefix, validatorsDB)
	pendingValidatorBaseDB := prefixdb.New(validatorPrefix, pendingValidatorsDB)
	pendingDelegatorBaseDB := prefixdb.New(delegatorPrefix, pendingValidatorsDB)
	pendingSubnetValidatorBaseDB := prefixdb.New(subnetValidatorPrefix, pendingValidatorsDB)

	validatorDiffsDB := prefixdb.New(validatorDiffsPrefix, validatorsDB)

	validatorDiffsCache, err := metercacher.New(
		"validator_diffs_cache",
		metricsReg,
		&cache.LRU{Size: validatorDiffsCacheSize},
	)
	if err != nil {
		return nil, err
	}

	txCache, err := metercacher.New(
		"tx_cache",
		metricsReg,
		&cache.LRU{Size: txCacheSize},
	)
	if err != nil {
		return nil, err
	}

	rewardUTXODB := prefixdb.New(rewardUTXOsPrefix, baseDB)
	rewardUTXOsCache, err := metercacher.New(
		"reward_utxos_cache",
		metricsReg,
		&cache.LRU{Size: rewardUTXOsCacheSize},
	)
	if err != nil {
		return nil, err
	}

	utxoDB := prefixdb.New(utxoPrefix, baseDB)
	utxoState, err := avax.NewMeteredUTXOState(utxoDB, genesis.Codec, metricsReg)
	if err != nil {
		return nil, err
	}

	subnetBaseDB := prefixdb.New(subnetPrefix, baseDB)

	chainCache, err := metercacher.New(
		"chain_cache",
		metricsReg,
		&cache.LRU{Size: chainCacheSize},
	)
	if err != nil {
		return nil, err
	}

	chainDBCache, err := metercacher.New(
		"chain_db_cache",
		metricsReg,
		&cache.LRU{Size: chainDBCacheSize},
	)
	if err != nil {
		return nil, err
	}

	return &state{
<<<<<<< HEAD
		cfg:     cfg,
		ctx:     ctx,
		metrics: metrics,
		rewards: rewards,
		baseDB:  baseDB,
=======
		cfg:        cfg,
		ctx:        ctx,
		localStake: localStake,
		totalStake: totalStake,
		rewards:    rewards,
		baseDB:     baseDB,
>>>>>>> da145582

		addedBlocks: make(map[ids.ID]stateBlk),
		blockCache:  blockCache,
		blockDB:     prefixdb.New(blockPrefix, baseDB),

		currentStakers: newBaseStakers(),
		pendingStakers: newBaseStakers(),

		uptimes:        make(map[ids.NodeID]*uptimeAndReward),
		updatedUptimes: make(map[ids.NodeID]struct{}),

		validatorsDB:                 validatorsDB,
		currentValidatorsDB:          currentValidatorsDB,
		currentValidatorBaseDB:       currentValidatorBaseDB,
		currentValidatorList:         linkeddb.NewDefault(currentValidatorBaseDB),
		currentDelegatorBaseDB:       currentDelegatorBaseDB,
		currentDelegatorList:         linkeddb.NewDefault(currentDelegatorBaseDB),
		currentSubnetValidatorBaseDB: currentSubnetValidatorBaseDB,
		currentSubnetValidatorList:   linkeddb.NewDefault(currentSubnetValidatorBaseDB),
		pendingValidatorsDB:          pendingValidatorsDB,
		pendingValidatorBaseDB:       pendingValidatorBaseDB,
		pendingValidatorList:         linkeddb.NewDefault(pendingValidatorBaseDB),
		pendingDelegatorBaseDB:       pendingDelegatorBaseDB,
		pendingDelegatorList:         linkeddb.NewDefault(pendingDelegatorBaseDB),
		pendingSubnetValidatorBaseDB: pendingSubnetValidatorBaseDB,
		pendingSubnetValidatorList:   linkeddb.NewDefault(pendingSubnetValidatorBaseDB),
		validatorDiffsDB:             validatorDiffsDB,
		validatorDiffsCache:          validatorDiffsCache,

		addedTxs: make(map[ids.ID]*txAndStatus),
		txDB:     prefixdb.New(txPrefix, baseDB),
		txCache:  txCache,

		addedRewardUTXOs: make(map[ids.ID][]*avax.UTXO),
		rewardUTXODB:     rewardUTXODB,
		rewardUTXOsCache: rewardUTXOsCache,

		modifiedUTXOs: make(map[ids.ID]*avax.UTXO),
		utxoDB:        utxoDB,
		utxoState:     utxoState,

		subnetBaseDB: subnetBaseDB,
		subnetDB:     linkeddb.NewDefault(subnetBaseDB),

		addedChains:  make(map[ids.ID][]*txs.Tx),
		chainDB:      prefixdb.New(chainPrefix, baseDB),
		chainCache:   chainCache,
		chainDBCache: chainDBCache,

		singletonDB: prefixdb.New(singletonPrefix, baseDB),
	}, nil
}

func (s *state) GetCurrentValidator(subnetID ids.ID, nodeID ids.NodeID) (*Staker, error) {
	return s.currentStakers.GetValidator(subnetID, nodeID)
}

func (s *state) PutCurrentValidator(staker *Staker) {
	s.currentStakers.PutValidator(staker)
}

func (s *state) DeleteCurrentValidator(staker *Staker) {
	s.currentStakers.DeleteValidator(staker)
}

func (s *state) GetCurrentDelegatorIterator(subnetID ids.ID, nodeID ids.NodeID) (StakerIterator, error) {
	return s.currentStakers.GetDelegatorIterator(subnetID, nodeID), nil
}

func (s *state) PutCurrentDelegator(staker *Staker) {
	s.currentStakers.PutDelegator(staker)
}

func (s *state) DeleteCurrentDelegator(staker *Staker) {
	s.currentStakers.DeleteDelegator(staker)
}

func (s *state) GetCurrentStakerIterator() (StakerIterator, error) {
	return s.currentStakers.GetStakerIterator(), nil
}

func (s *state) GetPendingValidator(subnetID ids.ID, nodeID ids.NodeID) (*Staker, error) {
	return s.pendingStakers.GetValidator(subnetID, nodeID)
}

func (s *state) PutPendingValidator(staker *Staker) {
	s.pendingStakers.PutValidator(staker)
}

func (s *state) DeletePendingValidator(staker *Staker) {
	s.pendingStakers.DeleteValidator(staker)
}

func (s *state) GetPendingDelegatorIterator(subnetID ids.ID, nodeID ids.NodeID) (StakerIterator, error) {
	return s.pendingStakers.GetDelegatorIterator(subnetID, nodeID), nil
}

func (s *state) PutPendingDelegator(staker *Staker) {
	s.pendingStakers.PutDelegator(staker)
}

func (s *state) DeletePendingDelegator(staker *Staker) {
	s.pendingStakers.DeleteDelegator(staker)
}

func (s *state) GetPendingStakerIterator() (StakerIterator, error) {
	return s.pendingStakers.GetStakerIterator(), nil
}

func (s *state) shouldInit() (bool, error) {
	has, err := s.singletonDB.Has(initializedKey)
	return !has, err
}

func (s *state) doneInit() error {
	return s.singletonDB.Put(initializedKey, nil)
}

func (s *state) GetSubnets() ([]*txs.Tx, error) {
	if s.cachedSubnets != nil {
		return s.cachedSubnets, nil
	}

	subnetDBIt := s.subnetDB.NewIterator()
	defer subnetDBIt.Release()

	txs := []*txs.Tx(nil)
	for subnetDBIt.Next() {
		subnetIDBytes := subnetDBIt.Key()
		subnetID, err := ids.ToID(subnetIDBytes)
		if err != nil {
			return nil, err
		}
		subnetTx, _, err := s.GetTx(subnetID)
		if err != nil {
			return nil, err
		}
		txs = append(txs, subnetTx)
	}
	if err := subnetDBIt.Error(); err != nil {
		return nil, err
	}
	txs = append(txs, s.addedSubnets...)
	s.cachedSubnets = txs
	return txs, nil
}

func (s *state) AddSubnet(createSubnetTx *txs.Tx) {
	s.addedSubnets = append(s.addedSubnets, createSubnetTx)
	if s.cachedSubnets != nil {
		s.cachedSubnets = append(s.cachedSubnets, createSubnetTx)
	}
}

func (s *state) GetChains(subnetID ids.ID) ([]*txs.Tx, error) {
	if chainsIntf, cached := s.chainCache.Get(subnetID); cached {
		return chainsIntf.([]*txs.Tx), nil
	}
	chainDB := s.getChainDB(subnetID)
	chainDBIt := chainDB.NewIterator()
	defer chainDBIt.Release()

	txs := []*txs.Tx(nil)
	for chainDBIt.Next() {
		chainIDBytes := chainDBIt.Key()
		chainID, err := ids.ToID(chainIDBytes)
		if err != nil {
			return nil, err
		}
		chainTx, _, err := s.GetTx(chainID)
		if err != nil {
			return nil, err
		}
		txs = append(txs, chainTx)
	}
	if err := chainDBIt.Error(); err != nil {
		return nil, err
	}
	txs = append(txs, s.addedChains[subnetID]...)
	s.chainCache.Put(subnetID, txs)
	return txs, nil
}

func (s *state) AddChain(createChainTxIntf *txs.Tx) {
	createChainTx := createChainTxIntf.Unsigned.(*txs.CreateChainTx)
	subnetID := createChainTx.SubnetID
	s.addedChains[subnetID] = append(s.addedChains[subnetID], createChainTxIntf)
	if chainsIntf, cached := s.chainCache.Get(subnetID); cached {
		chains := chainsIntf.([]*txs.Tx)
		chains = append(chains, createChainTxIntf)
		s.chainCache.Put(subnetID, chains)
	}
}

func (s *state) getChainDB(subnetID ids.ID) linkeddb.LinkedDB {
	if chainDBIntf, cached := s.chainDBCache.Get(subnetID); cached {
		return chainDBIntf.(linkeddb.LinkedDB)
	}
	rawChainDB := prefixdb.New(subnetID[:], s.chainDB)
	chainDB := linkeddb.NewDefault(rawChainDB)
	s.chainDBCache.Put(subnetID, chainDB)
	return chainDB
}

func (s *state) GetTx(txID ids.ID) (*txs.Tx, status.Status, error) {
	if tx, exists := s.addedTxs[txID]; exists {
		return tx.tx, tx.status, nil
	}
	if txIntf, cached := s.txCache.Get(txID); cached {
		if txIntf == nil {
			return nil, status.Unknown, database.ErrNotFound
		}
		tx := txIntf.(*txAndStatus)
		return tx.tx, tx.status, nil
	}
	txBytes, err := s.txDB.Get(txID[:])
	if err == database.ErrNotFound {
		s.txCache.Put(txID, nil)
		return nil, status.Unknown, database.ErrNotFound
	} else if err != nil {
		return nil, status.Unknown, err
	}

	stx := txBytesAndStatus{}
	if _, err := genesis.Codec.Unmarshal(txBytes, &stx); err != nil {
		return nil, status.Unknown, err
	}

	tx, err := txs.Parse(genesis.Codec, stx.Tx)
	if err != nil {
		return nil, status.Unknown, err
	}

	ptx := &txAndStatus{
		tx:     tx,
		status: stx.Status,
	}

	s.txCache.Put(txID, ptx)
	return ptx.tx, ptx.status, nil
}

func (s *state) AddTx(tx *txs.Tx, status status.Status) {
	s.addedTxs[tx.ID()] = &txAndStatus{
		tx:     tx,
		status: status,
	}
}

func (s *state) GetRewardUTXOs(txID ids.ID) ([]*avax.UTXO, error) {
	if utxos, exists := s.addedRewardUTXOs[txID]; exists {
		return utxos, nil
	}
	if utxos, exists := s.rewardUTXOsCache.Get(txID); exists {
		return utxos.([]*avax.UTXO), nil
	}

	rawTxDB := prefixdb.New(txID[:], s.rewardUTXODB)
	txDB := linkeddb.NewDefault(rawTxDB)
	it := txDB.NewIterator()
	defer it.Release()

	utxos := []*avax.UTXO(nil)
	for it.Next() {
		utxo := &avax.UTXO{}
		if _, err := txs.Codec.Unmarshal(it.Value(), utxo); err != nil {
			return nil, err
		}
		utxos = append(utxos, utxo)
	}
	if err := it.Error(); err != nil {
		return nil, err
	}

	s.rewardUTXOsCache.Put(txID, utxos)
	return utxos, nil
}

func (s *state) AddRewardUTXO(txID ids.ID, utxo *avax.UTXO) {
	s.addedRewardUTXOs[txID] = append(s.addedRewardUTXOs[txID], utxo)
}

func (s *state) GetUTXO(utxoID ids.ID) (*avax.UTXO, error) {
	if utxo, exists := s.modifiedUTXOs[utxoID]; exists {
		if utxo == nil {
			return nil, database.ErrNotFound
		}
		return utxo, nil
	}
	return s.utxoState.GetUTXO(utxoID)
}

func (s *state) UTXOIDs(addr []byte, start ids.ID, limit int) ([]ids.ID, error) {
	return s.utxoState.UTXOIDs(addr, start, limit)
}

func (s *state) AddUTXO(utxo *avax.UTXO) {
	s.modifiedUTXOs[utxo.InputID()] = utxo
}

func (s *state) DeleteUTXO(utxoID ids.ID) {
	s.modifiedUTXOs[utxoID] = nil
}

func (s *state) GetUptime(nodeID ids.NodeID) (upDuration time.Duration, lastUpdated time.Time, err error) {
	uptime, exists := s.uptimes[nodeID]
	if !exists {
		return 0, time.Time{}, database.ErrNotFound
	}
	return uptime.UpDuration, uptime.lastUpdated, nil
}

func (s *state) SetUptime(nodeID ids.NodeID, upDuration time.Duration, lastUpdated time.Time) error {
	uptime, exists := s.uptimes[nodeID]
	if !exists {
		return database.ErrNotFound
	}
	uptime.UpDuration = upDuration
	uptime.lastUpdated = lastUpdated
	s.updatedUptimes[nodeID] = struct{}{}
	return nil
}

// Returns the Primary Network start time of current validator [nodeID].
// Errors if [nodeID] isn't a current validator of the Primary Network.
func (s *state) GetStartTime(nodeID ids.NodeID) (time.Time, error) {
	staker, err := s.currentStakers.GetValidator(constants.PrimaryNetworkID, nodeID)
	if err != nil {
		return time.Time{}, err
	}
	return staker.StartTime, nil
}

func (s *state) GetTimestamp() time.Time             { return s.timestamp }
func (s *state) SetTimestamp(tm time.Time)           { s.timestamp = tm }
func (s *state) GetCurrentSupply() uint64            { return s.currentSupply }
func (s *state) SetCurrentSupply(cs uint64)          { s.currentSupply = cs }
func (s *state) GetLastAccepted() ids.ID             { return s.lastAccepted }
func (s *state) SetLastAccepted(lastAccepted ids.ID) { s.lastAccepted = lastAccepted }

func (s *state) SetHeight(height uint64) { s.currentHeight = height }

func (s *state) GetStatelessBlock(blockID ids.ID) (blocks.Block, choices.Status, error) {
	if blk, exists := s.addedBlocks[blockID]; exists {
		return blk.Blk, blk.Status, nil
	}
	if blkIntf, cached := s.blockCache.Get(blockID); cached {
		if blkIntf == nil {
			return nil, choices.Processing, database.ErrNotFound // status does not matter here
		}

		blkState := blkIntf.(stateBlk)
		return blkState.Blk, blkState.Status, nil
	}

	blkBytes, err := s.blockDB.Get(blockID[:])
	if err == database.ErrNotFound {
		s.blockCache.Put(blockID, nil)
		return nil, choices.Processing, database.ErrNotFound // status does not matter here
	} else if err != nil {
		return nil, choices.Processing, err // status does not matter here
	}

	// Note: stored blocks are verified, so it's safe to unmarshal them with GenesisCodec
	blkState := stateBlk{}
	if _, err := blocks.GenesisCodec.Unmarshal(blkBytes, &blkState); err != nil {
		return nil, choices.Processing, err // status does not matter here
	}

	blkState.Blk, err = blocks.Parse(blocks.GenesisCodec, blkState.Bytes)
	if err != nil {
		return nil, choices.Processing, err
	}

	s.blockCache.Put(blockID, blkState)
	return blkState.Blk, blkState.Status, nil
}

func (s *state) AddStatelessBlock(block blocks.Block, status choices.Status) {
	s.addedBlocks[block.ID()] = stateBlk{
		Blk:    block,
		Bytes:  block.Bytes(),
		Status: status,
	}
}

func (s *state) GetValidatorWeightDiffs(height uint64, subnetID ids.ID) (map[ids.NodeID]*ValidatorWeightDiff, error) {
	prefixStruct := heightWithSubnet{
		Height:   height,
		SubnetID: subnetID,
	}
	prefixBytes, err := genesis.Codec.Marshal(txs.Version, prefixStruct)
	if err != nil {
		return nil, err
	}
	prefixStr := string(prefixBytes)

	if weightDiffsIntf, ok := s.validatorDiffsCache.Get(prefixStr); ok {
		return weightDiffsIntf.(map[ids.NodeID]*ValidatorWeightDiff), nil
	}

	rawDiffDB := prefixdb.New(prefixBytes, s.validatorDiffsDB)
	diffDB := linkeddb.NewDefault(rawDiffDB)
	diffIter := diffDB.NewIterator()
	defer diffIter.Release()

	weightDiffs := make(map[ids.NodeID]*ValidatorWeightDiff)
	for diffIter.Next() {
		nodeID, err := ids.ToNodeID(diffIter.Key())
		if err != nil {
			return nil, err
		}

		weightDiff := ValidatorWeightDiff{}
		_, err = genesis.Codec.Unmarshal(diffIter.Value(), &weightDiff)
		if err != nil {
			return nil, err
		}

		weightDiffs[nodeID] = &weightDiff
	}

	s.validatorDiffsCache.Put(prefixStr, weightDiffs)
	return weightDiffs, diffIter.Error()
}

func (s *state) ValidatorSet(subnetID ids.ID) (validators.Set, error) {
	vdrs := validators.NewSet()
	for nodeID, validator := range s.currentStakers.validators[subnetID] {
		staker := validator.validator
		if staker != nil {
			if err := vdrs.AddWeight(nodeID, staker.Weight); err != nil {
				return nil, err
			}
		}

		delegatorIterator := NewTreeIterator(validator.delegators)
		for delegatorIterator.Next() {
			staker := delegatorIterator.Value()
			if err := vdrs.AddWeight(nodeID, staker.Weight); err != nil {
				delegatorIterator.Release()
				return nil, err
			}
		}
		delegatorIterator.Release()
	}
	return vdrs, nil
}

func (s *state) syncGenesis(genesisBlk *blocks.CommitBlock, genesis *genesis.State) error {
	genesisBlkID := genesisBlk.ID()
	s.SetLastAccepted(genesisBlkID)
	s.SetTimestamp(time.Unix(int64(genesis.Timestamp), 0))
	s.SetCurrentSupply(genesis.InitialSupply)
	s.AddStatelessBlock(genesisBlk, choices.Accepted)

	// Persist UTXOs that exist at genesis
	for _, utxo := range genesis.UTXOs {
		s.AddUTXO(utxo)
	}

	// Persist primary network validator set at genesis
	for _, vdrTx := range genesis.Validators {
		tx, ok := vdrTx.Unsigned.(*txs.AddValidatorTx)
		if !ok {
			return fmt.Errorf("expected tx type *txs.AddValidatorTx but got %T", vdrTx.Unsigned)
		}

		stakeAmount := tx.Validator.Wght
		stakeDuration := tx.Validator.Duration()
		currentSupply := s.GetCurrentSupply()

		potentialReward := s.rewards.Calculate(
			stakeDuration,
			stakeAmount,
			currentSupply,
		)
		newCurrentSupply, err := math.Add64(currentSupply, potentialReward)
		if err != nil {
			return err
		}

		staker := NewPrimaryNetworkStaker(vdrTx.ID(), &tx.Validator)
		staker.PotentialReward = potentialReward
		staker.NextTime = staker.EndTime
		staker.Priority = PrimaryNetworkValidatorCurrentPriority

		s.PutCurrentValidator(staker)
		s.AddTx(vdrTx, status.Committed)
		s.SetCurrentSupply(newCurrentSupply)
	}

	for _, chain := range genesis.Chains {
		unsignedChain, ok := chain.Unsigned.(*txs.CreateChainTx)
		if !ok {
			return fmt.Errorf("expected tx type *txs.CreateChainTx but got %T", chain.Unsigned)
		}

		// Ensure all chains that the genesis bytes say to create have the right
		// network ID
		if unsignedChain.NetworkID != s.ctx.NetworkID {
			return avax.ErrWrongNetworkID
		}

		s.AddChain(chain)
		s.AddTx(chain, status.Committed)
	}
	return s.write(0)
}

// Load pulls data previously stored on disk that is expected to be in memory.
func (s *state) load() error {
	errs := wrappers.Errs{}
	errs.Add(
		s.loadMetadata(),
		s.loadCurrentValidators(),
		s.loadPendingValidators(),
	)
	return errs.Err
}

func (s *state) loadMetadata() error {
	timestamp, err := database.GetTimestamp(s.singletonDB, timestampKey)
	if err != nil {
		return err
	}
	s.persistedTimestamp = timestamp
	s.SetTimestamp(timestamp)

	currentSupply, err := database.GetUInt64(s.singletonDB, currentSupplyKey)
	if err != nil {
		return err
	}
	s.persistedCurrentSupply = currentSupply
	s.SetCurrentSupply(currentSupply)

	lastAccepted, err := database.GetID(s.singletonDB, lastAcceptedKey)
	if err != nil {
		return err
	}
	s.persistedLastAccepted = lastAccepted
	s.lastAccepted = lastAccepted
	return nil
}

func (s *state) loadCurrentValidators() error {
	s.currentStakers = newBaseStakers()

	validatorIt := s.currentValidatorList.NewIterator()
	defer validatorIt.Release()
	for validatorIt.Next() {
		txIDBytes := validatorIt.Key()
		txID, err := ids.ToID(txIDBytes)
		if err != nil {
			return err
		}
		tx, _, err := s.GetTx(txID)
		if err != nil {
			return err
		}

		uptimeBytes := validatorIt.Value()
		uptime := &uptimeAndReward{
			txID: txID,
		}
		if _, err := txs.Codec.Unmarshal(uptimeBytes, uptime); err != nil {
			return err
		}
		uptime.lastUpdated = time.Unix(int64(uptime.LastUpdated), 0)

		addValidatorTx, ok := tx.Unsigned.(*txs.AddValidatorTx)
		if !ok {
			return fmt.Errorf("expected tx type *txs.AddValidatorTx but got %T", tx.Unsigned)
		}

		staker := NewPrimaryNetworkStaker(txID, &addValidatorTx.Validator)
		staker.PotentialReward = uptime.PotentialReward
		staker.NextTime = staker.EndTime
		staker.Priority = PrimaryNetworkValidatorCurrentPriority

		validator := s.currentStakers.getOrCreateValidator(staker.SubnetID, staker.NodeID)
		validator.validator = staker

		s.currentStakers.stakers.ReplaceOrInsert(staker)

		s.uptimes[addValidatorTx.Validator.NodeID] = uptime
	}

	if err := validatorIt.Error(); err != nil {
		return err
	}

	delegatorIt := s.currentDelegatorList.NewIterator()
	defer delegatorIt.Release()
	for delegatorIt.Next() {
		txIDBytes := delegatorIt.Key()
		txID, err := ids.ToID(txIDBytes)
		if err != nil {
			return err
		}
		tx, _, err := s.GetTx(txID)
		if err != nil {
			return err
		}

		potentialRewardBytes := delegatorIt.Value()
		potentialReward, err := database.ParseUInt64(potentialRewardBytes)
		if err != nil {
			return err
		}

		addDelegatorTx, ok := tx.Unsigned.(*txs.AddDelegatorTx)
		if !ok {
			return fmt.Errorf("expected tx type *txs.AddDelegatorTx but got %T", tx.Unsigned)
		}

		staker := NewPrimaryNetworkStaker(txID, &addDelegatorTx.Validator)
		staker.PotentialReward = potentialReward
		staker.NextTime = staker.EndTime
		staker.Priority = PrimaryNetworkDelegatorCurrentPriority

		validator := s.currentStakers.getOrCreateValidator(staker.SubnetID, staker.NodeID)
		if validator.delegators == nil {
			validator.delegators = btree.New(defaultTreeDegree)
		}
		validator.delegators.ReplaceOrInsert(staker)

		s.currentStakers.stakers.ReplaceOrInsert(staker)
	}
	if err := delegatorIt.Error(); err != nil {
		return err
	}

	subnetValidatorIt := s.currentSubnetValidatorList.NewIterator()
	defer subnetValidatorIt.Release()
	for subnetValidatorIt.Next() {
		txIDBytes := subnetValidatorIt.Key()
		txID, err := ids.ToID(txIDBytes)
		if err != nil {
			return err
		}
		tx, _, err := s.GetTx(txID)
		if err != nil {
			return err
		}

		addSubnetValidatorTx, ok := tx.Unsigned.(*txs.AddSubnetValidatorTx)
		if !ok {
			return fmt.Errorf("expected tx type *txs.AddSubnetValidatorTx but got %T", tx.Unsigned)
		}

		staker := NewSubnetStaker(txID, &addSubnetValidatorTx.Validator)
		staker.NextTime = staker.EndTime
		staker.Priority = SubnetValidatorCurrentPriority

		validator := s.currentStakers.getOrCreateValidator(staker.SubnetID, staker.NodeID)
		validator.validator = staker

		s.currentStakers.stakers.ReplaceOrInsert(staker)
	}
	return subnetValidatorIt.Error()
}

func (s *state) loadPendingValidators() error {
	s.pendingStakers = newBaseStakers()

	validatorIt := s.pendingValidatorList.NewIterator()
	defer validatorIt.Release()
	for validatorIt.Next() {
		txIDBytes := validatorIt.Key()
		txID, err := ids.ToID(txIDBytes)
		if err != nil {
			return err
		}
		tx, _, err := s.GetTx(txID)
		if err != nil {
			return err
		}

		addValidatorTx, ok := tx.Unsigned.(*txs.AddValidatorTx)
		if !ok {
			return fmt.Errorf("expected tx type *txs.AddValidatorTx but got %T", tx.Unsigned)
		}

		staker := NewPrimaryNetworkStaker(txID, &addValidatorTx.Validator)
		staker.NextTime = staker.StartTime
		staker.Priority = PrimaryNetworkValidatorPendingPriority

		validator := s.pendingStakers.getOrCreateValidator(staker.SubnetID, staker.NodeID)
		validator.validator = staker

		s.pendingStakers.stakers.ReplaceOrInsert(staker)
	}
	if err := validatorIt.Error(); err != nil {
		return err
	}

	delegatorIt := s.pendingDelegatorList.NewIterator()
	defer delegatorIt.Release()
	for delegatorIt.Next() {
		txIDBytes := delegatorIt.Key()
		txID, err := ids.ToID(txIDBytes)
		if err != nil {
			return err
		}
		tx, _, err := s.GetTx(txID)
		if err != nil {
			return err
		}

		addDelegatorTx, ok := tx.Unsigned.(*txs.AddDelegatorTx)
		if !ok {
			return fmt.Errorf("expected tx type *txs.AddDelegatorTx but got %T", tx.Unsigned)
		}

		staker := NewPrimaryNetworkStaker(txID, &addDelegatorTx.Validator)
		staker.NextTime = staker.StartTime
		staker.Priority = PrimaryNetworkDelegatorPendingPriority

		validator := s.pendingStakers.getOrCreateValidator(staker.SubnetID, staker.NodeID)
		if validator.delegators == nil {
			validator.delegators = btree.New(defaultTreeDegree)
		}
		validator.delegators.ReplaceOrInsert(staker)

		s.pendingStakers.stakers.ReplaceOrInsert(staker)
	}
	if err := delegatorIt.Error(); err != nil {
		return err
	}

	subnetValidatorIt := s.pendingSubnetValidatorList.NewIterator()
	defer subnetValidatorIt.Release()
	for subnetValidatorIt.Next() {
		txIDBytes := subnetValidatorIt.Key()
		txID, err := ids.ToID(txIDBytes)
		if err != nil {
			return err
		}
		tx, _, err := s.GetTx(txID)
		if err != nil {
			return err
		}

		addSubnetValidatorTx, ok := tx.Unsigned.(*txs.AddSubnetValidatorTx)
		if !ok {
			return fmt.Errorf("expected tx type *txs.AddSubnetValidatorTx but got %T", tx.Unsigned)
		}

		staker := NewSubnetStaker(txID, &addSubnetValidatorTx.Validator)
		staker.NextTime = staker.StartTime
		staker.Priority = SubnetValidatorPendingPriority

		validator := s.pendingStakers.getOrCreateValidator(staker.SubnetID, staker.NodeID)
		validator.validator = staker

		s.pendingStakers.stakers.ReplaceOrInsert(staker)
	}
	return subnetValidatorIt.Error()
}

func (s *state) write(height uint64) error {
	errs := wrappers.Errs{}
	errs.Add(
		s.writeBlocks(),
		s.writeCurrentPrimaryNetworkStakers(height),
		s.writeCurrentSubnetStakers(height),
		s.writePendingPrimaryNetworkStakers(),
		s.writePendingSubnetStakers(),
		s.writeUptimes(),
		s.writeTXs(),
		s.writeRewardUTXOs(),
		s.writeUTXOs(),
		s.writeSubnets(),
		s.writeChains(),
		s.writeMetadata(),
	)
	return errs.Err
}

func (s *state) sync(genesis []byte) error {
	shouldInit, err := s.shouldInit()
	if err != nil {
		return fmt.Errorf(
			"failed to check if the database is initialized: %w",
			err,
		)
	}

	// If the database is empty, create the platform chain anew using the
	// provided genesis state
	if shouldInit {
		if err := s.init(genesis); err != nil {
			return fmt.Errorf(
				"failed to initialize the database: %w",
				err,
			)
		}
	}

	if err := s.load(); err != nil {
		return fmt.Errorf(
			"failed to load the database state: %w",
			err,
		)
	}
	return nil
}

func (s *state) init(genesisBytes []byte) error {
	// Create the genesis block and save it as being accepted (We don't do
	// genesisBlock.Accept() because then it'd look for genesisBlock's
	// non-existent parent)
	genesisID := hashing.ComputeHash256Array(genesisBytes)
	genesisBlock, err := blocks.NewCommitBlock(
		genesisID,
		0,
	)
	if err != nil {
		return err
	}

	genesisState, err := genesis.ParseState(genesisBytes)
	if err != nil {
		return err
	}
	if err := s.syncGenesis(genesisBlock, genesisState); err != nil {
		return err
	}

	if err := s.doneInit(); err != nil {
		return err
	}

	return s.Commit()
}

func (s *state) Commit() error {
	defer s.Abort()
	batch, err := s.CommitBatch()
	if err != nil {
		return err
	}
	return batch.Write()
}

func (s *state) Abort() {
	s.baseDB.Abort()
}

func (s *state) CommitBatch() (database.Batch, error) {
	if err := s.write(s.currentHeight); err != nil {
		return nil, err
	}
	return s.baseDB.CommitBatch()
}

func (s *state) writeBlocks() error {
	for blkID, stateBlk := range s.addedBlocks {
		var (
			blkID = blkID
			sblk  = stateBlk
		)

		// Note: blocks to be stored are verified, so it's safe to marshal them with GenesisCodec
		blockBytes, err := blocks.GenesisCodec.Marshal(txs.Version, &sblk)
		if err != nil {
			return fmt.Errorf("failed to marshal block %s to store with: %w", blkID, err)
		}

		delete(s.addedBlocks, blkID)
		s.blockCache.Put(blkID, stateBlk)
		if err = s.blockDB.Put(blkID[:], blockBytes); err != nil {
			return fmt.Errorf("failed to write block %s with: %w", blkID, err)
		}
	}
	return nil
}

func (s *state) sync(genesis []byte) error {
	shouldInit, err := s.shouldInit()
	if err != nil {
		return fmt.Errorf(
			"failed to check if the database is initialized: %w",
			err,
		)
	}

	// If the database is empty, create the platform chain anew using the
	// provided genesis state
	if shouldInit {
		if err := s.init(genesis); err != nil {
			return fmt.Errorf(
				"failed to initialize the database: %w",
				err,
			)
		}
	}

	if err := s.load(); err != nil {
		return fmt.Errorf(
			"failed to load the database state: %w",
			err,
		)
	}
	return nil
}

func (s *state) init(genesisBytes []byte) error {
	// Create the genesis block and save it as being accepted (We don't do
	// genesisBlock.Accept() because then it'd look for genesisBlock's
	// non-existent parent)
	genesisID := hashing.ComputeHash256Array(genesisBytes)
	genesisBlock, err := blocks.NewCommitBlock(
		genesisID,
		0,
	)
	if err != nil {
		return err
	}

	genesisState, err := genesis.ParseState(genesisBytes)
	if err != nil {
		return err
	}
	if err := s.syncGenesis(genesisBlock, genesisState); err != nil {
		return err
	}

	if err := s.doneInit(); err != nil {
		return err
	}

	return s.Commit()
}

func (s *state) AddStatelessBlock(block blocks.Block, status choices.Status) {
	s.addedBlocks[block.ID()] = stateBlk{
		Blk:    block,
		Bytes:  block.Bytes(),
		Status: status,
	}
}

func (s *state) SetHeight(height uint64) {
	s.currentHeight = height
}

func (s *state) Commit() error {
	defer s.Abort()
	batch, err := s.CommitBatch()
	if err != nil {
		return err
	}
	return batch.Write()
}

func (s *state) Abort() {
	s.baseDB.Abort()
}

func (s *state) CommitBatch() (database.Batch, error) {
	if err := s.write(s.currentHeight); err != nil {
		return nil, err
	}
	return s.baseDB.CommitBatch()
}

func (s *state) writeBlocks() error {
	for blkID, stateBlk := range s.addedBlocks {
		var (
			blkID = blkID
			stBlk = stateBlk
		)

		// Note: blocks to be stored are verified, so it's safe to marshal them with GenesisCodec
		blockBytes, err := blocks.GenesisCodec.Marshal(txs.Version, &stBlk)
		if err != nil {
			return fmt.Errorf("failed to marshal block %s: %w", blkID, err)
		}

		delete(s.addedBlocks, blkID)
		s.blockCache.Put(blkID, stateBlk)
		if err = s.blockDB.Put(blkID[:], blockBytes); err != nil {
			return fmt.Errorf("failed to write block %s: %w", blkID, err)
		}
	}
	return nil
}

func (s *state) GetStatelessBlock(blockID ids.ID) (blocks.Block, choices.Status, error) {
	if blk, exists := s.addedBlocks[blockID]; exists {
		return blk.Blk, blk.Status, nil
	}
	if blkIntf, cached := s.blockCache.Get(blockID); cached {
		if blkIntf == nil {
			return nil, choices.Processing, database.ErrNotFound // status does not matter here
		}

		blkState := blkIntf.(stateBlk)
		return blkState.Blk, blkState.Status, nil
	}

	blkBytes, err := s.blockDB.Get(blockID[:])
	if err == database.ErrNotFound {
		s.blockCache.Put(blockID, nil)
		return nil, choices.Processing, database.ErrNotFound // status does not matter here
	} else if err != nil {
		return nil, choices.Processing, err // status does not matter here
	}

	// Note: stored blocks are verified, so it's safe to unmarshal them with GenesisCodec
	blkState := stateBlk{}
	if _, err := blocks.GenesisCodec.Unmarshal(blkBytes, &blkState); err != nil {
		return nil, choices.Processing, err // status does not matter here
	}

	blkState.Blk, err = blocks.Parse(blocks.GenesisCodec, blkState.Bytes)
	if err != nil {
		return nil, choices.Processing, err
	}

	s.blockCache.Put(blockID, blkState)
	return blkState.Blk, blkState.Status, nil
}

func (s *state) writeCurrentPrimaryNetworkStakers(height uint64) error {
	validatorDiffs, exists := s.currentStakers.validatorDiffs[constants.PrimaryNetworkID]
	if !exists {
		// If there are no validator changes, we shouldn't update any diffs.
		return nil
	}

	prefixStruct := heightWithSubnet{
		Height:   height,
		SubnetID: constants.PrimaryNetworkID,
	}
	prefixBytes, err := genesis.Codec.Marshal(txs.Version, prefixStruct)
	if err != nil {
		return fmt.Errorf("failed to create prefix bytes: %w", err)
	}
	rawDiffDB := prefixdb.New(prefixBytes, s.validatorDiffsDB)
	diffDB := linkeddb.NewDefault(rawDiffDB)

	weightDiffs := make(map[ids.NodeID]*ValidatorWeightDiff)
	for nodeID, validatorDiff := range validatorDiffs {
		weightDiff := &ValidatorWeightDiff{}
		if validatorDiff.validatorModified {
			staker := validatorDiff.validator

			weightDiff.Decrease = validatorDiff.validatorDeleted
			weightDiff.Amount = staker.Weight

			if validatorDiff.validatorDeleted {
				if err := s.currentValidatorList.Delete(staker.TxID[:]); err != nil {
					return fmt.Errorf("failed to delete current staker: %w", err)
				}

				delete(s.uptimes, nodeID)
				delete(s.updatedUptimes, nodeID)
			} else {
				vdr := &uptimeAndReward{
					txID:        staker.TxID,
					lastUpdated: staker.StartTime,

					UpDuration:      0,
					LastUpdated:     uint64(staker.StartTime.Unix()),
					PotentialReward: staker.PotentialReward,
				}

				vdrBytes, err := genesis.Codec.Marshal(txs.Version, vdr)
				if err != nil {
					return fmt.Errorf("failed to serialize current validator: %w", err)
				}

				if err = s.currentValidatorList.Put(staker.TxID[:], vdrBytes); err != nil {
					return fmt.Errorf("failed to write current validator to list: %w", err)
				}

				s.uptimes[nodeID] = vdr
			}
		}

		addedDelegatorIterator := NewTreeIterator(validatorDiff.addedDelegators)
		for addedDelegatorIterator.Next() {
			staker := addedDelegatorIterator.Value()

			if err := weightDiff.Add(false, staker.Weight); err != nil {
				addedDelegatorIterator.Release()
				return fmt.Errorf("failed to increase node weight diff: %w", err)
			}

			if err := database.PutUInt64(s.currentDelegatorList, staker.TxID[:], staker.PotentialReward); err != nil {
				addedDelegatorIterator.Release()
				return fmt.Errorf("failed to write current delegator to list: %w", err)
			}
		}
		addedDelegatorIterator.Release()

		for _, staker := range validatorDiff.deletedDelegators {
			if err := weightDiff.Add(true, staker.Weight); err != nil {
				return fmt.Errorf("failed to decrease node weight diff: %w", err)
			}

			if err := s.currentDelegatorList.Delete(staker.TxID[:]); err != nil {
				return fmt.Errorf("failed to delete current staker: %w", err)
			}
		}

		if weightDiff.Amount == 0 {
			continue
		}
		weightDiffs[nodeID] = weightDiff

		weightDiffBytes, err := genesis.Codec.Marshal(txs.Version, weightDiff)
		if err != nil {
			return fmt.Errorf("failed to serialize validator weight diff: %w", err)
		}

		// Copy so value passed into [Put] doesn't get overwritten next
		// iteration
		nodeID := nodeID
		if err := diffDB.Put(nodeID[:], weightDiffBytes); err != nil {
			return err
		}

		// TODO: Move the validator set management out of the state package
		if weightDiff.Decrease {
			err = s.cfg.Validators.RemoveWeight(constants.PrimaryNetworkID, nodeID, weightDiff.Amount)
		} else {
			err = s.cfg.Validators.AddWeight(constants.PrimaryNetworkID, nodeID, weightDiff.Amount)
		}
		if err != nil {
			return fmt.Errorf("failed to update validator weight: %w", err)
		}
	}
	s.validatorDiffsCache.Put(string(prefixBytes), weightDiffs)

	// TODO: Move validator set management out of the state package
	//
	// Attempt to update the stake metrics
	primaryValidators, ok := s.cfg.Validators.GetValidators(constants.PrimaryNetworkID)
	if !ok {
		return nil
	}
	weight, _ := primaryValidators.GetWeight(s.ctx.NodeID)
	s.metrics.SetLocalStake(float64(weight))
	s.metrics.SetTotalStake(float64(primaryValidators.Weight()))
	return nil
}

func (s *state) writeCurrentSubnetStakers(height uint64) error {
	for subnetID, subnetValidatorDiffs := range s.currentStakers.validatorDiffs {
		delete(s.currentStakers.validatorDiffs, subnetID)

		if subnetID == constants.PrimaryNetworkID {
			// It is assumed that this case is handled separately before calling
			// this function.
			continue
		}

		prefixStruct := heightWithSubnet{
			Height:   height,
			SubnetID: subnetID,
		}
		prefixBytes, err := genesis.Codec.Marshal(txs.Version, prefixStruct)
		if err != nil {
			return fmt.Errorf("failed to create prefix bytes: %w", err)
		}
		rawDiffDB := prefixdb.New(prefixBytes, s.validatorDiffsDB)
		diffDB := linkeddb.NewDefault(rawDiffDB)

		weightDiffs := make(map[ids.NodeID]*ValidatorWeightDiff)
		for nodeID, validatorDiff := range subnetValidatorDiffs {
			weightDiff := &ValidatorWeightDiff{}
			if validatorDiff.validatorModified {
				staker := validatorDiff.validator

				weightDiff.Decrease = validatorDiff.validatorDeleted
				weightDiff.Amount = staker.Weight

				if validatorDiff.validatorDeleted {
					err = s.currentSubnetValidatorList.Delete(staker.TxID[:])
				} else {
					err = s.currentSubnetValidatorList.Put(staker.TxID[:], nil)
				}
				if err != nil {
					return fmt.Errorf("failed to update current subnet staker: %w", err)
				}
			}

			// TODO: manage subnet delegators here

			if weightDiff.Amount == 0 {
				continue
			}
			weightDiffs[nodeID] = weightDiff

			weightDiffBytes, err := genesis.Codec.Marshal(txs.Version, weightDiff)
			if err != nil {
				return fmt.Errorf("failed to serialize validator weight diff: %w", err)
			}

			// Copy so value passed into [Put] doesn't get overwritten next
			// iteration
			nodeID := nodeID
			if err := diffDB.Put(nodeID[:], weightDiffBytes); err != nil {
				return err
			}

			// TODO: Move the validator set management out of the state package
			if s.cfg.WhitelistedSubnets.Contains(subnetID) {
				if weightDiff.Decrease {
					err = s.cfg.Validators.RemoveWeight(subnetID, nodeID, weightDiff.Amount)
				} else {
					err = s.cfg.Validators.AddWeight(subnetID, nodeID, weightDiff.Amount)
				}
				if err != nil {
					return fmt.Errorf("failed to update validator weight: %w", err)
				}
			}
		}
		s.validatorDiffsCache.Put(string(prefixBytes), weightDiffs)
	}
	return nil
}

func (s *state) writePendingPrimaryNetworkStakers() error {
	for _, validatorDiff := range s.pendingStakers.validatorDiffs[constants.PrimaryNetworkID] {
		if validatorDiff.validatorModified {
			staker := validatorDiff.validator

			var err error
			if validatorDiff.validatorDeleted {
				err = s.pendingValidatorList.Delete(staker.TxID[:])
			} else {
				err = s.pendingValidatorList.Put(staker.TxID[:], nil)
			}
			if err != nil {
				return fmt.Errorf("failed to update pending primary network staker: %w", err)
			}
		}

		addedDelegatorIterator := NewTreeIterator(validatorDiff.addedDelegators)
		for addedDelegatorIterator.Next() {
			staker := addedDelegatorIterator.Value()

			if err := s.pendingDelegatorList.Put(staker.TxID[:], nil); err != nil {
				addedDelegatorIterator.Release()
				return fmt.Errorf("failed to write pending delegator to list: %w", err)
			}
		}
		addedDelegatorIterator.Release()

		for _, staker := range validatorDiff.deletedDelegators {
			if err := s.pendingDelegatorList.Delete(staker.TxID[:]); err != nil {
				return fmt.Errorf("failed to delete pending delegator: %w", err)
			}
		}
	}
	return nil
}

func (s *state) writePendingSubnetStakers() error {
	for subnetID, subnetValidatorDiffs := range s.pendingStakers.validatorDiffs {
		delete(s.pendingStakers.validatorDiffs, subnetID)

		if subnetID == constants.PrimaryNetworkID {
			// It is assumed that this case is handled separately before calling
			// this function.
			continue
		}

		for _, validatorDiff := range subnetValidatorDiffs {
			if validatorDiff.validatorModified {
				staker := validatorDiff.validator

				var err error
				if validatorDiff.validatorDeleted {
					err = s.pendingSubnetValidatorList.Delete(staker.TxID[:])
				} else {
					err = s.pendingSubnetValidatorList.Put(staker.TxID[:], nil)
				}
				if err != nil {
					return fmt.Errorf("failed to update pending subnet staker: %w", err)
				}
			}

			// TODO: manage subnet delegators here
		}
	}
	return nil
}

func (s *state) writeUptimes() error {
	for nodeID := range s.updatedUptimes {
		delete(s.updatedUptimes, nodeID)

		uptime := s.uptimes[nodeID]
		uptime.LastUpdated = uint64(uptime.lastUpdated.Unix())

		uptimeBytes, err := genesis.Codec.Marshal(txs.Version, uptime)
		if err != nil {
			return fmt.Errorf("failed to serialize uptime: %w", err)
		}

		if err := s.currentValidatorList.Put(uptime.txID[:], uptimeBytes); err != nil {
			return fmt.Errorf("failed to write uptime: %w", err)
		}
	}
	return nil
}

func (s *state) writeTXs() error {
	for txID, txStatus := range s.addedTxs {
		txID := txID

		stx := txBytesAndStatus{
			Tx:     txStatus.tx.Bytes(),
			Status: txStatus.status,
		}

		txBytes, err := genesis.Codec.Marshal(txs.Version, &stx)
		if err != nil {
			return fmt.Errorf("failed to serialize tx: %w", err)
		}

		delete(s.addedTxs, txID)
		s.txCache.Put(txID, txStatus)
		if err := s.txDB.Put(txID[:], txBytes); err != nil {
			return fmt.Errorf("failed to add tx: %w", err)
		}
	}
	return nil
}

func (s *state) writeRewardUTXOs() error {
	for txID, utxos := range s.addedRewardUTXOs {
		delete(s.addedRewardUTXOs, txID)
		s.rewardUTXOsCache.Put(txID, utxos)
		rawTxDB := prefixdb.New(txID[:], s.rewardUTXODB)
		txDB := linkeddb.NewDefault(rawTxDB)

		for _, utxo := range utxos {
			utxoBytes, err := genesis.Codec.Marshal(txs.Version, utxo)
			if err != nil {
				return fmt.Errorf("failed to serialize reward UTXO: %w", err)
			}
			utxoID := utxo.InputID()
			if err := txDB.Put(utxoID[:], utxoBytes); err != nil {
				return fmt.Errorf("failed to add reward UTXO: %w", err)
			}
		}
	}
	return nil
}

func (s *state) writeUTXOs() error {
	for utxoID, utxo := range s.modifiedUTXOs {
		delete(s.modifiedUTXOs, utxoID)

		if utxo == nil {
			if err := s.utxoState.DeleteUTXO(utxoID); err != nil {
				return fmt.Errorf("failed to delete UTXO: %w", err)
			}
			continue
		}
		if err := s.utxoState.PutUTXO(utxo); err != nil {
			return fmt.Errorf("failed to add UTXO: %w", err)
		}
	}
	return nil
}

func (s *state) writeSubnets() error {
	for _, subnet := range s.addedSubnets {
		subnetID := subnet.ID()

		if err := s.subnetDB.Put(subnetID[:], nil); err != nil {
			return fmt.Errorf("failed to write subnet: %w", err)
		}
	}
	s.addedSubnets = nil
	return nil
}

func (s *state) writeChains() error {
	for subnetID, chains := range s.addedChains {
		for _, chain := range chains {
			chainDB := s.getChainDB(subnetID)

			chainID := chain.ID()
			if err := chainDB.Put(chainID[:], nil); err != nil {
				return fmt.Errorf("failed to write chain: %w", err)
			}
		}
		delete(s.addedChains, subnetID)
	}
	return nil
}

func (s *state) writeMetadata() error {
	if !s.persistedTimestamp.Equal(s.timestamp) {
		if err := database.PutTimestamp(s.singletonDB, timestampKey, s.timestamp); err != nil {
			return fmt.Errorf("failed to write timestamp: %w", err)
		}
		s.persistedTimestamp = s.timestamp
	}
	if s.persistedCurrentSupply != s.currentSupply {
		if err := database.PutUInt64(s.singletonDB, currentSupplyKey, s.currentSupply); err != nil {
			return fmt.Errorf("failed to write current supply: %w", err)
		}
		s.persistedCurrentSupply = s.currentSupply
	}
	if s.persistedLastAccepted != s.lastAccepted {
		if err := database.PutID(s.singletonDB, lastAcceptedKey, s.lastAccepted); err != nil {
			return fmt.Errorf("failed to write last accepted: %w", err)
		}
		s.persistedLastAccepted = s.lastAccepted
	}
	return nil
}

func (s *state) Close() error {
	errs := wrappers.Errs{}
	errs.Add(
		s.pendingSubnetValidatorBaseDB.Close(),
		s.pendingDelegatorBaseDB.Close(),
		s.pendingValidatorBaseDB.Close(),
		s.pendingValidatorsDB.Close(),
		s.currentSubnetValidatorBaseDB.Close(),
		s.currentDelegatorBaseDB.Close(),
		s.currentValidatorBaseDB.Close(),
		s.currentValidatorsDB.Close(),
		s.validatorsDB.Close(),
		s.txDB.Close(),
		s.rewardUTXODB.Close(),
		s.utxoDB.Close(),
		s.subnetBaseDB.Close(),
		s.chainDB.Close(),
		s.singletonDB.Close(),
		s.blockDB.Close(),
	)
	return errs.Err
}<|MERGE_RESOLUTION|>--- conflicted
+++ resolved
@@ -118,7 +118,6 @@
 	ValidatorSet(subnetID ids.ID) (validators.Set, error)
 
 	SetHeight(height uint64)
-<<<<<<< HEAD
 
 	// Discard uncommitted changes to the database.
 	Abort()
@@ -126,80 +125,13 @@
 	// Commit changes to the base database.
 	Commit() error
 
-	// Returns a batch of unwritten changes that,
-	// when written, will be commit to the base database.
-=======
-
-	// Discard uncommitted changes to the database.
-	Abort()
-
-	// Commit changes to the base database.
-	Commit() error
-
 	// Returns a batch of unwritten changes that, when written, will be commit
 	// all pending changes to the base database.
->>>>>>> da145582
 	CommitBatch() (database.Batch, error)
 
 	Close() error
 }
 
-type stateBlk struct {
-	Blk    blocks.Block
-	Bytes  []byte         `serialize:"true"`
-	Status choices.Status `serialize:"true"`
-}
-
-/*
- * VMDB
- * |-. validators
- * | |-. current
- * | | |-. validator
- * | | | '-. list
- * | | |   '-- txID -> uptime + potential reward
- * | | |-. delegator
- * | | | '-. list
- * | | |   '-- txID -> potential reward
- * | | '-. subnetValidator
- * | |   '-. list
- * | |     '-- txID -> nil
- * | |-. pending
- * | | |-. validator
- * | | | '-. list
- * | | |   '-- txID -> nil
- * | | |-. delegator
- * | | | '-. list
- * | | |   '-- txID -> nil
- * | | '-. subnetValidator
- * | |   '-. list
- * | |     '-- txID -> nil
- * | '-. diffs
- * |   '-. height+subnet
- * |     '-. list
- * |       '-- nodeID -> weightChange
- * |-. blocks
- * | '-- blockID -> block bytes
- * |-. txs
- * | '-- txID -> tx bytes + tx status
- * |- rewardUTXOs
- * | '-. txID
- * |   '-. list
- * |     '-- utxoID -> utxo bytes
- * |- utxos
- * | '-- utxoDB
- * |-. subnets
- * | '-. list
- * |   '-- txID -> nil
- * |-. chains
- * | '-. subnetID
- * |   '-. list
- * |     '-- txID -> nil
- * '-. singletons
- *   |-- initializedKey -> nil
- *   |-- timestampKey -> timestamp
- *   |-- currentSupplyKey -> currentSupply
- *   '-- lastAcceptedKey -> lastAccepted
- */
 type state struct {
 	cfg     *config.Config
 	ctx     *snow.Context
@@ -323,11 +255,7 @@
 func New(
 	db database.Database,
 	genesisBytes []byte,
-<<<<<<< HEAD
 	metricsReg prometheus.Registerer,
-=======
-	metrics prometheus.Registerer,
->>>>>>> da145582
 	cfg *config.Config,
 	ctx *snow.Context,
 	metrics metrics.Metrics,
@@ -338,12 +266,7 @@
 		metrics,
 		cfg,
 		ctx,
-<<<<<<< HEAD
 		metricsReg,
-=======
-		localStake,
-		totalStake,
->>>>>>> da145582
 		rewards,
 	)
 	if err != nil {
@@ -362,27 +285,15 @@
 
 func new(
 	db database.Database,
-<<<<<<< HEAD
 	metrics metrics.Metrics,
 	cfg *config.Config,
 	ctx *snow.Context,
 	metricsReg prometheus.Registerer,
-=======
-	metrics prometheus.Registerer,
-	cfg *config.Config,
-	ctx *snow.Context,
-	localStake prometheus.Gauge,
-	totalStake prometheus.Gauge,
->>>>>>> da145582
 	rewards reward.Calculator,
 ) (*state, error) {
 	blockCache, err := metercacher.New(
 		"block_cache",
-<<<<<<< HEAD
 		metricsReg,
-=======
-		metrics,
->>>>>>> da145582
 		&cache.LRU{Size: blockCacheSize},
 	)
 	if err != nil {
@@ -460,20 +371,11 @@
 	}
 
 	return &state{
-<<<<<<< HEAD
 		cfg:     cfg,
 		ctx:     ctx,
 		metrics: metrics,
 		rewards: rewards,
 		baseDB:  baseDB,
-=======
-		cfg:        cfg,
-		ctx:        ctx,
-		localStake: localStake,
-		totalStake: totalStake,
-		rewards:    rewards,
-		baseDB:     baseDB,
->>>>>>> da145582
 
 		addedBlocks: make(map[ids.ID]stateBlk),
 		blockCache:  blockCache,
@@ -1351,153 +1253,6 @@
 		}
 	}
 	return nil
-}
-
-func (s *state) sync(genesis []byte) error {
-	shouldInit, err := s.shouldInit()
-	if err != nil {
-		return fmt.Errorf(
-			"failed to check if the database is initialized: %w",
-			err,
-		)
-	}
-
-	// If the database is empty, create the platform chain anew using the
-	// provided genesis state
-	if shouldInit {
-		if err := s.init(genesis); err != nil {
-			return fmt.Errorf(
-				"failed to initialize the database: %w",
-				err,
-			)
-		}
-	}
-
-	if err := s.load(); err != nil {
-		return fmt.Errorf(
-			"failed to load the database state: %w",
-			err,
-		)
-	}
-	return nil
-}
-
-func (s *state) init(genesisBytes []byte) error {
-	// Create the genesis block and save it as being accepted (We don't do
-	// genesisBlock.Accept() because then it'd look for genesisBlock's
-	// non-existent parent)
-	genesisID := hashing.ComputeHash256Array(genesisBytes)
-	genesisBlock, err := blocks.NewCommitBlock(
-		genesisID,
-		0,
-	)
-	if err != nil {
-		return err
-	}
-
-	genesisState, err := genesis.ParseState(genesisBytes)
-	if err != nil {
-		return err
-	}
-	if err := s.syncGenesis(genesisBlock, genesisState); err != nil {
-		return err
-	}
-
-	if err := s.doneInit(); err != nil {
-		return err
-	}
-
-	return s.Commit()
-}
-
-func (s *state) AddStatelessBlock(block blocks.Block, status choices.Status) {
-	s.addedBlocks[block.ID()] = stateBlk{
-		Blk:    block,
-		Bytes:  block.Bytes(),
-		Status: status,
-	}
-}
-
-func (s *state) SetHeight(height uint64) {
-	s.currentHeight = height
-}
-
-func (s *state) Commit() error {
-	defer s.Abort()
-	batch, err := s.CommitBatch()
-	if err != nil {
-		return err
-	}
-	return batch.Write()
-}
-
-func (s *state) Abort() {
-	s.baseDB.Abort()
-}
-
-func (s *state) CommitBatch() (database.Batch, error) {
-	if err := s.write(s.currentHeight); err != nil {
-		return nil, err
-	}
-	return s.baseDB.CommitBatch()
-}
-
-func (s *state) writeBlocks() error {
-	for blkID, stateBlk := range s.addedBlocks {
-		var (
-			blkID = blkID
-			stBlk = stateBlk
-		)
-
-		// Note: blocks to be stored are verified, so it's safe to marshal them with GenesisCodec
-		blockBytes, err := blocks.GenesisCodec.Marshal(txs.Version, &stBlk)
-		if err != nil {
-			return fmt.Errorf("failed to marshal block %s: %w", blkID, err)
-		}
-
-		delete(s.addedBlocks, blkID)
-		s.blockCache.Put(blkID, stateBlk)
-		if err = s.blockDB.Put(blkID[:], blockBytes); err != nil {
-			return fmt.Errorf("failed to write block %s: %w", blkID, err)
-		}
-	}
-	return nil
-}
-
-func (s *state) GetStatelessBlock(blockID ids.ID) (blocks.Block, choices.Status, error) {
-	if blk, exists := s.addedBlocks[blockID]; exists {
-		return blk.Blk, blk.Status, nil
-	}
-	if blkIntf, cached := s.blockCache.Get(blockID); cached {
-		if blkIntf == nil {
-			return nil, choices.Processing, database.ErrNotFound // status does not matter here
-		}
-
-		blkState := blkIntf.(stateBlk)
-		return blkState.Blk, blkState.Status, nil
-	}
-
-	blkBytes, err := s.blockDB.Get(blockID[:])
-	if err == database.ErrNotFound {
-		s.blockCache.Put(blockID, nil)
-		return nil, choices.Processing, database.ErrNotFound // status does not matter here
-	} else if err != nil {
-		return nil, choices.Processing, err // status does not matter here
-	}
-
-	// Note: stored blocks are verified, so it's safe to unmarshal them with GenesisCodec
-	blkState := stateBlk{}
-	if _, err := blocks.GenesisCodec.Unmarshal(blkBytes, &blkState); err != nil {
-		return nil, choices.Processing, err // status does not matter here
-	}
-
-	blkState.Blk, err = blocks.Parse(blocks.GenesisCodec, blkState.Bytes)
-	if err != nil {
-		return nil, choices.Processing, err
-	}
-
-	s.blockCache.Put(blockID, blkState)
-	return blkState.Blk, blkState.Status, nil
 }
 
 func (s *state) writeCurrentPrimaryNetworkStakers(height uint64) error {
