--- conflicted
+++ resolved
@@ -1449,11 +1449,7 @@
 		if err != nil {
 			return fmt.Errorf("failed loading validator transaction txID %v, %w", txID, err)
 		}
-<<<<<<< HEAD
 		stakerTx, ok := tx.Unsigned.(txs.Staker)
-=======
-		stakerTx, ok := tx.Unsigned.(txs.ScheduledStaker)
->>>>>>> 6079eb04
 		if !ok {
 			return fmt.Errorf("expected tx type txs.Staker but got %T", tx.Unsigned)
 		}
@@ -1468,15 +1464,11 @@
 			return err
 		}
 
-<<<<<<< HEAD
 		staker, err := NewCurrentStaker(
 			txID,
 			stakerTx,
-			stakerTx.(txs.PreDurangoStaker).StartTime(),
+			stakerTx.(txs.ScheduledStaker).StartTime(),
 			metadata.PotentialReward)
-=======
-		staker, err := NewCurrentStaker(txID, stakerTx, metadata.PotentialReward)
->>>>>>> 6079eb04
 		if err != nil {
 			return err
 		}
@@ -1508,11 +1500,7 @@
 		}
 
 		metadataBytes := subnetValidatorIt.Value()
-<<<<<<< HEAD
-		startTime := stakerTx.(txs.PreDurangoStaker).StartTime()
-=======
 		startTime := stakerTx.StartTime()
->>>>>>> 6079eb04
 		metadata := &validatorMetadata{
 			txID: txID,
 			// use the start time as the fallback value
@@ -1558,11 +1546,7 @@
 				return err
 			}
 
-<<<<<<< HEAD
 			stakerTx, ok := tx.Unsigned.(txs.Staker)
-=======
-			stakerTx, ok := tx.Unsigned.(txs.ScheduledStaker)
->>>>>>> 6079eb04
 			if !ok {
 				return fmt.Errorf("expected tx type txs.Staker but got %T", tx.Unsigned)
 			}
@@ -1575,16 +1559,12 @@
 				return err
 			}
 
-<<<<<<< HEAD
 			staker, err := NewCurrentStaker(
 				txID,
 				stakerTx,
-				stakerTx.(txs.PreDurangoStaker).StartTime(),
+				stakerTx.(txs.ScheduledStaker).StartTime(),
 				metadata.PotentialReward,
 			)
-=======
-			staker, err := NewCurrentStaker(txID, stakerTx, metadata.PotentialReward)
->>>>>>> 6079eb04
 			if err != nil {
 				return err
 			}
@@ -1628,11 +1608,7 @@
 				return err
 			}
 
-<<<<<<< HEAD
-			stakerTx, ok := tx.Unsigned.(txs.PreDurangoStaker)
-=======
 			stakerTx, ok := tx.Unsigned.(txs.ScheduledStaker)
->>>>>>> 6079eb04
 			if !ok {
 				return fmt.Errorf("expected tx type txs.Staker but got %T", tx.Unsigned)
 			}
@@ -1667,11 +1643,7 @@
 				return err
 			}
 
-<<<<<<< HEAD
-			stakerTx, ok := tx.Unsigned.(txs.PreDurangoStaker)
-=======
 			stakerTx, ok := tx.Unsigned.(txs.ScheduledStaker)
->>>>>>> 6079eb04
 			if !ok {
 				return fmt.Errorf("expected tx type txs.Staker but got %T", tx.Unsigned)
 			}
