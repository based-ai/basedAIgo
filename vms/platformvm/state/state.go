--- conflicted
+++ resolved
@@ -1807,10 +1807,10 @@
 			// No weight change to record; go to next validator.
 			continue
 		case weightDiff.Decrease:
-			err = s.cfg.Validators.RemoveWeight(subnetID, nodeID, weightDiff.Amount)
+			err = s.validators.RemoveWeight(subnetID, nodeID, weightDiff.Amount)
 		case val.status == added:
 			staker := val.validator
-			err = s.cfg.Validators.AddStaker(
+			err = s.validators.AddStaker(
 				subnetID,
 				nodeID,
 				staker.PublicKey,
@@ -1818,19 +1818,19 @@
 				weightDiff.Amount,
 			)
 		default:
-			err = s.cfg.Validators.AddWeight(subnetID, nodeID, weightDiff.Amount)
+			err = s.validators.AddWeight(subnetID, nodeID, weightDiff.Amount)
 		}
 		if err != nil {
 			return fmt.Errorf("failed to update validator weight: %w", err)
 		}
 	}
 
-	totalWeight, err := s.cfg.Validators.TotalWeight(constants.PrimaryNetworkID)
+	totalWeight, err := s.validators.TotalWeight(constants.PrimaryNetworkID)
 	if err != nil {
 		return fmt.Errorf("failed to get total weight of primary network: %w", err)
 	}
 
-	s.metrics.SetLocalStake(s.cfg.Validators.GetWeight(constants.PrimaryNetworkID, s.ctx.NodeID))
+	s.metrics.SetLocalStake(s.validators.GetWeight(constants.PrimaryNetworkID, s.ctx.NodeID))
 	s.metrics.SetTotalStake(totalWeight)
 	return nil
 }
@@ -2215,55 +2215,8 @@
 			if err != nil {
 				return err
 			}
-<<<<<<< HEAD
-		}
-	}
-=======
-
-			// TODO: Move the validator set management out of the state package
-			if !updateValidators {
-				continue
-			}
-
-			switch {
-			case weightDiff.Amount == 0:
-				// No weight change to record; go to next validator.
-				continue
-			case weightDiff.Decrease:
-				err = s.validators.RemoveWeight(subnetID, nodeID, weightDiff.Amount)
-			case validatorDiff.validatorStatus == added:
-				staker := validatorDiff.validator
-				err = s.validators.AddStaker(
-					subnetID,
-					nodeID,
-					staker.PublicKey,
-					staker.TxID,
-					weightDiff.Amount,
-				)
-			default:
-				err = s.validators.AddWeight(subnetID, nodeID, weightDiff.Amount)
-			}
-			if err != nil {
-				return fmt.Errorf("failed to update validator weight: %w", err)
-			}
-		}
-	}
-
-	// TODO: Move validator set management out of the state package
-	//
-	// Attempt to update the stake metrics
-	if !updateValidators {
-		return nil
-	}
-
-	totalWeight, err := s.validators.TotalWeight(constants.PrimaryNetworkID)
-	if err != nil {
-		return fmt.Errorf("failed to get total weight of primary network: %w", err)
-	}
-
-	s.metrics.SetLocalStake(s.validators.GetWeight(constants.PrimaryNetworkID, s.ctx.NodeID))
-	s.metrics.SetTotalStake(totalWeight)
->>>>>>> 3c739508
+		}
+	}
 	return nil
 }
 
