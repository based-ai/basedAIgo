--- conflicted
+++ resolved
@@ -514,14 +514,11 @@
 	rewardUTXOsDB    database.Database
 }
 
-<<<<<<< HEAD
-func (*state) MerkleView() (merkledb.TrieView, error) {
-	return nil, errors.New("hey Dan, should we drop this state.State and just have our merkleized version?")
-}
-
-=======
+func (s *state) MerkleView() (merkledb.TrieView, error) {
+	return s.merkleDB.NewView(context.Background(), merkledb.ViewChanges{})
+}
+
 // STAKERS section
->>>>>>> 60e72296
 func (s *state) GetCurrentValidator(subnetID ids.ID, nodeID ids.NodeID) (*Staker, error) {
 	return s.currentStakers.GetValidator(subnetID, nodeID)
 }
