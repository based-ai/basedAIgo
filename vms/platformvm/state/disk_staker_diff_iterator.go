--- conflicted
+++ resolved
@@ -56,11 +56,7 @@
 	)
 	copy(subnetID[:], key)
 	height := unpackIterableHeight(key[ids.IDLen:])
-<<<<<<< HEAD
 	nodeID = ids.NodeIDFromBytes(key[diffKeyNodeIDOffset:])
-=======
-	copy(nodeID[:], key[diffKeyNodeIDOffset:])
->>>>>>> 879d8ff8
 	return subnetID, height, nodeID, nil
 }
 
