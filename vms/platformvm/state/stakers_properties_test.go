--- conflicted
+++ resolved
@@ -1142,18 +1142,11 @@
 func TestValidatorUptimesOperations(t *testing.T) {
 	properties := gopter.NewProperties(nil)
 	ctx := buildStateCtx()
-<<<<<<< HEAD
 	startTime := time.Now().Truncate(time.Second)
-
-	sk1, err := bls.NewSecretKey()
-	require.NoError(t, err)
-	sig := signer.NewProofOfPossession(sk1)
-=======
 
 	// // to reproduce a given scenario do something like this:
 	// parameters := gopter.DefaultTestParametersWithSeed(1688585045068172845)
 	// properties := gopter.NewProperties(parameters)
->>>>>>> 26e129c3
 
 	properties.Property("staker start time is updated following shift", prop.ForAll(
 		func(nonInitValTx *txs.Tx) string {
