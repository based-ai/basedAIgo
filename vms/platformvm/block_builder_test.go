--- conflicted
+++ resolved
@@ -51,39 +51,6 @@
 	assert.False(has, "tx included in block is still recorded into mempool")
 }
 
-<<<<<<< HEAD
-=======
-// shows that valid tx is not added to mempool if this would exceed its maximum
-// size
-func TestBlockBuilderMaxMempoolSizeHandling(t *testing.T) {
-	assert := assert.New(t)
-	vm, _, _, _ := defaultVM()
-	vm.ctx.Lock.Lock()
-	defer func() {
-		assert.NoError(vm.Shutdown())
-		vm.ctx.Lock.Unlock()
-	}()
-	vm.gossipActivationTime = time.Unix(0, 0) // enable mempool gossiping
-	blockBuilder := &vm.blockBuilder
-	mempool := blockBuilder.Mempool.(*mempool)
-
-	// create candidate tx
-	tx := getValidTx(vm, t)
-
-	// shortcut to simulated almost filled mempool
-	mempool.bytesAvailable = len(tx.Bytes()) - 1
-
-	err := blockBuilder.AddVerifiedTx(tx)
-	assert.Equal(errMempoolFull, err, "max mempool size breached")
-
-	// shortcut to simulated almost filled mempool
-	mempool.bytesAvailable = len(tx.Bytes())
-
-	err = blockBuilder.AddVerifiedTx(tx)
-	assert.NoError(err, "should have added tx to mempool")
-}
-
->>>>>>> fc111900
 func TestPreviouslyDroppedTxsCanBeReAddedToMempool(t *testing.T) {
 	assert := assert.New(t)
 	vm, _, _, _ := defaultVM()
