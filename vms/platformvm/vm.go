--- conflicted
+++ resolved
@@ -152,10 +152,6 @@
 	)
 
 	vm.rewards = reward.NewCalculator(vm.RewardConfig)
-<<<<<<< HEAD
-	vm.currentBlocks = make(map[ids.ID]stateful.Block)
-=======
->>>>>>> 644f9949
 	if vm.state, err = state.New(
 		vm.dbManager.Current().Database,
 		genesisBytes,
@@ -207,12 +203,6 @@
 		mempool,
 		vm.Metrics,
 		vm.state,
-<<<<<<< HEAD
-		vm.state,
-		vm.state,
-		vm.state,
-=======
->>>>>>> 644f9949
 		vm.txExecutorBackend,
 		vm.recentlyAccepted,
 	)
