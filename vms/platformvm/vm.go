// Copyright (C) 2019-2021, Ava Labs, Inc. All rights reserved.
// See the file LICENSE for licensing terms.

package platformvm

import (
	"errors"
	"fmt"
	"time"

	"github.com/gorilla/rpc/v2"

	"github.com/prometheus/client_golang/prometheus"

	"github.com/ava-labs/avalanchego/cache"
	"github.com/ava-labs/avalanchego/codec"
	"github.com/ava-labs/avalanchego/codec/linearcodec"
	"github.com/ava-labs/avalanchego/database"
	"github.com/ava-labs/avalanchego/database/manager"
	"github.com/ava-labs/avalanchego/ids"
	"github.com/ava-labs/avalanchego/snow"
	"github.com/ava-labs/avalanchego/snow/choices"
	"github.com/ava-labs/avalanchego/snow/consensus/snowman"
	"github.com/ava-labs/avalanchego/snow/engine/common"
	"github.com/ava-labs/avalanchego/snow/engine/snowman/block"
	"github.com/ava-labs/avalanchego/snow/uptime"
	"github.com/ava-labs/avalanchego/snow/validators"
	"github.com/ava-labs/avalanchego/utils"
	"github.com/ava-labs/avalanchego/utils/constants"
	"github.com/ava-labs/avalanchego/utils/json"
	"github.com/ava-labs/avalanchego/utils/logging"
	"github.com/ava-labs/avalanchego/utils/math"
	"github.com/ava-labs/avalanchego/utils/timer/mockable"
	"github.com/ava-labs/avalanchego/utils/window"
	"github.com/ava-labs/avalanchego/utils/wrappers"
	"github.com/ava-labs/avalanchego/version"
	"github.com/ava-labs/avalanchego/vms/components/avax"
	"github.com/ava-labs/avalanchego/vms/platformvm/api"
	"github.com/ava-labs/avalanchego/vms/platformvm/blocks/stateful"
	"github.com/ava-labs/avalanchego/vms/platformvm/blocks/stateless"
	"github.com/ava-labs/avalanchego/vms/platformvm/fx"
	"github.com/ava-labs/avalanchego/vms/platformvm/reward"
	"github.com/ava-labs/avalanchego/vms/platformvm/state"
	"github.com/ava-labs/avalanchego/vms/platformvm/txs"
	"github.com/ava-labs/avalanchego/vms/platformvm/txs/builder"
	"github.com/ava-labs/avalanchego/vms/platformvm/txs/executor"
	"github.com/ava-labs/avalanchego/vms/platformvm/txs/mempool"
	"github.com/ava-labs/avalanchego/vms/platformvm/utxo"
	"github.com/ava-labs/avalanchego/vms/secp256k1fx"
)

var (
	_ block.ChainVM    = &VM{}
	_ secp256k1fx.VM   = &VM{}
	_ validators.State = &VM{}

	errWrongCacheType = errors.New("unexpectedly cached type")
)

const (
	validatorSetsCacheSize        = 64
	maxRecentlyAcceptedWindowSize = 256
	recentlyAcceptedWindowTTL     = 5 * time.Minute
)

type VM struct {
	Factory
	blockBuilder

	metrics
	avax.AddressManager
	avax.AtomicUTXOManager
	*network

	// Used to get time. Useful for faking time during tests.
	clock mockable.Clock

	uptimeManager uptime.Manager

	rewards reward.Calculator

	// The context of this vm
	ctx       *snow.Context
	dbManager manager.Manager

	internalState state.State
	utxoHandler   utxo.Handler

	// ID of the preferred block
	preferred ids.ID

	fx            fx.Fx
	codecRegistry codec.Registry

	// Bootstrapped remembers if this chain has finished bootstrapping or not
	bootstrapped utils.AtomicBool

	// Maps caches for each subnet that is currently whitelisted.
	// Key: Subnet ID
	// Value: cache mapping height -> validator set map
	validatorSetCaches map[ids.ID]cache.Cacher

	// Key: block ID
	// Value: the block
	currentBlocks map[ids.ID]stateful.Block

	// sliding window of blocks that were recently accepted
	recentlyAccepted *window.Window

	txBuilder         builder.TxBuilder
	txExecutorBackend executor.Backend
	blkVerifier       stateful.Verifier
}

// Initialize this blockchain.
// [vm.ChainManager] and [vm.vdrMgr] must be set before this function is called.
func (vm *VM) Initialize(
	ctx *snow.Context,
	dbManager manager.Manager,
	genesisBytes []byte,
	upgradeBytes []byte,
	configBytes []byte,
	toEngine chan<- common.Message,
	_ []*common.Fx,
	appSender common.AppSender,
) error {
	var err error
	ctx.Log.Verbo("initializing platform chain")

	registerer := prometheus.NewRegistry()
	vm.ctx = ctx
	if err := ctx.Metrics.Register(registerer); err != nil {
		return err
	}

	vm.dbManager = dbManager

	vm.codecRegistry = linearcodec.NewDefault()
	vm.fx = &secp256k1fx.Fx{}
	if err := vm.fx.Initialize(vm); err != nil {
		return err
	}

	// Initialize metrics as soon as possible
	if err := vm.metrics.Initialize("", registerer, vm.WhitelistedSubnets); err != nil {
		return err
	}

	vm.validatorSetCaches = make(map[ids.ID]cache.Cacher)
	vm.recentlyAccepted = window.New(
		window.Config{
			Clock:   &vm.clock,
			MaxSize: maxRecentlyAcceptedWindowSize,
			TTL:     recentlyAcceptedWindowTTL,
		},
	)

	vm.rewards = reward.NewCalculator(vm.RewardConfig)
<<<<<<< HEAD
	vm.currentBlocks = make(map[ids.ID]p_block.Block)
	if vm.internalState, err = state.New(
=======
	vm.currentBlocks = make(map[ids.ID]stateful.Block)
	if vm.internalState, err = NewState(
		vm,
>>>>>>> b25a0cf9
		vm.dbManager.Current().Database,
		registerer,
		&vm.Config,
		vm.ctx,
		vm.metrics.localStake,
		vm.metrics.totalStake,
		vm.rewards,
		genesisBytes,
	); err != nil {
		return err
	}

	vm.AddressManager = avax.NewAddressManager(ctx)
	vm.AtomicUTXOManager = avax.NewAtomicUTXOManager(ctx.SharedMemory, txs.Codec)
	vm.utxoHandler = utxo.NewHandler(vm.ctx, &vm.clock, vm.internalState, vm.fx)
	vm.uptimeManager = uptime.NewManager(vm.internalState)
	vm.UptimeLockedCalculator.SetCalculator(&vm.bootstrapped, &ctx.Lock, vm.uptimeManager)

	vm.txBuilder = builder.NewTxBuilder(
		vm.ctx,
		vm.Config,
		&vm.clock,
		vm.fx,
		vm.internalState,
		vm.AtomicUTXOManager,
		vm.utxoHandler,
	)

	vm.txExecutorBackend = executor.Backend{
		Cfg:          &vm.Config,
		Ctx:          vm.ctx,
		Clk:          &vm.clock,
		Fx:           vm.fx,
		SpendHandler: vm.utxoHandler,
		UptimeMan:    vm.uptimeManager,
		Rewards:      vm.rewards,
		Bootstrapped: &vm.bootstrapped,
	}

	// Note: there is a circular dependency among mempool and blkBuilder
	// which is broken by mean of vm
	mempool, err := mempool.NewMempool("mempool", registerer, vm)
	if err != nil {
		return fmt.Errorf("failed to create mempool: %w", err)
	}
	vm.blkVerifier = NewBlockVerifier(
		mempool,
		vm.internalState,
		vm.txExecutorBackend,
		&vm.metrics,
		vm.recentlyAccepted,
	)

	if err := vm.blockBuilder.Initialize(
		mempool,
		vm,
		toEngine,
		registerer,
	); err != nil {
		return fmt.Errorf(
			"failed to initialize the block builder: %w",
			err,
		)
	}
	vm.network = newNetwork(vm.ApricotPhase4Time, appSender, vm)

	if err := vm.updateValidators(); err != nil {
		return fmt.Errorf(
			"failed to initialize validator sets: %w",
			err,
		)
	}

	// Create all of the chains that the database says exist
	if err := vm.initBlockchains(); err != nil {
		return fmt.Errorf(
			"failed to initialize blockchains: %w",
			err,
		)
	}

	// Build off the most recently accepted block
	lastAcceptedID := vm.internalState.GetLastAccepted()
	ctx.Log.Info("initializing last accepted block as %s", lastAcceptedID)
	return vm.SetPreference(lastAcceptedID)
}

// Create all chains that exist that this node validates.
func (vm *VM) initBlockchains() error {
	if err := vm.createSubnet(constants.PrimaryNetworkID); err != nil {
		return err
	}

	if vm.StakingEnabled {
		for subnetID := range vm.WhitelistedSubnets {
			if err := vm.createSubnet(subnetID); err != nil {
				return err
			}
		}
	} else {
		subnets, err := vm.internalState.GetSubnets()
		if err != nil {
			return err
		}
		for _, subnet := range subnets {
			if err := vm.createSubnet(subnet.ID()); err != nil {
				return err
			}
		}
	}
	return nil
}

// Create the subnet with ID [subnetID]
func (vm *VM) createSubnet(subnetID ids.ID) error {
	chains, err := vm.internalState.GetChains(subnetID)
	if err != nil {
		return err
	}
	for _, chain := range chains {
		tx, ok := chain.Unsigned.(*txs.CreateChainTx)
		if !ok {
			return fmt.Errorf("expected tx type *txs.CreateChainTx but got %T", chain.Unsigned)
		}
		vm.Config.CreateChain(chain.ID(), tx)
	}
	return nil
}

// onBootstrapStarted marks this VM as bootstrapping
func (vm *VM) onBootstrapStarted() error {
	vm.bootstrapped.SetValue(false)
	return vm.fx.Bootstrapping()
}

// onNormalOperationsStarted marks this VM as bootstrapped
func (vm *VM) onNormalOperationsStarted() error {
	if vm.bootstrapped.GetValue() {
		return nil
	}
	vm.bootstrapped.SetValue(true)

	if err := vm.fx.Bootstrapped(); err != nil {
		return err
	}

	primaryValidatorSet, exist := vm.Validators.GetValidators(constants.PrimaryNetworkID)
	if !exist {
		return errNoPrimaryValidators
	}
	primaryValidators := primaryValidatorSet.List()

	validatorIDs := make([]ids.NodeID, len(primaryValidators))
	for i, vdr := range primaryValidators {
		validatorIDs[i] = vdr.ID()
	}

	if err := vm.uptimeManager.StartTracking(validatorIDs); err != nil {
		return err
	}
	return vm.internalState.Commit()
}

func (vm *VM) SetState(state snow.State) error {
	switch state {
	case snow.Bootstrapping:
		return vm.onBootstrapStarted()
	case snow.NormalOp:
		return vm.onNormalOperationsStarted()
	default:
		return snow.ErrUnknownState
	}
}

// Shutdown this blockchain
func (vm *VM) Shutdown() error {
	if vm.dbManager == nil {
		return nil
	}

	vm.blockBuilder.Shutdown()

	if vm.bootstrapped.GetValue() {
		primaryValidatorSet, exist := vm.Validators.GetValidators(constants.PrimaryNetworkID)
		if !exist {
			return errNoPrimaryValidators
		}
		primaryValidators := primaryValidatorSet.List()

		validatorIDs := make([]ids.NodeID, len(primaryValidators))
		for i, vdr := range primaryValidators {
			validatorIDs[i] = vdr.ID()
		}

		if err := vm.uptimeManager.Shutdown(validatorIDs); err != nil {
			return err
		}
		if err := vm.internalState.Commit(); err != nil {
			return err
		}
	}

	errs := wrappers.Errs{}
	errs.Add(
		vm.internalState.Close(),
		vm.dbManager.Close(),
	)
	return errs.Err
}

// BuildBlock builds a block to be added to consensus
func (vm *VM) BuildBlock() (snowman.Block, error) { return vm.blockBuilder.BuildBlock() }

func (vm *VM) ParseBlock(b []byte) (snowman.Block, error) {
	// Note: blocks to be parsed are not verified, so we must used stateless.Codec
	// rather than stateless.GenesisCodec
	statelessBlk, err := stateless.Parse(b, stateless.Codec)
	if err != nil {
		return nil, err
	}

	// TODO: remove this to make ParseBlock stateless
	if block, err := vm.GetBlock(statelessBlk.ID()); err == nil {
		// If we have seen this block before, return it with the most up-to-date
		// info
		return block, nil
	}

	return stateful.MakeStateful(
		statelessBlk,
		vm.blkVerifier,
		vm.txExecutorBackend,
		choices.Processing,
	)
}

func (vm *VM) GetBlock(blkID ids.ID) (snowman.Block, error) {
	return vm.blkVerifier.GetStatefulBlock(blkID)
}

// LastAccepted returns the block most recently accepted
func (vm *VM) LastAccepted() (ids.ID, error) {
	return vm.internalState.GetLastAccepted(), nil
}

// SetPreference sets the preferred block to be the one with ID [blkID]
func (vm *VM) SetPreference(blkID ids.ID) error {
	if blkID == vm.preferred {
		// If the preference didn't change, then this is a noop
		return nil
	}
	vm.preferred = blkID
	vm.blockBuilder.ResetBlockTimer()
	return nil
}

func (vm *VM) Preferred() (stateful.Block, error) {
	return vm.blkVerifier.GetStatefulBlock(vm.preferred)
}

func (vm *VM) Version() (string, error) {
	return version.Current.String(), nil
}

// CreateHandlers returns a map where:
// * keys are API endpoint extensions
// * values are API handlers
func (vm *VM) CreateHandlers() (map[string]*common.HTTPHandler, error) {
	server := rpc.NewServer()
	server.RegisterCodec(json.NewCodec(), "application/json")
	server.RegisterCodec(json.NewCodec(), "application/json;charset=UTF-8")
	server.RegisterInterceptFunc(vm.metrics.apiRequestMetrics.InterceptRequest)
	server.RegisterAfterFunc(vm.metrics.apiRequestMetrics.AfterRequest)
	if err := server.RegisterService(&Service{vm: vm}, "platform"); err != nil {
		return nil, err
	}

	return map[string]*common.HTTPHandler{
		"": {
			Handler: server,
		},
	}, nil
}

// CreateStaticHandlers returns a map where:
// * keys are API endpoint extensions
// * values are API handlers
func (vm *VM) CreateStaticHandlers() (map[string]*common.HTTPHandler, error) {
	server := rpc.NewServer()
	server.RegisterCodec(json.NewCodec(), "application/json")
	server.RegisterCodec(json.NewCodec(), "application/json;charset=UTF-8")
	if err := server.RegisterService(&api.StaticService{}, "platform"); err != nil {
		return nil, err
	}

	return map[string]*common.HTTPHandler{
		"": {
			LockOptions: common.NoLock,
			Handler:     server,
		},
	}, nil
}

func (vm *VM) Connected(vdrID ids.NodeID, _ *version.Application) error {
	return vm.uptimeManager.Connect(vdrID)
}

func (vm *VM) Disconnected(vdrID ids.NodeID) error {
	if err := vm.uptimeManager.Disconnect(vdrID); err != nil {
		return err
	}
	return vm.internalState.Commit()
}

// GetValidatorSet returns the validator set at the specified height for the
// provided subnetID.
func (vm *VM) GetValidatorSet(height uint64, subnetID ids.ID) (map[ids.NodeID]uint64, error) {
	validatorSetsCache, exists := vm.validatorSetCaches[subnetID]
	if !exists {
		validatorSetsCache = &cache.LRU{Size: validatorSetsCacheSize}
		// Only cache whitelisted subnets
		if vm.WhitelistedSubnets.Contains(subnetID) || subnetID == constants.PrimaryNetworkID {
			vm.validatorSetCaches[subnetID] = validatorSetsCache
		}
	}

	if validatorSetIntf, ok := validatorSetsCache.Get(height); ok {
		validatorSet, ok := validatorSetIntf.(map[ids.NodeID]uint64)
		if !ok {
			return nil, errWrongCacheType
		}
		vm.metrics.validatorSetsCached.Inc()
		return validatorSet, nil
	}

	lastAcceptedHeight, err := vm.GetCurrentHeight()
	if err != nil {
		return nil, err
	}
	if lastAcceptedHeight < height {
		return nil, database.ErrNotFound
	}

	// get the start time to track metrics
	startTime := vm.Clock().Time()

	currentValidators, ok := vm.Validators.GetValidators(subnetID)
	if !ok {
		return nil, state.ErrNotEnoughValidators
	}
	currentValidatorList := currentValidators.List()

	vdrSet := make(map[ids.NodeID]uint64, len(currentValidatorList))
	for _, vdr := range currentValidatorList {
		vdrSet[vdr.ID()] = vdr.Weight()
	}

	for i := lastAcceptedHeight; i > height; i-- {
		diffs, err := vm.internalState.GetValidatorWeightDiffs(i, subnetID)
		if err != nil {
			return nil, err
		}

		for nodeID, diff := range diffs {
			var op func(uint64, uint64) (uint64, error)
			if diff.Decrease {
				// The validator's weight was decreased at this block, so in the
				// prior block it was higher.
				op = math.Add64
			} else {
				// The validator's weight was increased at this block, so in the
				// prior block it was lower.
				op = math.Sub64
			}

			newWeight, err := op(vdrSet[nodeID], diff.Amount)
			if err != nil {
				return nil, err
			}
			if newWeight == 0 {
				delete(vdrSet, nodeID)
			} else {
				vdrSet[nodeID] = newWeight
			}
		}
	}

	// cache the validator set
	validatorSetsCache.Put(height, vdrSet)

	endTime := vm.Clock().Time()
	vm.metrics.validatorSetsCreated.Inc()
	vm.metrics.validatorSetsDuration.Add(float64(endTime.Sub(startTime)))
	vm.metrics.validatorSetsHeightDiff.Add(float64(lastAcceptedHeight - height))
	return vdrSet, nil
}

// GetMinimumHeight returns the height of the most recent block beyond the
// horizon of our recentlyAccepted window.
//
// Because the time between blocks is arbitrary, we're only guaranteed that
// the window's configured TTL amount of time has passed once an element
// expires from the window.
//
// To try to always return a block older than the window's TTL, we return the
// parent of the oldest element in the window (as an expired element is always
// guaranteed to be sufficiently stale). If we haven't expired an element yet
// in the case of a process restart, we default to the lastAccepted block's
// height which is likely (but not guaranteed) to also be older than the
// window's configured TTL.
func (vm *VM) GetMinimumHeight() (uint64, error) {
	oldest, ok := vm.recentlyAccepted.Oldest()
	if !ok {
		return vm.GetCurrentHeight()
	}

	blk, err := vm.GetBlock(oldest.(ids.ID))
	if err != nil {
		return 0, err
	}

	return blk.Height() - 1, nil
}

// GetCurrentHeight returns the height of the last accepted block
func (vm *VM) GetCurrentHeight() (uint64, error) {
	lastAccepted, err := vm.GetBlock(vm.internalState.GetLastAccepted())
	if err != nil {
		return 0, err
	}
	return lastAccepted.Height(), nil
}

func (vm *VM) updateValidators() error {
	currentValidators := vm.internalState.CurrentStakers()
	primaryValidators, err := currentValidators.ValidatorSet(constants.PrimaryNetworkID)
	if err != nil {
		return err
	}
	if err := vm.Validators.Set(constants.PrimaryNetworkID, primaryValidators); err != nil {
		return err
	}

	weight, _ := primaryValidators.GetWeight(vm.ctx.NodeID)
	vm.localStake.Set(float64(weight))
	vm.totalStake.Set(float64(primaryValidators.Weight()))

	for subnetID := range vm.WhitelistedSubnets {
		subnetValidators, err := currentValidators.ValidatorSet(subnetID)
		if err != nil {
			return err
		}
		if err := vm.Validators.Set(subnetID, subnetValidators); err != nil {
			return err
		}
	}
	return nil
}

func (vm *VM) CodecRegistry() codec.Registry { return vm.codecRegistry }

func (vm *VM) Clock() *mockable.Clock { return &vm.clock }

func (vm *VM) Logger() logging.Logger { return vm.ctx.Log }

// Returns the percentage of the total stake of the subnet connected to this
// node.
func (vm *VM) getPercentConnected(subnetID ids.ID) (float64, error) {
	vdrSet, exists := vm.Validators.GetValidators(subnetID)
	if !exists {
		return 0, errNoValidators
	}

	vdrSetWeight := vdrSet.Weight()
	if vdrSetWeight == 0 {
		return 1, nil
	}

	var (
		connectedStake uint64
		err            error
	)
	for _, vdr := range vdrSet.List() {
		if !vm.uptimeManager.IsConnected(vdr.ID()) {
			continue // not connected to us --> don't include
		}
		connectedStake, err = math.Add64(connectedStake, vdr.Weight())
		if err != nil {
			return 0, err
		}
	}
	return float64(connectedStake) / float64(vdrSetWeight), nil
}<|MERGE_RESOLUTION|>--- conflicted
+++ resolved
@@ -156,14 +156,8 @@
 	)
 
 	vm.rewards = reward.NewCalculator(vm.RewardConfig)
-<<<<<<< HEAD
-	vm.currentBlocks = make(map[ids.ID]p_block.Block)
+	vm.currentBlocks = make(map[ids.ID]stateful.Block)
 	if vm.internalState, err = state.New(
-=======
-	vm.currentBlocks = make(map[ids.ID]stateful.Block)
-	if vm.internalState, err = NewState(
-		vm,
->>>>>>> b25a0cf9
 		vm.dbManager.Current().Database,
 		registerer,
 		&vm.Config,
