--- conflicted
+++ resolved
@@ -92,13 +92,8 @@
 
 // Try to get/make a proposal tx to put into a block.
 // Any returned error is unexpected.
-<<<<<<< HEAD
-func nextApricotProposalTx(builder *builder, parentState state.Chain) (*txs.Tx, error) {
+func nextApricotProposalTx(builder *builder, timestamp time.Time, parentState state.Chain) (*txs.Tx, error) {
 	tx := builder.Mempool.PeekStakerTx()
-=======
-func nextApricotProposalTx(builder *builder, timestamp time.Time, parentState state.Chain) (*txs.Tx, error) {
-	tx := builder.Mempool.PeekProposalTx()
->>>>>>> c925be0e
 	startTime := tx.Unsigned.(txs.StakerTx).StartTime()
 
 	// Check whether this staker starts within at most [MaxFutureStartTime].
