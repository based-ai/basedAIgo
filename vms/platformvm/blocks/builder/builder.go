// Copyright (C) 2019-2021, Ava Labs, Inc. All rights reserved.
// See the file LICENSE for licensing terms.

package builder

import (
	"errors"
	"fmt"
	"time"

	"go.uber.org/zap"

	"github.com/ava-labs/avalanchego/ids"
	"github.com/ava-labs/avalanchego/snow/consensus/snowman"
	"github.com/ava-labs/avalanchego/snow/engine/common"
	"github.com/ava-labs/avalanchego/utils/timer"
	"github.com/ava-labs/avalanchego/utils/timer/mockable"
	"github.com/ava-labs/avalanchego/utils/units"
	"github.com/ava-labs/avalanchego/vms/platformvm/blocks"
	"github.com/ava-labs/avalanchego/vms/platformvm/blocks/forks"
	"github.com/ava-labs/avalanchego/vms/platformvm/state"
	"github.com/ava-labs/avalanchego/vms/platformvm/txs"
	"github.com/ava-labs/avalanchego/vms/platformvm/txs/mempool"

	blockexecutor "github.com/ava-labs/avalanchego/vms/platformvm/blocks/executor"
	txbuilder "github.com/ava-labs/avalanchego/vms/platformvm/txs/builder"
	txexecutor "github.com/ava-labs/avalanchego/vms/platformvm/txs/executor"
)

// targetBlockSize is maximum number of transaction bytes to place into a
// StandardBlock
const targetBlockSize = 128 * units.KiB

var (
	_ Builder = &builder{}

	errEndOfTime       = errors.New("program time is suspiciously far in the future")
	errNoPendingBlocks = errors.New("no pending blocks")
)

type Builder interface {
	mempool.Mempool
	mempool.BlockTimer
	Network

	// set preferred block on top of which we'll build next
	SetPreference(blockID ids.ID)

	// get preferred block on top of which we'll build next
	Preferred() (snowman.Block, error)

	// AddUnverifiedTx verifier the tx before adding it to mempool
	AddUnverifiedTx(tx *txs.Tx) error

	// BuildBlock is called on timer clock to attempt to create
	// next block
	BuildBlock() (snowman.Block, error)

	// Shutdown cleanly shuts Builder down
	Shutdown()
}

// builder implements a simple builder to convert txs into valid blocks
type builder struct {
	mempool.Mempool
	Network

	txBuilder         txbuilder.Builder
	txExecutorBackend *txexecutor.Backend
	blkManager        blockexecutor.Manager

	// ID of the preferred block to build on top of
	preferredBlockID ids.ID

	// channel to send messages to the consensus engine
	toEngine chan<- common.Message

	// This timer goes off when it is time for the next validator to add/leave
	// the validator set. When it goes off ResetTimer() is called, potentially
	// triggering creation of a new block.
	timer *timer.Timer
}

func New(
	mempool mempool.Mempool,
	txBuilder txbuilder.Builder,
	txExecutorBackend *txexecutor.Backend,
	blkManager blockexecutor.Manager,
	toEngine chan<- common.Message,
	appSender common.AppSender,
) Builder {
	builder := &builder{
		Mempool:           mempool,
		txBuilder:         txBuilder,
		txExecutorBackend: txExecutorBackend,
		blkManager:        blkManager,
		toEngine:          toEngine,
	}

	builder.timer = timer.NewTimer(builder.setNextBuildBlockTime)

	builder.Network = NewNetwork(
		txExecutorBackend.Ctx,
		builder,
		appSender,
	)

	go txExecutorBackend.Ctx.Log.RecoverAndPanic(builder.timer.Dispatch)
	return builder
}

func (b *builder) SetPreference(blockID ids.ID) {
	if blockID == b.preferredBlockID {
		// If the preference didn't change, then this is a noop
		return
	}
	b.preferredBlockID = blockID
	b.ResetBlockTimer()
}

func (b *builder) Preferred() (snowman.Block, error) {
	return b.blkManager.GetBlock(b.preferredBlockID)
}

// AddUnverifiedTx verifies a transaction and attempts to add it to the mempool
func (b *builder) AddUnverifiedTx(tx *txs.Tx) error {
	txID := tx.ID()
	if b.Mempool.Has(txID) {
		// If the transaction is already in the mempool - then it looks the same
		// as if it was successfully added
		return nil
	}

	verifier := txexecutor.MempoolTxVerifier{
		Backend:       b.txExecutorBackend,
		ParentID:      b.preferredBlockID, // We want to build off of the preferred block
		StateVersions: b.blkManager,
		Tx:            tx,
	}
	if err := tx.Unsigned.Visit(&verifier); err != nil {
		b.MarkDropped(txID, err.Error())
		return err
	}

	if err := b.Mempool.Add(tx); err != nil {
		return err
	}
	return b.GossipTx(tx)
}

// BuildBlock builds a block to be added to consensus.
// This method removes the transactions from the returned
// blocks from the mempool.
func (b *builder) BuildBlock() (snowman.Block, error) {
	b.Mempool.DisableAdding()
	defer func() {
		b.Mempool.EnableAdding()
		b.ResetBlockTimer()
	}()

	ctx := b.txExecutorBackend.Ctx
	ctx.Log.Debug("starting to attempt to build a block")

	statelessBlk, err := b.buildBlock()
	if err != nil {
		return nil, err
	}
	txs := statelessBlk.Txs()
	// remove selected txs from mempool only when we are sure
	// a valid block containing it has been generated
	b.Mempool.Remove(txs)
	return b.blkManager.NewBlock(statelessBlk), nil
}

// Returns the block we want to build and issue.
// Only modifies state to remove expired proposal txs.
func (b *builder) buildBlock() (blocks.Block, error) {
	// Get the block to build on top of and retrieve the new block's context.
	preferred, err := b.Preferred()
	if err != nil {
		return nil, err
	}
	preferredID := preferred.ID()
	nextHeight := preferred.Height() + 1
	currentFork := b.blkManager.GetFork(preferredID)

	preferredState, ok := b.blkManager.GetState(preferredID)
	if !ok {
		return nil, fmt.Errorf("could not retrieve state for block %s", preferredID)
	}

<<<<<<< HEAD
	// select transactions to include based on the current fork
	switch currentFork {
	case forks.Apricot:
		return buildApricotBlock(
			b,
=======
	// Try building a standard block.
	if b.Mempool.HasDecisionTxs() {
		txs := b.Mempool.PopDecisionTxs(targetBlockSize)
		statelessBlk, err := blocks.NewApricotStandardBlock(preferredID, nextHeight, txs)
		if err != nil {
			return nil, err
		}
		return b.blkManager.NewBlock(statelessBlk), nil
	}

	// Try building a proposal block that rewards a staker.
	stakerTxID, shouldReward, err := b.getNextStakerToReward(preferredState)
	if err != nil {
		return nil, err
	}
	if shouldReward {
		rewardValidatorTx, err := b.txBuilder.NewRewardValidatorTx(stakerTxID)
		if err != nil {
			return nil, err
		}
		statelessBlk, err := blocks.NewApricotProposalBlock(
>>>>>>> b1cd7137
			preferredID,
			nextHeight,
			preferredState,
		)
<<<<<<< HEAD
	case forks.Blueberry:
		return buildBlueberryBlock(
			b,
=======
		if err != nil {
			return nil, err
		}
		return b.blkManager.NewBlock(statelessBlk), nil
	}

	// Try building a proposal block that advances the chain timestamp.
	nextChainTime, shouldAdvanceTime, err := b.getNextChainTime(preferredState)
	if err != nil {
		return nil, err
	}
	if shouldAdvanceTime {
		advanceTimeTx, err := b.txBuilder.NewAdvanceTimeTx(nextChainTime)
		if err != nil {
			return nil, err
		}
		statelessBlk, err := blocks.NewApricotProposalBlock(
>>>>>>> b1cd7137
			preferredID,
			nextHeight,
			preferredState,
		)
	default:
		return nil, fmt.Errorf("unsupported fork %s", currentFork)
	}
}

func (b *builder) Shutdown() {
	// There is a potential deadlock if the timer is about to execute a timeout.
	// So, the lock must be released before stopping the timer.
	ctx := b.txExecutorBackend.Ctx
	ctx.Lock.Unlock()
	b.timer.Stop()
	ctx.Lock.Lock()
}

func (b *builder) ResetBlockTimer() {
	// Next time the context lock is released, we can attempt to reset the block
	// timer.
	b.timer.SetTimeoutIn(0)
}

// getNextStakerToReward returns the next staker txID to remove from the staking
// set with a RewardValidatorTx rather than an AdvanceTimeTx.
// Returns:
// - [txID] of the next staker to reward
// - [shouldReward] if the txID exists and is ready to be rewarded
// - [err] if something bad happened
func (b *builder) getNextStakerToReward(preferredState state.Chain) (ids.ID, bool, error) {
	currentChainTimestamp := preferredState.GetTimestamp()
	if !currentChainTimestamp.Before(mockable.MaxTime) {
		return ids.Empty, false, errEndOfTime
	}

	currentStakerIterator, err := preferredState.GetCurrentStakerIterator()
	if err != nil {
		return ids.Empty, false, err
	}
	defer currentStakerIterator.Release()

	for currentStakerIterator.Next() {
		currentStaker := currentStakerIterator.Value()
		priority := currentStaker.Priority
		// If the staker is a primary network staker (not a subnet validator),
		// it's the next staker we will want to remove with a RewardValidatorTx
		// rather than an AdvanceTimeTx.
		if priority == state.PrimaryNetworkDelegatorCurrentPriority ||
			priority == state.PrimaryNetworkValidatorCurrentPriority {
			return currentStaker.TxID, currentChainTimestamp.Equal(currentStaker.EndTime), nil
		}
	}
	return ids.Empty, false, nil
}

<<<<<<< HEAD
// dropExpiredProposalTxs drops add validator/delegator transactions in the mempool
// whose start time is not sufficiently far in the future
// (i.e. within local time plus [MaxFutureStartFrom]).
// Guarantees that [PeekProposalTx] will return a valid tx after calling.
func (b *builder) dropExpiredProposalTxs() {
=======
// getNextChainTime returns the timestamp for the next chain time and if the
// local time is >= time of the next staker set change.
func (b *builder) getNextChainTime(preferredState state.Chain) (time.Time, bool, error) {
	nextStakerChangeTime, err := txexecutor.GetNextStakerChangeTime(preferredState)
	if err != nil {
		return time.Time{}, false, err
	}

	now := b.txExecutorBackend.Clk.Time()
	return nextStakerChangeTime, !now.Before(nextStakerChangeTime), nil
}

// dropTooEarlyMempoolProposalTxs drops mempool's validators whose start time is
// too close in the future i.e. within local time plus Delta.
// dropTooEarlyMempoolProposalTxs makes sure that mempool's top proposal tx has
// a valid starting time but does not necessarily remove all txs since
// popped txs are not necessarily ordered by start time.
// Returns true/false if mempool is non-empty/empty following cleanup.
func (b *builder) dropTooEarlyMempoolProposalTxs() bool {
>>>>>>> b1cd7137
	ctx := b.txExecutorBackend.Ctx
	now := b.txExecutorBackend.Clk.Time()
	syncTime := now.Add(txexecutor.SyncBound)
	for b.Mempool.HasProposalTx() {
		tx := b.Mempool.PeekProposalTx()
		startTime := tx.Unsigned.(txs.StakerTx).StartTime()
		if !startTime.Before(syncTime) {
			// The next proposal tx in the mempool starts
			// sufficiently far in the future.
			return
		}

		txID := tx.ID()
		errMsg := fmt.Sprintf(
			"synchrony bound (%s) is later than staker start time (%s)",
			syncTime,
			startTime,
		)

		b.Mempool.RemoveProposalTx(tx)
		b.Mempool.MarkDropped(txID, errMsg) // cache tx as dropped
		ctx.Log.Debug("dropping tx",
			zap.String("reason", errMsg),
			zap.Stringer("txID", txID),
		)
	}
}

func (b *builder) setNextBuildBlockTime() {
	ctx := b.txExecutorBackend.Ctx

	// Grabbing the lock here enforces that this function is not called mid-way
	// through modifying of the state.
	ctx.Lock.Lock()
	defer ctx.Lock.Unlock()

	if !b.txExecutorBackend.Bootstrapped.GetValue() {
		ctx.Log.Verbo("skipping block timer reset",
			zap.String("reason", "not bootstrapped"),
		)
		return
	}

	if _, err := b.buildBlock(); err == nil {
		// We can build a block now
		b.notifyBlockReady()
		return
	}

	// Wake up when it's time to add/remove the next validator/delegator
	preferredState, ok := b.blkManager.GetState(b.preferredBlockID)
	if !ok {
		// The preferred block should always be a decision block
		ctx.Log.Error("couldn't get preferred block state",
			zap.Stringer("preferredID", b.preferredBlockID),
			zap.Stringer("lastAcceptedID", b.blkManager.LastAccepted()),
		)
		return
	}

<<<<<<< HEAD
=======
	_, shouldReward, err := b.getNextStakerToReward(preferredState)
	if err != nil {
		ctx.Log.Error("failed to fetch next staker to reward",
			zap.Stringer("preferredID", b.preferredBlockID),
			zap.Stringer("lastAcceptedID", b.blkManager.LastAccepted()),
			zap.Error(err),
		)
		return
	}
	if shouldReward {
		b.notifyBlockReady()
		return
	}

	_, shouldAdvanceTime, err := b.getNextChainTime(preferredState)
	if err != nil {
		ctx.Log.Error("failed to fetch next chain time",
			zap.Stringer("preferredID", b.preferredBlockID),
			zap.Stringer("lastAcceptedID", b.blkManager.LastAccepted()),
			zap.Error(err),
		)
		return
	}
	if shouldAdvanceTime {
		// time is at or after the time for the next validator to join/leave
		b.notifyBlockReady() // Should issue a proposal to advance timestamp
		return
	}

	if hasProposalTxs := b.dropTooEarlyMempoolProposalTxs(); hasProposalTxs {
		b.notifyBlockReady() // Should issue a ProposeAddValidator
		return
	}

	now := b.txExecutorBackend.Clk.Time()
>>>>>>> b1cd7137
	nextStakerChangeTime, err := txexecutor.GetNextStakerChangeTime(preferredState)
	if err != nil {
		ctx.Log.Error("couldn't get next staker change time",
			zap.Stringer("preferredID", b.preferredBlockID),
			zap.Stringer("lastAcceptedID", b.blkManager.LastAccepted()),
			zap.Error(err),
		)
		return
	}

	now := b.txExecutorBackend.Clk.Time()
	waitTime := nextStakerChangeTime.Sub(now)
	ctx.Log.Debug("setting next scheduled event",
		zap.Time("nextEventTime", nextStakerChangeTime),
		zap.Duration("timeUntil", waitTime),
	)

	// Wake up when it's time to add/remove the next validator
	b.timer.SetTimeoutIn(waitTime)
}

// notifyBlockReady tells the consensus engine that a new block is ready to be
// created
func (b *builder) notifyBlockReady() {
	select {
	case b.toEngine <- common.PendingTxs:
	default:
		b.txExecutorBackend.Ctx.Log.Debug("dropping message to consensus engine")
	}
}<|MERGE_RESOLUTION|>--- conflicted
+++ resolved
@@ -189,62 +189,18 @@
 		return nil, fmt.Errorf("could not retrieve state for block %s", preferredID)
 	}
 
-<<<<<<< HEAD
 	// select transactions to include based on the current fork
 	switch currentFork {
 	case forks.Apricot:
 		return buildApricotBlock(
 			b,
-=======
-	// Try building a standard block.
-	if b.Mempool.HasDecisionTxs() {
-		txs := b.Mempool.PopDecisionTxs(targetBlockSize)
-		statelessBlk, err := blocks.NewApricotStandardBlock(preferredID, nextHeight, txs)
-		if err != nil {
-			return nil, err
-		}
-		return b.blkManager.NewBlock(statelessBlk), nil
-	}
-
-	// Try building a proposal block that rewards a staker.
-	stakerTxID, shouldReward, err := b.getNextStakerToReward(preferredState)
-	if err != nil {
-		return nil, err
-	}
-	if shouldReward {
-		rewardValidatorTx, err := b.txBuilder.NewRewardValidatorTx(stakerTxID)
-		if err != nil {
-			return nil, err
-		}
-		statelessBlk, err := blocks.NewApricotProposalBlock(
->>>>>>> b1cd7137
 			preferredID,
 			nextHeight,
 			preferredState,
 		)
-<<<<<<< HEAD
 	case forks.Blueberry:
 		return buildBlueberryBlock(
 			b,
-=======
-		if err != nil {
-			return nil, err
-		}
-		return b.blkManager.NewBlock(statelessBlk), nil
-	}
-
-	// Try building a proposal block that advances the chain timestamp.
-	nextChainTime, shouldAdvanceTime, err := b.getNextChainTime(preferredState)
-	if err != nil {
-		return nil, err
-	}
-	if shouldAdvanceTime {
-		advanceTimeTx, err := b.txBuilder.NewAdvanceTimeTx(nextChainTime)
-		if err != nil {
-			return nil, err
-		}
-		statelessBlk, err := blocks.NewApricotProposalBlock(
->>>>>>> b1cd7137
 			preferredID,
 			nextHeight,
 			preferredState,
@@ -301,33 +257,23 @@
 	return ids.Empty, false, nil
 }
 
-<<<<<<< HEAD
+// getNextChainTime returns the timestamp for the next chain time and if the
+// local time is >= time of the next staker set change.
+func (b *builder) getNextChainTime(preferredState state.Chain) (time.Time, bool, error) {
+	nextStakerChangeTime, err := txexecutor.GetNextStakerChangeTime(preferredState)
+	if err != nil {
+		return time.Time{}, false, err
+	}
+
+	now := b.txExecutorBackend.Clk.Time()
+	return nextStakerChangeTime, !now.Before(nextStakerChangeTime), nil
+}
+
 // dropExpiredProposalTxs drops add validator/delegator transactions in the mempool
 // whose start time is not sufficiently far in the future
 // (i.e. within local time plus [MaxFutureStartFrom]).
 // Guarantees that [PeekProposalTx] will return a valid tx after calling.
 func (b *builder) dropExpiredProposalTxs() {
-=======
-// getNextChainTime returns the timestamp for the next chain time and if the
-// local time is >= time of the next staker set change.
-func (b *builder) getNextChainTime(preferredState state.Chain) (time.Time, bool, error) {
-	nextStakerChangeTime, err := txexecutor.GetNextStakerChangeTime(preferredState)
-	if err != nil {
-		return time.Time{}, false, err
-	}
-
-	now := b.txExecutorBackend.Clk.Time()
-	return nextStakerChangeTime, !now.Before(nextStakerChangeTime), nil
-}
-
-// dropTooEarlyMempoolProposalTxs drops mempool's validators whose start time is
-// too close in the future i.e. within local time plus Delta.
-// dropTooEarlyMempoolProposalTxs makes sure that mempool's top proposal tx has
-// a valid starting time but does not necessarily remove all txs since
-// popped txs are not necessarily ordered by start time.
-// Returns true/false if mempool is non-empty/empty following cleanup.
-func (b *builder) dropTooEarlyMempoolProposalTxs() bool {
->>>>>>> b1cd7137
 	ctx := b.txExecutorBackend.Ctx
 	now := b.txExecutorBackend.Clk.Time()
 	syncTime := now.Add(txexecutor.SyncBound)
@@ -388,44 +334,6 @@
 		return
 	}
 
-<<<<<<< HEAD
-=======
-	_, shouldReward, err := b.getNextStakerToReward(preferredState)
-	if err != nil {
-		ctx.Log.Error("failed to fetch next staker to reward",
-			zap.Stringer("preferredID", b.preferredBlockID),
-			zap.Stringer("lastAcceptedID", b.blkManager.LastAccepted()),
-			zap.Error(err),
-		)
-		return
-	}
-	if shouldReward {
-		b.notifyBlockReady()
-		return
-	}
-
-	_, shouldAdvanceTime, err := b.getNextChainTime(preferredState)
-	if err != nil {
-		ctx.Log.Error("failed to fetch next chain time",
-			zap.Stringer("preferredID", b.preferredBlockID),
-			zap.Stringer("lastAcceptedID", b.blkManager.LastAccepted()),
-			zap.Error(err),
-		)
-		return
-	}
-	if shouldAdvanceTime {
-		// time is at or after the time for the next validator to join/leave
-		b.notifyBlockReady() // Should issue a proposal to advance timestamp
-		return
-	}
-
-	if hasProposalTxs := b.dropTooEarlyMempoolProposalTxs(); hasProposalTxs {
-		b.notifyBlockReady() // Should issue a ProposeAddValidator
-		return
-	}
-
-	now := b.txExecutorBackend.Clk.Time()
->>>>>>> b1cd7137
 	nextStakerChangeTime, err := txexecutor.GetNextStakerChangeTime(preferredState)
 	if err != nil {
 		ctx.Log.Error("couldn't get next staker change time",
