--- conflicted
+++ resolved
@@ -65,20 +65,12 @@
 	pending stakerStatus = 0
 	current stakerStatus = 1
 
-<<<<<<< HEAD
 	apricotPhase3Fork     activeFork = 0
 	apricotPhase5Fork     activeFork = 1
 	banffFork             activeFork = 2
 	cortinaFork           activeFork = 3
 	continuousStakingFork activeFork = 4
 	latestFork            activeFork = continuousStakingFork
-=======
-	apricotPhase3Fork activeFork = 0
-	apricotPhase5Fork activeFork = 1
-	banffFork         activeFork = 2
-	cortinaFork       activeFork = 3
-	latestFork        activeFork = cortinaFork
->>>>>>> 6716e738
 
 	defaultWeight = 10000
 )
@@ -157,11 +149,7 @@
 	res := &environment{
 		isBootstrapped: &utils.Atomic[bool]{},
 		config:         defaultConfig(fork),
-<<<<<<< HEAD
-		clk:            defaultClock(fork != apricotPhase5Fork),
-=======
 		clk:            defaultClock(),
->>>>>>> 6716e738
 	}
 	res.isBootstrapped.Set(true)
 
@@ -356,43 +344,15 @@
 
 func defaultConfig(fork activeFork) *config.Config {
 	var (
-<<<<<<< HEAD
 		apricotPhase3Time     = mockable.MaxTime
 		apricotPhase5Time     = mockable.MaxTime
 		banffTime             = mockable.MaxTime
 		cortinaTime           = mockable.MaxTime
 		continuousStakingTime = mockable.MaxTime
-=======
-		apricotPhase3Time = mockable.MaxTime
-		apricotPhase5Time = mockable.MaxTime
-		banffTime         = mockable.MaxTime
-		cortinaTime       = mockable.MaxTime
->>>>>>> 6716e738
 	)
 
 	switch fork {
 	case apricotPhase3Fork:
-<<<<<<< HEAD
-		apricotPhase3Time = defaultValidateEndTime
-	case apricotPhase5Fork:
-		apricotPhase5Time = defaultValidateEndTime
-		apricotPhase3Time = defaultValidateEndTime
-	case banffFork:
-		banffTime = defaultValidateEndTime
-		apricotPhase5Time = defaultValidateEndTime
-		apricotPhase3Time = defaultValidateEndTime
-	case cortinaFork:
-		cortinaTime = defaultValidateEndTime
-		banffTime = defaultValidateEndTime
-		apricotPhase5Time = defaultValidateEndTime
-		apricotPhase3Time = defaultValidateEndTime
-	case continuousStakingFork:
-		continuousStakingTime = defaultValidateEndTime
-		cortinaTime = defaultValidateEndTime
-		banffTime = defaultValidateEndTime
-		apricotPhase5Time = defaultValidateEndTime
-		apricotPhase3Time = defaultValidateEndTime
-=======
 		apricotPhase3Time = defaultGenesisTime
 	case apricotPhase5Fork:
 		apricotPhase5Time = defaultGenesisTime
@@ -406,7 +366,12 @@
 		banffTime = defaultGenesisTime
 		apricotPhase5Time = defaultGenesisTime
 		apricotPhase3Time = defaultGenesisTime
->>>>>>> 6716e738
+	case continuousStakingFork:
+		continuousStakingTime = defaultGenesisTime
+		cortinaTime = defaultGenesisTime
+		banffTime = defaultGenesisTime
+		apricotPhase5Time = defaultGenesisTime
+		apricotPhase3Time = defaultGenesisTime
 	default:
 		panic(fmt.Errorf("unhandled fork %d", fork))
 	}
@@ -432,7 +397,6 @@
 			MintingPeriod:      365 * 24 * time.Hour,
 			SupplyCap:          720 * units.MegaAvax,
 		},
-<<<<<<< HEAD
 		ApricotPhase3Time:     apricotPhase3Time,
 		ApricotPhase5Time:     apricotPhase5Time,
 		BanffTime:             banffTime,
@@ -441,23 +405,8 @@
 	}
 }
 
-func defaultClock(postFork bool) *mockable.Clock {
-	now := defaultGenesisTime
-	if postFork {
-		// 1 second after latest fork
-		now = defaultValidateEndTime.Add(-2 * time.Second)
-	}
-=======
-		ApricotPhase3Time: apricotPhase3Time,
-		ApricotPhase5Time: apricotPhase5Time,
-		BanffTime:         banffTime,
-		CortinaTime:       cortinaTime,
-	}
-}
-
 func defaultClock() *mockable.Clock {
 	now := defaultGenesisTime
->>>>>>> 6716e738
 	clk := &mockable.Clock{}
 	clk.Set(now)
 	return clk
