--- conflicted
+++ resolved
@@ -6,6 +6,7 @@
 import (
 	"errors"
 	"fmt"
+	"time"
 
 	"github.com/ava-labs/avalanchego/chains/atomic"
 	"github.com/ava-labs/avalanchego/ids"
@@ -17,84 +18,22 @@
 )
 
 var (
-<<<<<<< HEAD
-	_ verifier       = &verifierImpl{}
-	_ blockVersioner = &verifierImpl{}
+	_ stateless.Visitor = &verifier{}
+
+	errConflictingBatchTxs                   = errors.New("block contains conflicting transactions")
+	errConflictingParentTxs                  = errors.New("block contains a transaction that conflicts with a transaction in a parent block")
+	errAdvanceTimeTxCannotBeIncluded         = errors.New("advance time tx cannot be included in block")
+	errOptionBlockTimestampNotMatchingParent = errors.New("option block proposed timestamp not matching parent block one")
 )
-
-type blockVersioner interface {
-	// ExpectedChildVersion returns the expected version
-	// of this block's direct child
-	ExpectedChildVersion(blk Block) uint16
-}
-
-type verifier interface {
-	blockVersioner
-
-	// Verify this block is valid.
-	// The parent block must either be a Commit or an Abort block.
-	// If this block is valid, this function also sets pas.onCommit and pas.onAbort.
-	verifyProposalBlock(b *ProposalBlock) error
-
-	// Verify this block performs a valid state transition.
-	// The parent block must be a decision block
-	// This function also sets onAcceptDB database if the verification passes.
-	verifyAtomicBlock(b *AtomicBlock) error
-
-	// Verify this block performs a valid state transition.
-	// The parent block must be a proposal
-	// This function also sets onAcceptDB database if the verification passes.
-	verifyStandardBlock(b *StandardBlock) error
-
-	// Verify this block performs a valid state transition.
-	// The parent block must be a proposal
-	// This function also sets onAcceptState if the verification passes.
-	verifyCommitBlock(b *CommitBlock) error
-
-	// Verify this block performs a valid state transition.
-	// The parent block must be a proposal
-	// This function also sets onAcceptState if the verification passes.
-	verifyAbortBlock(b *AbortBlock) error
-}
-=======
-	_                       stateless.Visitor = &verifier{}
-	errConflictingBatchTxs                    = errors.New("block contains conflicting transactions")
-	errConflictingParentTxs                   = errors.New("block contains a transaction that conflicts with a transaction in a parent block")
-)
->>>>>>> baacf706
 
 // verifier handles the logic for verifying a block.
 type verifier struct {
 	*backend
+	man               *manager
 	txExecutorBackend executor.Backend
 }
 
-<<<<<<< HEAD
-func (v *verifierImpl) ExpectedChildVersion(blk Block) uint16 {
-	cfg := v.txExecutorBackend.Cfg
-	forkTime := cfg.BlueberryTime
-	if blk.Timestamp().Before(forkTime) {
-		return stateless.ApricotVersion
-	}
-	return stateless.BlueberryVersion
-}
-
-func (v *verifierImpl) verifyProposalBlock(b *ProposalBlock) error {
-	if err := v.verifyCommonBlock(b.commonBlock, false /*enforceStrictness*/); err != nil {
-		return err
-	}
-
-	if b.Version() == stateless.BlueberryVersion {
-		if _, ok := b.ProposalTx().Unsigned.(*txs.AdvanceTimeTx); ok {
-			return ErrAdvanceTimeTxCannotBeIncluded
-		}
-	}
-
-	parentIntf, parentErr := v.parent(b.baseBlk)
-	if parentErr != nil {
-		return parentErr
-=======
-func (v *verifier) VisitProposalBlock(b *stateless.ProposalBlock) error {
+func (v *verifier) VisitApricotProposalBlock(b *stateless.ApricotProposalBlock) error {
 	blkID := b.ID()
 
 	if _, ok := v.blkIDToState[blkID]; ok {
@@ -103,73 +42,19 @@
 	}
 	blkState := &blockState{
 		statelessBlock: b,
->>>>>>> baacf706
-	}
-
-	if err := v.verifyCommonBlock(b.CommonBlock); err != nil {
-		return err
-	}
-
-<<<<<<< HEAD
-	parentState := parent.OnAccept()
-	tx := b.ProposalTx()
-	blkVersion := b.Version()
-	var txExecutor executor.ProposalTxExecutor
-
-	switch blkVersion {
-	case stateless.ApricotVersion:
-		txExecutor = executor.ProposalTxExecutor{
-			Backend:     &v.txExecutorBackend,
-			ParentState: parentState,
-			Tx:          tx,
-		}
-=======
+	}
+
+	if err := v.verifyCommonBlock(b); err != nil {
+		return err
+	}
+
+	tx := b.BlockTxs()[0]
 	parentID := b.Parent()
 	parentState := v.OnAccept(parentID)
->>>>>>> baacf706
-
-	case stateless.BlueberryVersion:
-		// Having verifier block timestamp, we update staker set
-		// before processing block transaction
-		var (
-			newlyCurrentStakers state.CurrentStakers
-			newlyPendingStakers state.PendingStakers
-			updatedSupply       uint64
-		)
-		nextChainTime := b.Timestamp()
-		currentStakers := parentState.CurrentStakers()
-		pendingStakers := parentState.PendingStakers()
-		currentSupply := parentState.GetCurrentSupply()
-		newlyCurrentStakers,
-			newlyPendingStakers,
-			updatedSupply,
-			err := executor.UpdateStakerSet(
-			currentStakers,
-			pendingStakers,
-			currentSupply,
-			&v.txExecutorBackend,
-			nextChainTime,
-		)
-		if err != nil {
-			return err
-		}
-		baseOptionsState := state.NewDiff(
-			parentState,
-			newlyCurrentStakers,
-			newlyPendingStakers,
-		)
-		baseOptionsState.SetTimestamp(nextChainTime)
-		baseOptionsState.SetCurrentSupply(updatedSupply)
-
-		b.onBlueberryBaseOptionsState = baseOptionsState
-		txExecutor = executor.ProposalTxExecutor{
-			Backend:     &v.txExecutorBackend,
-			ParentState: baseOptionsState,
-			Tx:          tx,
-		}
-
-	default:
-		return fmt.Errorf("block version %d, unknown recipe to update chain state. Verification failed", blkVersion)
+	txExecutor := executor.ProposalTxExecutor{
+		Backend:     &v.txExecutorBackend,
+		ParentState: parentState,
+		Tx:          tx,
 	}
 
 	if err := tx.Unsigned.Visit(&txExecutor); err != nil {
@@ -182,23 +67,6 @@
 	onCommitState.AddTx(b.Tx, status.Committed)
 	blkState.onCommitState = onCommitState
 
-<<<<<<< HEAD
-	b.onCommitState.AddTx(tx, status.Committed)
-	b.onAbortState.AddTx(tx, status.Aborted)
-
-	b.SetTimestamp(parentState.GetTimestamp())
-
-	v.Mempool.RemoveProposalTx(tx)
-	v.pinVerifiedBlock(b)
-	parentIntf.addChild(b)
-	return nil
-}
-
-func (v *verifierImpl) verifyAtomicBlock(b *AtomicBlock) error {
-	if err := v.verifyCommonBlock(b.commonBlock, true /*enforceStrictness*/); err != nil {
-		return err
-	}
-=======
 	onAbortState := txExecutor.OnAbort
 	onAbortState.AddTx(b.Tx, status.Aborted)
 	blkState.onAbortState = onAbortState
@@ -215,9 +83,96 @@
 	return nil
 }
 
+func (v *verifier) VisitBlueberryProposalBlock(b *stateless.BlueberryProposalBlock) error {
+	blkID := b.ID()
+
+	if _, ok := v.blkIDToState[blkID]; ok {
+		// This block has already been verified.
+		return nil
+	}
+	blkState := &blockState{
+		statelessBlock: b,
+	}
+
+	tx := b.BlockTxs()[0]
+	if _, ok := tx.Unsigned.(*txs.AdvanceTimeTx); ok {
+		return errAdvanceTimeTxCannotBeIncluded
+	}
+
+	if err := v.verifyCommonBlock(b); err != nil {
+		return err
+	}
+
+	parentID := b.Parent()
+	parentState := v.OnAccept(parentID)
+
+	// Having verifier block timestamp, we update staker set
+	// before processing block transaction
+	var (
+		newlyCurrentStakers state.CurrentStakers
+		newlyPendingStakers state.PendingStakers
+		updatedSupply       uint64
+	)
+	nextChainTime := time.Unix(b.UnixTimestamp(), 0)
+	currentStakers := parentState.CurrentStakers()
+	pendingStakers := parentState.PendingStakers()
+	currentSupply := parentState.GetCurrentSupply()
+	newlyCurrentStakers,
+		newlyPendingStakers,
+		updatedSupply,
+		err := executor.UpdateStakerSet(
+		currentStakers,
+		pendingStakers,
+		currentSupply,
+		&v.txExecutorBackend,
+		nextChainTime,
+	)
+	if err != nil {
+		return err
+	}
+	baseOptionsState := state.NewDiff(
+		parentState,
+		newlyCurrentStakers,
+		newlyPendingStakers,
+	)
+	baseOptionsState.SetTimestamp(nextChainTime)
+	baseOptionsState.SetCurrentSupply(updatedSupply)
+	blkState.onBlueberryBaseOptionsState = baseOptionsState
+
+	txExecutor := executor.ProposalTxExecutor{
+		Backend:     &v.txExecutorBackend,
+		ParentState: baseOptionsState,
+		Tx:          tx,
+	}
+
+	if err := tx.Unsigned.Visit(&txExecutor); err != nil {
+		txID := tx.ID()
+		v.MarkDropped(txID, err.Error()) // cache tx as dropped
+		return err
+	}
+
+	onCommitState := txExecutor.OnCommit
+	onCommitState.AddTx(b.Tx, status.Committed)
+	blkState.onCommitState = onCommitState
+
+	onAbortState := txExecutor.OnAbort
+	onAbortState.AddTx(b.Tx, status.Aborted)
+	blkState.onAbortState = onAbortState
+
+	blkState.timestamp = time.Unix(b.UnixTimestamp(), 0)
+	blkState.initiallyPreferCommit = txExecutor.PrefersCommit
+
+	v.Mempool.RemoveProposalTx(b.Tx)
+	v.blkIDToState[blkID] = blkState
+
+	if parentBlockState, ok := v.blkIDToState[parentID]; ok {
+		parentBlockState.children = append(parentBlockState.children, blkID)
+	}
+	return nil
+}
+
 func (v *verifier) VisitAtomicBlock(b *stateless.AtomicBlock) error {
 	blkID := b.ID()
->>>>>>> baacf706
 
 	if _, ok := v.blkIDToState[blkID]; ok {
 		// This block has already been verified.
@@ -227,7 +182,7 @@
 		statelessBlock: b,
 	}
 
-	if err := v.verifyCommonBlock(b.CommonBlock); err != nil {
+	if err := v.verifyCommonBlock(b); err != nil {
 		return err
 	}
 
@@ -245,7 +200,7 @@
 		)
 	}
 
-	tx := b.AtomicTx()
+	tx := b.BlockTxs()[0]
 	atomicExecutor := executor.AtomicTxExecutor{
 		Backend:     &v.txExecutorBackend,
 		ParentState: parentState,
@@ -259,30 +214,6 @@
 
 	atomicExecutor.OnAccept.AddTx(tx, status.Committed)
 
-<<<<<<< HEAD
-	b.onAcceptState = atomicExecutor.OnAccept
-	b.inputs = atomicExecutor.Inputs
-	b.atomicRequests = atomicExecutor.AtomicRequests
-	b.SetTimestamp(atomicExecutor.OnAccept.GetTimestamp())
-
-	conflicts, err := parentIntf.conflicts(b.inputs)
-	if err != nil {
-		return err
-	}
-	if conflicts {
-		return ErrConflictingParentTxs
-	}
-
-	v.Mempool.RemoveDecisionTxs([]*txs.Tx{tx})
-	v.pinVerifiedBlock(b)
-	parentIntf.addChild(b)
-	return nil
-}
-
-func (v *verifierImpl) verifyStandardBlock(b *StandardBlock) error {
-	if err := v.verifyCommonBlock(b.commonBlock, false /*enforceStrictness*/); err != nil {
-		return err
-=======
 	blkState.onAcceptState = atomicExecutor.OnAccept
 	blkState.inputs = atomicExecutor.Inputs
 	blkState.atomicRequests = atomicExecutor.AtomicRequests
@@ -319,7 +250,7 @@
 	return nil
 }
 
-func (v *verifier) VisitStandardBlock(b *stateless.StandardBlock) error {
+func (v *verifier) VisitApricotStandardBlock(b *stateless.ApricotStandardBlock) error {
 	blkID := b.ID()
 
 	if _, ok := v.blkIDToState[blkID]; ok {
@@ -329,68 +260,14 @@
 	blkState := &blockState{
 		statelessBlock: b,
 		atomicRequests: make(map[ids.ID]*atomic.Requests),
->>>>>>> baacf706
-	}
-
-	if err := v.verifyCommonBlock(b.CommonBlock); err != nil {
+	}
+
+	if err := v.verifyCommonBlock(b); err != nil {
 		return err
 	}
 
 	parentState := v.OnAccept(b.Parent())
 
-<<<<<<< HEAD
-	blkVersion := b.Version()
-	switch blkVersion {
-	case stateless.ApricotVersion:
-		b.onAcceptState = state.NewDiff(
-			parentState,
-			parentState.CurrentStakers(),
-			parentState.PendingStakers(),
-		)
-
-	case stateless.BlueberryVersion:
-		// We update staker set before processing block transactions
-		nextChainTime := b.Timestamp()
-		currentStakers := parentState.CurrentStakers()
-		pendingStakers := parentState.PendingStakers()
-		currentSupply := parentState.GetCurrentSupply()
-		newlyCurrentStakers,
-			newlyPendingStakers,
-			updatedSupply,
-			err := executor.UpdateStakerSet(
-			currentStakers,
-			pendingStakers,
-			currentSupply,
-			&v.txExecutorBackend,
-			nextChainTime,
-		)
-		if err != nil {
-			return err
-		}
-
-		b.onAcceptState = state.NewDiff(
-			parentState,
-			newlyCurrentStakers,
-			newlyPendingStakers,
-		)
-		b.onAcceptState.SetTimestamp(nextChainTime)
-		b.onAcceptState.SetCurrentSupply(updatedSupply)
-
-	default:
-		return fmt.Errorf(
-			"block version %d, unknown recipe to update chain state. Verification failed",
-			blkVersion,
-		)
-	}
-
-	// clear inputs so that multiple [Verify] calls can be made
-	b.Inputs.Clear()
-	b.atomicRequests = make(map[ids.ID]*atomic.Requests)
-
-	txes := b.DecisionTxs()
-	funcs := make([]func(), 0, len(txes))
-	for _, tx := range txes {
-=======
 	onAcceptState := state.NewDiff(
 		parentState,
 		parentState.CurrentStakers(),
@@ -399,7 +276,6 @@
 
 	funcs := make([]func(), 0, len(b.Txs))
 	for _, tx := range b.Txs {
->>>>>>> baacf706
 		txExecutor := executor.StandardTxExecutor{
 			Backend: &v.txExecutorBackend,
 			State:   onAcceptState,
@@ -474,22 +350,9 @@
 		}
 	}
 
-<<<<<<< HEAD
-	b.SetTimestamp(b.onAcceptState.GetTimestamp())
-
-	v.Mempool.RemoveDecisionTxs(txes)
-	v.pinVerifiedBlock(b)
-	parentIntf.addChild(b)
-	return nil
-}
-
-func (v *verifierImpl) verifyCommitBlock(b *CommitBlock) error {
-	if err := v.verifyCommonBlock(b.decisionBlock.commonBlock, false /*enforceStrictness*/); err != nil {
-		return err
-	}
-=======
 	blkState.timestamp = onAcceptState.GetTimestamp()
 	blkState.onAcceptState = onAcceptState
+
 	v.Mempool.RemoveDecisionTxs(b.Txs)
 	parentID := b.Parent()
 	if parentBlockState, ok := v.blkIDToState[parentID]; ok {
@@ -500,9 +363,141 @@
 	return nil
 }
 
+func (v *verifier) VisitBlueberryStandardBlock(b *stateless.BlueberryStandardBlock) error {
+	blkID := b.ID()
+
+	if _, ok := v.blkIDToState[blkID]; ok {
+		// This block has already been verified.
+		return nil
+	}
+	blkState := &blockState{
+		statelessBlock: b,
+		atomicRequests: make(map[ids.ID]*atomic.Requests),
+	}
+
+	if err := v.verifyCommonBlock(b); err != nil {
+		return err
+	}
+
+	parentID := b.Parent()
+	parentState := v.OnAccept(parentID)
+
+	// We update staker set before processing block transactions
+	nextChainTime := time.Unix(b.UnixTimestamp(), 0)
+	currentStakers := parentState.CurrentStakers()
+	pendingStakers := parentState.PendingStakers()
+	currentSupply := parentState.GetCurrentSupply()
+	newlyCurrentStakers,
+		newlyPendingStakers,
+		updatedSupply,
+		err := executor.UpdateStakerSet(
+		currentStakers,
+		pendingStakers,
+		currentSupply,
+		&v.txExecutorBackend,
+		nextChainTime,
+	)
+	if err != nil {
+		return err
+	}
+	onAcceptState := state.NewDiff(
+		parentState,
+		newlyCurrentStakers,
+		newlyPendingStakers,
+	)
+	onAcceptState.SetTimestamp(nextChainTime)
+	onAcceptState.SetCurrentSupply(updatedSupply)
+
+	funcs := make([]func(), 0, len(b.Txs))
+	for _, tx := range b.Txs {
+		txExecutor := executor.StandardTxExecutor{
+			Backend: &v.txExecutorBackend,
+			State:   onAcceptState,
+			Tx:      tx,
+		}
+		if err := tx.Unsigned.Visit(&txExecutor); err != nil {
+			txID := tx.ID()
+			v.MarkDropped(txID, err.Error()) // cache tx as dropped
+			return err
+		}
+		// ensure it doesn't overlap with current input batch
+		if blkState.inputs.Overlaps(txExecutor.Inputs) {
+			return errConflictingBatchTxs
+		}
+		// Add UTXOs to batch
+		blkState.inputs.Union(txExecutor.Inputs)
+
+		onAcceptState.AddTx(tx, status.Committed)
+		if txExecutor.OnAccept != nil {
+			funcs = append(funcs, txExecutor.OnAccept)
+		}
+
+		for chainID, txRequests := range txExecutor.AtomicRequests {
+			// Add/merge in the atomic requests represented by [tx]
+			chainRequests, exists := blkState.atomicRequests[chainID]
+			if !exists {
+				blkState.atomicRequests[chainID] = txRequests
+				continue
+			}
+
+			chainRequests.PutRequests = append(chainRequests.PutRequests, txRequests.PutRequests...)
+			chainRequests.RemoveRequests = append(chainRequests.RemoveRequests, txRequests.RemoveRequests...)
+		}
+	}
+
+	// Check for conflicts in ancestors.
+	if blkState.inputs.Len() > 0 {
+		var nextBlock stateless.Block = b
+		for {
+			parentID := nextBlock.Parent()
+			parentState := v.blkIDToState[parentID]
+			if parentState == nil {
+				// The parent state isn't pinned in memory.
+				// This means the parent must be accepted already.
+				break
+			}
+			if parentState.inputs.Overlaps(blkState.inputs) {
+				return errConflictingParentTxs
+			}
+			var parent stateless.Block
+			if parentState, ok := v.blkIDToState[parentID]; ok {
+				// The parent is in memory.
+				parent = parentState.statelessBlock
+			} else {
+				var err error
+				parent, _, err = v.state.GetStatelessBlock(parentID)
+				if err != nil {
+					return err
+				}
+			}
+			nextBlock = parent
+		}
+	}
+
+	if numFuncs := len(funcs); numFuncs == 1 {
+		blkState.onAcceptFunc = funcs[0]
+	} else if numFuncs > 1 {
+		blkState.onAcceptFunc = func() {
+			for _, f := range funcs {
+				f()
+			}
+		}
+	}
+
+	blkState.timestamp = nextChainTime
+	blkState.onAcceptState = onAcceptState
+
+	v.Mempool.RemoveDecisionTxs(b.Txs)
+	if parentBlockState, ok := v.blkIDToState[parentID]; ok {
+		parentBlockState.children = append(parentBlockState.children, blkID)
+	}
+
+	v.blkIDToState[blkID] = blkState
+	return nil
+}
+
 func (v *verifier) VisitCommitBlock(b *stateless.CommitBlock) error {
 	blkID := b.ID()
->>>>>>> baacf706
 
 	if _, ok := v.blkIDToState[blkID]; ok {
 		// This block has already been verified.
@@ -512,87 +507,95 @@
 		statelessBlock: b,
 	}
 
-	if err := v.verifyCommonBlock(b.CommonBlock); err != nil {
+	parentID := b.Parent()
+	if err := v.verifyCommonBlock(b); err != nil {
 		return fmt.Errorf("couldn't verify common block of %s: %s", blkID, err)
 	}
 
-<<<<<<< HEAD
-	b.onAcceptState = parent.onCommitState
-	b.SetTimestamp(b.onAcceptState.GetTimestamp())
-=======
-	parentID := b.Parent()
+	blkVersion := b.Version()
 	onAcceptState := v.blkIDToState[parentID].onCommitState
+	if blkVersion == stateless.BlueberryVersion {
+		if err := v.validateBlockTimestamp(
+			b,
+			v.blkIDToState[parentID].timestamp,
+		); err != nil {
+			return err
+		}
+		blkState.timestamp = time.Unix(b.UnixTimestamp(), 0)
+	} else if blkVersion == stateless.ApricotVersion {
+		blkState.timestamp = onAcceptState.GetTimestamp()
+	}
+
+	blkState.onAcceptState = onAcceptState
+	v.blkIDToState[blkID] = blkState
+
+	parentState := v.blkIDToState[parentID]
+	parentState.children = append(parentState.children, blkID)
+
+	return nil
+}
+
+func (v *verifier) VisitAbortBlock(b *stateless.AbortBlock) error {
+	blkID := b.ID()
+
+	if _, ok := v.blkIDToState[blkID]; ok {
+		// This block has already been verified.
+		return nil
+	}
+	blkState := &blockState{
+		statelessBlock: b,
+	}
+
+	parentID := b.Parent()
+	if err := v.verifyCommonBlock(b); err != nil {
+		return err
+	}
+
+	blkVersion := b.Version()
+	onAcceptState := v.blkIDToState[parentID].onAbortState
+
+	if blkVersion == stateless.BlueberryVersion {
+		if err := v.validateBlockTimestamp(
+			b,
+			v.blkIDToState[parentID].timestamp,
+		); err != nil {
+			return err
+		}
+		blkState.timestamp = time.Unix(b.UnixTimestamp(), 0)
+	} else if blkVersion == stateless.ApricotVersion {
+		blkState.timestamp = onAcceptState.GetTimestamp()
+	}
+
 	blkState.timestamp = onAcceptState.GetTimestamp()
 	blkState.onAcceptState = onAcceptState
 
 	v.blkIDToState[blkID] = blkState
-
-	parentState := v.blkIDToState[parentID]
-	parentState.children = append(parentState.children, blkID)
->>>>>>> baacf706
-
-	return nil
-}
-
-<<<<<<< HEAD
-func (v *verifierImpl) verifyAbortBlock(b *AbortBlock) error {
-	if err := v.verifyCommonBlock(b.decisionBlock.commonBlock, false /*enforceStrictness*/); err != nil {
-		return err
-=======
-func (v *verifier) VisitAbortBlock(b *stateless.AbortBlock) error {
-	blkID := b.ID()
-
-	if _, ok := v.blkIDToState[blkID]; ok {
-		// This block has already been verified.
-		return nil
-	}
-	blkState := &blockState{
-		statelessBlock: b,
->>>>>>> baacf706
-	}
-
-	if err := v.verifyCommonBlock(b.CommonBlock); err != nil {
-		return err
-	}
-
-	parentID := b.Parent()
-	onAcceptState := v.blkIDToState[parentID].onAbortState
-	blkState.timestamp = onAcceptState.GetTimestamp()
-	blkState.onAcceptState = onAcceptState
-
-<<<<<<< HEAD
-	b.onAcceptState = parent.onAbortState
-	b.SetTimestamp(b.onAcceptState.GetTimestamp())
-=======
-	v.blkIDToState[blkID] = blkState
->>>>>>> baacf706
 
 	parentState := v.blkIDToState[parentID]
 	parentState.children = append(parentState.children, blkID)
 	return nil
 }
 
-// Assumes [b] isn't nil
-<<<<<<< HEAD
-func (v *verifierImpl) verifyCommonBlock(cb *commonBlock, enforceStrictness bool) error {
-	parent, err := v.parent(cb.baseBlk)
+func (v *verifier) verifyCommonBlock(b stateless.Block) error {
+	// retrieve parent block first
+	parentID := b.Parent()
+	parentBlk, err := v.man.GetBlock(parentID)
 	if err != nil {
 		return err
 	}
 
 	// verify block height
-	expectedHeight := parent.Height() + 1
-	if expectedHeight != cb.baseBlk.Height() {
+	if expectedHeight := parentBlk.Height() + 1; expectedHeight != b.Height() {
 		return fmt.Errorf(
 			"expected block to have height %d, but found %d",
 			expectedHeight,
-			cb.baseBlk.Height(),
+			b.Height(),
 		)
 	}
 
 	// verify block version
-	blkVersion := cb.baseBlk.Version()
-	expectedVersion := v.ExpectedChildVersion(parent)
+	blkVersion := b.Version()
+	expectedVersion := v.expectedChildVersion(parentBlk.Timestamp())
 	if expectedVersion != blkVersion {
 		return fmt.Errorf(
 			"expected block to have version %d, but found %d",
@@ -601,50 +604,32 @@
 		)
 	}
 
-	return v.validateBlockTimestamp(cb, enforceStrictness)
-}
-
-func (v *verifierImpl) validateBlockTimestamp(cb *commonBlock, enforceStrictness bool) error {
-	// verify timestamp only for post apricot blocks
-	// Note: atomic blocks have been deprecated before blueberry fork activation,
-	// therefore validateBlockTimestamp for atomic blocks should return
-	// immediately as they should all have ApricotVersion.
-	// We do not bother distinguishing atomic blocks below.
-	if cb.baseBlk.Version() == stateless.ApricotVersion {
-		return nil
-	}
-
-	parentBlk, err := v.parent(cb.baseBlk)
-	if err != nil {
-		return err
-	}
-
-	blkTime := cb.Timestamp()
-	currentChainTime := parentBlk.Timestamp()
-
-	switch cb.baseBlk.(type) {
+	return v.validateBlockTimestamp(b, parentBlk.Timestamp())
+}
+
+func (v *verifier) validateBlockTimestamp(blk stateless.Block, parentBlkTime time.Time) error {
+	if blk.Version() == stateless.ApricotVersion {
+		return nil
+	}
+
+	blkTime := time.Unix(blk.UnixTimestamp(), 0)
+
+	switch blk.(type) {
 	case *stateless.AbortBlock,
 		*stateless.CommitBlock:
-		if !blkTime.Equal(currentChainTime) {
+		if !blkTime.Equal(parentBlkTime) {
 			return fmt.Errorf(
 				"%w parent block timestamp (%s) option block timestamp (%s)",
-				ErrOptionBlockTimestampNotMatchingParent,
-				currentChainTime,
+				errOptionBlockTimestampNotMatchingParent,
+				parentBlkTime,
 				blkTime,
 			)
 		}
 		return nil
 
-	case *stateless.ApricotStandardBlock,
-		*stateless.ApricotProposalBlock,
-		*stateless.BlueberryStandardBlock,
+	case *stateless.BlueberryStandardBlock,
 		*stateless.BlueberryProposalBlock:
-		parentDecision, ok := parentBlk.(Decision)
-		if !ok {
-			// The preferred block should always be a decision block
-			return fmt.Errorf("expected Decision block but got %T", parentBlk)
-		}
-		parentState := parentDecision.OnAccept()
+		parentState := v.OnAccept(blk.Parent())
 		nextStakerChangeTime, err := parentState.GetNextStakerChangeTime()
 		if err != nil {
 			return fmt.Errorf("could not verify block timestamp: %w", err)
@@ -653,39 +638,16 @@
 
 		return executor.ValidateProposedChainTime(
 			blkTime,
-			currentChainTime,
+			parentBlkTime,
 			nextStakerChangeTime,
 			localTime,
-			enforceStrictness,
+			false, /*enforceStrictness*/
 		)
 
 	default:
 		return fmt.Errorf(
 			"cannot not validate block timestamp for block type %T",
-			cb.baseBlk,
-=======
-func (v *verifier) verifyCommonBlock(b stateless.CommonBlock) error {
-	var (
-		parentID           = b.Parent()
-		parentStatelessBlk stateless.Block
-	)
-	// Check if the parent is in memory.
-	if parent, ok := v.blkIDToState[parentID]; ok {
-		parentStatelessBlk = parent.statelessBlock
-	} else {
-		// The parent isn't in memory.
-		var err error
-		parentStatelessBlk, _, err = v.state.GetStatelessBlock(parentID)
-		if err != nil {
-			return err
-		}
-	}
-	if expectedHeight := parentStatelessBlk.Height() + 1; expectedHeight != b.Height() {
-		return fmt.Errorf(
-			"expected block to have height %d, but found %d",
-			expectedHeight,
-			b.Height(),
->>>>>>> baacf706
+			blk,
 		)
 	}
 }