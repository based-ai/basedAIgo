--- conflicted
+++ resolved
@@ -49,22 +49,6 @@
 	assert.NoError(err)
 }
 
-func TestBuildHeader(t *testing.T) {
-	assert := assert.New(t)
-
-	chainID := ids.ID{1}
-	parentID := ids.ID{2}
-	bodyID := ids.ID{3}
-
-	builtHeader, err := BuildHeader(
-		chainID,
-		parentID,
-		bodyID,
-	)
-	assert.NoError(err)
-<<<<<<< HEAD
-}
-
 func TestBuildUnsigned(t *testing.T) {
 	parentID := ids.ID{1}
 	timestamp := time.Unix(123, 0)
@@ -82,12 +66,25 @@
 	assert.Equal(innerBlockBytes, builtBlock.Block())
 	assert.Equal(ids.ShortEmpty, builtBlock.Proposer())
 
-	err = builtBlock.Verify()
+	err = builtBlock.Verify(ids.Empty)
 	assert.NoError(err)
-=======
+}
+
+func TestBuildHeader(t *testing.T) {
+	assert := assert.New(t)
+
+	chainID := ids.ID{1}
+	parentID := ids.ID{2}
+	bodyID := ids.ID{3}
+
+	builtHeader, err := BuildHeader(
+		chainID,
+		parentID,
+		bodyID,
+	)
+	assert.NoError(err)
 
 	assert.Equal(chainID, builtHeader.ChainID())
 	assert.Equal(parentID, builtHeader.ParentID())
 	assert.Equal(bodyID, builtHeader.BodyID())
->>>>>>> cd9383af
 }