// Copyright (C) 2019-2023, Ava Labs, Inc. All rights reserved.
// See the file LICENSE for licensing terms.

package proposervm

import (
	"context"
	"errors"
	"fmt"
	"time"

	"go.uber.org/zap"

	"github.com/ava-labs/avalanchego/ids"
	"github.com/ava-labs/avalanchego/snow"
	"github.com/ava-labs/avalanchego/snow/choices"
	"github.com/ava-labs/avalanchego/snow/consensus/snowman"
	"github.com/ava-labs/avalanchego/vms/proposervm/block"
	"github.com/ava-labs/avalanchego/vms/proposervm/proposer"

	smblock "github.com/ava-labs/avalanchego/snow/engine/snowman/block"
)

const (
	// allowable block issuance in the future
	maxSkew = 10 * time.Second
)

var (
	errUnsignedChild            = errors.New("expected child to be signed")
	errUnexpectedBlockType      = errors.New("unexpected proposer block type")
	errInnerParentMismatch      = errors.New("inner parentID didn't match expected parent")
	errTimeNotMonotonic         = errors.New("time must monotonically increase")
	errPChainHeightNotMonotonic = errors.New("non monotonically increasing P-chain height")
	errPChainHeightNotReached   = errors.New("block P-chain height larger than current P-chain height")
	errTimeTooAdvanced          = errors.New("time is too far advanced")
	errProposerWindowNotStarted = errors.New("proposer window hasn't started")
	errUnexpectedProposer       = errors.New("unexpected proposer for current window")
	errProposersNotActivated    = errors.New("proposers haven't been activated yet")
	errPChainHeightTooLow       = errors.New("block P-chain height is too low")
)

type Block interface {
	snowman.Block

	getInnerBlk() snowman.Block

	// After a state sync, we may need to update last accepted block data
	// without propagating any changes to the innerVM.
	// acceptOuterBlk and acceptInnerBlk allow controlling acceptance of outer
	// and inner blocks.
	acceptOuterBlk() error
	acceptInnerBlk(context.Context) error

	verifyPreForkChild(ctx context.Context, child *preForkBlock) error
	verifyPostForkChild(ctx context.Context, child *postForkBlock) error
	verifyPostForkOption(ctx context.Context, child *postForkOption) error

	buildChild(context.Context) (Block, error)

	pChainHeight(context.Context) (uint64, error)
}

type PostForkBlock interface {
	Block

	setStatus(choices.Status)
	getStatelessBlk() block.Block
	setInnerBlk(snowman.Block)
}

// field of postForkBlock and postForkOption
type postForkCommonComponents struct {
	vm       *VM
	innerBlk snowman.Block
	status   choices.Status
}

// Return the inner block's height
func (p *postForkCommonComponents) Height() uint64 {
	return p.innerBlk.Height()
}

// Verify returns nil if:
// 1) [p]'s inner block is not an oracle block
// 2) [child]'s P-Chain height >= [parentPChainHeight]
// 3) [p]'s inner block is the parent of [c]'s inner block
// 4) [child]'s timestamp isn't before [p]'s timestamp
// 5) [child]'s timestamp is within the skew bound
// 6) [childPChainHeight] <= the current P-Chain height
// 7) [child]'s timestamp is within its proposer's window
// 8) [child] has a valid signature from its proposer
// 9) [child]'s inner block is valid
func (p *postForkCommonComponents) Verify(
	ctx context.Context,
	parentTimestamp time.Time,
	parentPChainHeight uint64,
	child *postForkBlock,
) error {
	if err := verifyIsNotOracleBlock(ctx, p.innerBlk); err != nil {
		return err
	}

	childPChainHeight := child.PChainHeight()
	if childPChainHeight < parentPChainHeight {
		return errPChainHeightNotMonotonic
	}

	expectedInnerParentID := p.innerBlk.ID()
	innerParentID := child.innerBlk.Parent()
	if innerParentID != expectedInnerParentID {
		return errInnerParentMismatch
	}

	childTimestamp := child.Timestamp()
	if childTimestamp.Before(parentTimestamp) {
		return errTimeNotMonotonic
	}

	maxTimestamp := p.vm.Time().Add(maxSkew)
	if childTimestamp.After(maxTimestamp) {
		return errTimeTooAdvanced
	}

	// If the node is currently syncing - we don't assume that the P-chain has
	// been synced up to this point yet.
	if p.vm.consensusState == snow.NormalOp {
		currentPChainHeight, err := p.vm.ctx.ValidatorState.GetCurrentHeight(ctx)
		if err != nil {
			p.vm.ctx.Log.Error("block verification failed",
				zap.String("reason", "failed to get current P-Chain height"),
				zap.Stringer("blkID", child.ID()),
				zap.Error(err),
			)
			return err
		}
		if childPChainHeight > currentPChainHeight {
			return fmt.Errorf("%w: %d > %d",
				errPChainHeightNotReached,
				childPChainHeight,
				currentPChainHeight,
			)
		}

<<<<<<< HEAD
		shouldHaveProposer := true // post Durango this is always the case
		if p.vm.IsDurangoActivated(parentTimestamp) {
			err := p.verifyPostDurangoBlockDelay(ctx, parentTimestamp, parentPChainHeight, child)
			if err != nil {
				return err
			}
		} else {
			delay, err := p.verifyPreDurangoBlockDelay(ctx, parentTimestamp, parentPChainHeight, child)
			if err != nil {
				return err
			}

			shouldHaveProposer = delay < proposer.MaxVerifyDelay
=======
		delay, err := p.verifyBlockDelay(ctx, parentTimestamp, parentPChainHeight, child)
		if err != nil {
			return err
>>>>>>> d1c8bb4a
		}

		// Verify the signature of the node
		if err := child.SignedBlock.Verify(shouldHaveProposer, p.vm.ctx.ChainID); err != nil {
			return err
		}

		p.vm.ctx.Log.Debug("verified post-fork block",
			zap.Stringer("blkID", child.ID()),
			zap.Time("parentTimestamp", parentTimestamp),
			zap.Time("blockTimestamp", childTimestamp),
		)
	}

	return p.vm.verifyAndRecordInnerBlk(
		ctx,
		&smblock.Context{
			PChainHeight: parentPChainHeight,
		},
		child,
	)
}

// Return the child (a *postForkBlock) of this block
func (p *postForkCommonComponents) buildChild(
	ctx context.Context,
	parentID ids.ID,
	parentTimestamp time.Time,
	parentPChainHeight uint64,
) (Block, error) {
	// Child's timestamp is the later of now and this block's timestamp
	newTimestamp := p.vm.Time().Truncate(time.Second)
	if newTimestamp.Before(parentTimestamp) {
		newTimestamp = parentTimestamp
	}

	// The child's P-Chain height is proposed as the optimal P-Chain height that
	// is at least the parent's P-Chain height
	pChainHeight, err := p.vm.optimalPChainHeight(ctx, parentPChainHeight)
	if err != nil {
		p.vm.ctx.Log.Error("unexpected build block failure",
			zap.String("reason", "failed to calculate optimal P-chain height"),
			zap.Stringer("parentID", parentID),
			zap.Error(err),
		)
		return nil, err
	}

<<<<<<< HEAD
	buildUnsignedBlock := true
	if p.vm.IsDurangoActivated(parentTimestamp) {
		parentHeight := p.innerBlk.Height() - 1
		err = p.shouldPostDurangoBuildBlock(
			ctx,
			parentTimestamp,
			parentHeight,
			parentPChainHeight,
			newTimestamp,
		)
	} else {
		buildUnsignedBlock, err = p.shouldPreDurangoBuildBlock(
			ctx,
			parentID,
			parentTimestamp,
			parentPChainHeight,
			newTimestamp,
		)
	}
=======
	shouldBuildUnsignedBlock, err := p.shouldBuildBlock(
		ctx,
		parentID,
		parentTimestamp,
		parentPChainHeight,
		newTimestamp,
	)
>>>>>>> d1c8bb4a
	if err != nil {
		return nil, err
	}

	var innerBlock snowman.Block
	if p.vm.blockBuilderVM != nil {
		innerBlock, err = p.vm.blockBuilderVM.BuildBlockWithContext(ctx, &smblock.Context{
			PChainHeight: parentPChainHeight,
		})
	} else {
		innerBlock, err = p.vm.ChainVM.BuildBlock(ctx)
	}
	if err != nil {
		return nil, err
	}

	// Build the child
	var statelessChild block.SignedBlock
	if shouldBuildUnsignedBlock {
		statelessChild, err = block.BuildUnsigned(
			parentID,
			newTimestamp,
			pChainHeight,
			innerBlock.Bytes(),
		)
	} else {
		statelessChild, err = block.Build(
			parentID,
			newTimestamp,
			pChainHeight,
			p.vm.StakingCertLeaf,
			innerBlock.Bytes(),
			p.vm.ctx.ChainID,
			p.vm.StakingLeafSigner,
		)
	}
	if err != nil {
		p.vm.ctx.Log.Error("unexpected build block failure",
			zap.String("reason", "failed to generate proposervm block header"),
			zap.Stringer("parentID", parentID),
			zap.Stringer("blkID", innerBlock.ID()),
			zap.Error(err),
		)
		return nil, err
	}

	child := &postForkBlock{
		SignedBlock: statelessChild,
		postForkCommonComponents: postForkCommonComponents{
			vm:       p.vm,
			innerBlk: innerBlock,
			status:   choices.Processing,
		},
	}

	p.vm.ctx.Log.Info("built block",
		zap.Stringer("blkID", child.ID()),
		zap.Stringer("innerBlkID", innerBlock.ID()),
		zap.Uint64("height", child.Height()),
		zap.Time("parentTimestamp", parentTimestamp),
		zap.Time("blockTimestamp", newTimestamp),
	)
	return child, nil
}

func (p *postForkCommonComponents) getInnerBlk() snowman.Block {
	return p.innerBlk
}

func (p *postForkCommonComponents) setInnerBlk(innerBlk snowman.Block) {
	p.innerBlk = innerBlk
}

func verifyIsOracleBlock(ctx context.Context, b snowman.Block) error {
	oracle, ok := b.(snowman.OracleBlock)
	if !ok {
		return fmt.Errorf(
			"%w: expected block %s to be a snowman.OracleBlock but it's a %T",
			errUnexpectedBlockType, b.ID(), b,
		)
	}
	_, err := oracle.Options(ctx)
	return err
}

func verifyIsNotOracleBlock(ctx context.Context, b snowman.Block) error {
	oracle, ok := b.(snowman.OracleBlock)
	if !ok {
		return nil
	}
	_, err := oracle.Options(ctx)
	switch err {
	case nil:
		return fmt.Errorf(
			"%w: expected block %s not to be an oracle block but it's a %T",
			errUnexpectedBlockType, b.ID(), b,
		)
	case snowman.ErrNotOracle:
		return nil
	default:
		return err
	}
}

func (p *postForkCommonComponents) verifyPreDurangoBlockDelay(
	ctx context.Context,
	parentTimestamp time.Time,
	parentPChainHeight uint64,
	blk *postForkBlock,
) (time.Duration, error) {
	var (
		blkTimestamp = blk.Timestamp()
		childHeight  = blk.Height()
		proposerID   = blk.Proposer()
	)
	minDelay, err := p.vm.Windower.Delay(ctx, childHeight, parentPChainHeight, proposerID, proposer.MaxVerifyWindows)
	if err != nil {
		return 0, err
	}

	delay := blkTimestamp.Sub(parentTimestamp)
	if delay < minDelay {
		return 0, errProposerWindowNotStarted
<<<<<<< HEAD
	}

	return delay, nil
}

func (p *postForkCommonComponents) verifyPostDurangoBlockDelay(
	ctx context.Context,
	parentTimestamp time.Time,
	parentPChainHeight uint64,
	blk *postForkBlock,
) error {
	var (
		blkTimestamp = blk.Timestamp()
		blkHeight    = blk.Height()
		proposerID   = blk.Proposer()
	)

	expectedProposerID, err := p.vm.Windower.ExpectedProposer(ctx, blkHeight, parentPChainHeight, blkTimestamp, parentTimestamp)
	if err != nil {
		return err
	}
	if expectedProposerID != proposerID {
		return errUnexpectedProposer
	}

	return nil
}

func (p *postForkCommonComponents) shouldPostDurangoBuildBlock(
	ctx context.Context,
	parentTimestamp time.Time,
	parentHeight uint64,
	parentPChainHeight uint64,
	newTimestamp time.Time,
) error {
	expectedProposerID, err := p.vm.Windower.ExpectedProposer(ctx, parentHeight+1, parentPChainHeight, newTimestamp, parentTimestamp)
	if err != nil {
		return err
	}
	if expectedProposerID != p.vm.ctx.NodeID {
		return errProposerWindowNotStarted
	}

	return nil
=======
	}

	return delay, nil
>>>>>>> d1c8bb4a
}

func (p *postForkCommonComponents) shouldPreDurangoBuildBlock(
	ctx context.Context,
	parentID ids.ID,
	parentTimestamp time.Time,
	parentPChainHeight uint64,
	newTimestamp time.Time,
) (bool, error) {
	delay := newTimestamp.Sub(parentTimestamp)
	if delay >= proposer.MaxBuildDelay {
		// time for any node to build an unsigned block
		return true, nil
	}

	parentHeight := p.innerBlk.Height()
	proposerID := p.vm.ctx.NodeID
	minDelay, err := p.vm.Windower.Delay(ctx, parentHeight+1, parentPChainHeight, proposerID, proposer.MaxBuildWindows)
	if err != nil {
		p.vm.ctx.Log.Error("unexpected build block failure",
			zap.String("reason", "failed to calculate required timestamp delay"),
			zap.Stringer("parentID", parentID),
			zap.Error(err),
		)
		return false, err
	}

	if delay >= minDelay {
		// it's time for this node to propose a block. It'll be signed or unsigned
		// depending on the delay
		return delay >= proposer.MaxVerifyDelay, nil
	}

	// It's not our turn to propose a block yet. This is likely caused
	// by having previously notified the consensus engine to attempt to
	// build a block on top of a block that is no longer the preferred
	// block.
	p.vm.ctx.Log.Debug("build block dropped",
		zap.Time("parentTimestamp", parentTimestamp),
		zap.Duration("minDelay", minDelay),
		zap.Time("blockTimestamp", newTimestamp),
	)

	// In case the inner VM only issued one pendingTxs message, we
	// should attempt to re-handle that once it is our turn to build the
	// block.
	p.vm.notifyInnerBlockReady()
	return false, errProposerWindowNotStarted
}<|MERGE_RESOLUTION|>--- conflicted
+++ resolved
@@ -142,7 +142,6 @@
 			)
 		}
 
-<<<<<<< HEAD
 		shouldHaveProposer := true // post Durango this is always the case
 		if p.vm.IsDurangoActivated(parentTimestamp) {
 			err := p.verifyPostDurangoBlockDelay(ctx, parentTimestamp, parentPChainHeight, child)
@@ -156,11 +155,6 @@
 			}
 
 			shouldHaveProposer = delay < proposer.MaxVerifyDelay
-=======
-		delay, err := p.verifyBlockDelay(ctx, parentTimestamp, parentPChainHeight, child)
-		if err != nil {
-			return err
->>>>>>> d1c8bb4a
 		}
 
 		// Verify the signature of the node
@@ -209,8 +203,7 @@
 		return nil, err
 	}
 
-<<<<<<< HEAD
-	buildUnsignedBlock := true
+	shouldBuildUnsignedBlock := true
 	if p.vm.IsDurangoActivated(parentTimestamp) {
 		parentHeight := p.innerBlk.Height() - 1
 		err = p.shouldPostDurangoBuildBlock(
@@ -221,7 +214,7 @@
 			newTimestamp,
 		)
 	} else {
-		buildUnsignedBlock, err = p.shouldPreDurangoBuildBlock(
+		shouldBuildUnsignedBlock, err = p.shouldPreDurangoBuildBlock(
 			ctx,
 			parentID,
 			parentTimestamp,
@@ -229,15 +222,6 @@
 			newTimestamp,
 		)
 	}
-=======
-	shouldBuildUnsignedBlock, err := p.shouldBuildBlock(
-		ctx,
-		parentID,
-		parentTimestamp,
-		parentPChainHeight,
-		newTimestamp,
-	)
->>>>>>> d1c8bb4a
 	if err != nil {
 		return nil, err
 	}
@@ -361,7 +345,6 @@
 	delay := blkTimestamp.Sub(parentTimestamp)
 	if delay < minDelay {
 		return 0, errProposerWindowNotStarted
-<<<<<<< HEAD
 	}
 
 	return delay, nil
@@ -406,11 +389,6 @@
 	}
 
 	return nil
-=======
-	}
-
-	return delay, nil
->>>>>>> d1c8bb4a
 }
 
 func (p *postForkCommonComponents) shouldPreDurangoBuildBlock(
