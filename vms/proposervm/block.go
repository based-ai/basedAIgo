--- conflicted
+++ resolved
@@ -38,15 +38,12 @@
 	verifyPostForkOption(child *postForkOption) error
 
 	buildChild(innerBlock snowman.Block) (Block, error)
-<<<<<<< HEAD
 
 	pChainHeight() (uint64, error)
-=======
 }
 
 type postForkCommonComponents struct {
 	vm       *VM
 	innerBlk snowman.Block
 	status   choices.Status
->>>>>>> f708e1a1
 }