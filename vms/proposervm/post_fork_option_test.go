--- conflicted
+++ resolved
@@ -653,11 +653,7 @@
 	proVM = New(
 		coreVM,
 		Config{
-<<<<<<< HEAD
-			ActivationTime:      time.Unix(0, 0),
-=======
 			ActivationTime:      time.Time{},
->>>>>>> 21b7ab88
 			MinimumPChainHeight: 0,
 			MinBlkDelay:         DefaultMinBlockDelay,
 			NumHistoricalBlocks: DefaultNumHistoricalBlocks,
