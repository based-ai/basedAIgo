// Copyright (C) 2019-2023, Ava Labs, Inc. All rights reserved.
// See the file LICENSE for licensing terms.

package proposervm

import (
	"bytes"
	"context"
	"testing"
	"time"

	"github.com/stretchr/testify/require"

	"github.com/ava-labs/avalanchego/database"
	"github.com/ava-labs/avalanchego/database/memdb"
	"github.com/ava-labs/avalanchego/database/prefixdb"
	"github.com/ava-labs/avalanchego/ids"
	"github.com/ava-labs/avalanchego/snow"
	"github.com/ava-labs/avalanchego/snow/choices"
	"github.com/ava-labs/avalanchego/snow/consensus/snowman"
	"github.com/ava-labs/avalanchego/snow/engine/common"
	"github.com/ava-labs/avalanchego/snow/engine/snowman/block"
	"github.com/ava-labs/avalanchego/snow/validators"
	"github.com/ava-labs/avalanchego/utils/math"
	"github.com/ava-labs/avalanchego/utils/timer/mockable"
)

func TestCoreVMNotRemote(t *testing.T) {
	// if coreVM is not remote VM, a specific error is returned
	require := require.New(t)
	var (
		activationTime  = time.Unix(0, 0)
		durangoForkTime = time.Unix(0, 0)
	)
	_, _, proVM, _, _ := initTestProposerVM(t, activationTime, durangoForkTime, 0)
	defer func() {
		require.NoError(proVM.Shutdown(context.Background()))
	}()

	blkID := ids.Empty
	maxBlocksNum := 1000               // a high value to get all built blocks
	maxBlocksSize := 1000000           // a high value to get all built blocks
	maxBlocksRetrivalTime := time.Hour // a high value to get all built blocks
	_, err := proVM.GetAncestors(
		context.Background(),
		blkID,
		maxBlocksNum,
		maxBlocksSize,
		maxBlocksRetrivalTime,
	)
	require.ErrorIs(err, block.ErrRemoteVMNotImplemented)

	var blks [][]byte
	_, err = proVM.BatchedParseBlock(context.Background(), blks)
	require.ErrorIs(err, block.ErrRemoteVMNotImplemented)
}

func TestGetAncestorsPreForkOnly(t *testing.T) {
	require := require.New(t)
	var (
		activationTime = mockable.MaxTime
		durangoTime    = time.Unix(0, 0)
	)
	coreVM, proRemoteVM, coreGenBlk := initTestRemoteProposerVM(t, activationTime, durangoTime)
	defer func() {
		require.NoError(proRemoteVM.Shutdown(context.Background()))
	}()

	// Build some prefork blocks....
	coreBlk1 := &snowman.TestBlock{
		TestDecidable: choices.TestDecidable{
			IDV:     ids.GenerateTestID(),
			StatusV: choices.Processing,
		},
		BytesV:     []byte{1},
		ParentV:    coreGenBlk.ID(),
		HeightV:    coreGenBlk.Height() + 1,
		TimestampV: coreGenBlk.Timestamp(),
	}
	coreVM.BuildBlockF = func(context.Context) (snowman.Block, error) {
		return coreBlk1, nil
	}
	builtBlk1, err := proRemoteVM.BuildBlock(context.Background())
	require.NoError(err)

	// prepare build of next block
	require.NoError(proRemoteVM.SetPreference(context.Background(), builtBlk1.ID()))
	coreVM.GetBlockF = func(_ context.Context, blkID ids.ID) (snowman.Block, error) {
		switch {
		case blkID == coreBlk1.ID():
			return coreBlk1, nil
		default:
			return nil, errUnknownBlock
		}
	}

	coreBlk2 := &snowman.TestBlock{
		TestDecidable: choices.TestDecidable{
			IDV:     ids.GenerateTestID(),
			StatusV: choices.Processing,
		},
		BytesV:     []byte{2},
		ParentV:    coreBlk1.ID(),
		HeightV:    coreBlk1.Height() + 1,
		TimestampV: coreBlk1.Timestamp(),
	}
	coreVM.BuildBlockF = func(context.Context) (snowman.Block, error) {
		return coreBlk2, nil
	}
	builtBlk2, err := proRemoteVM.BuildBlock(context.Background())
	require.NoError(err)

	// prepare build of next block
	require.NoError(proRemoteVM.SetPreference(context.Background(), builtBlk2.ID()))
	coreVM.GetBlockF = func(_ context.Context, blkID ids.ID) (snowman.Block, error) {
		switch {
		case blkID == coreBlk2.ID():
			return coreBlk2, nil
		default:
			return nil, errUnknownBlock
		}
	}

	coreBlk3 := &snowman.TestBlock{
		TestDecidable: choices.TestDecidable{
			IDV:     ids.GenerateTestID(),
			StatusV: choices.Processing,
		},
		BytesV:     []byte{3},
		ParentV:    coreBlk2.ID(),
		HeightV:    coreBlk2.Height() + 1,
		TimestampV: coreBlk2.Timestamp(),
	}
	coreVM.BuildBlockF = func(context.Context) (snowman.Block, error) {
		return coreBlk3, nil
	}
	builtBlk3, err := proRemoteVM.BuildBlock(context.Background())
	require.NoError(err)

	// ...Call GetAncestors on them ...
	// Note: we assumed that if blkID is not known, that's NOT an error.
	// Simply return an empty result
	coreVM.GetAncestorsF = func(_ context.Context, blkID ids.ID, _, _ int, _ time.Duration) ([][]byte, error) {
		res := make([][]byte, 0, 3)
		switch blkID {
		case coreBlk3.ID():
			res = append(res, coreBlk3.Bytes())
			res = append(res, coreBlk2.Bytes())
			res = append(res, coreBlk1.Bytes())
			return res, nil
		case coreBlk2.ID():
			res = append(res, coreBlk2.Bytes())
			res = append(res, coreBlk1.Bytes())
			return res, nil
		case coreBlk1.ID():
			res = append(res, coreBlk1.Bytes())
			return res, nil
		default:
			return res, nil
		}
	}

	reqBlkID := builtBlk3.ID()
	maxBlocksNum := 1000               // a high value to get all built blocks
	maxBlocksSize := 1000000           // a high value to get all built blocks
	maxBlocksRetrivalTime := time.Hour // a high value to get all built blocks
	res, err := proRemoteVM.GetAncestors(
		context.Background(),
		reqBlkID,
		maxBlocksNum,
		maxBlocksSize,
		maxBlocksRetrivalTime,
	)

	// ... and check returned values are as expected
	require.NoError(err)
	require.Len(res, 3)
	require.Equal(builtBlk3.Bytes(), res[0])
	require.Equal(builtBlk2.Bytes(), res[1])
	require.Equal(builtBlk1.Bytes(), res[2])

	// another good call
	reqBlkID = builtBlk1.ID()
	res, err = proRemoteVM.GetAncestors(
		context.Background(),
		reqBlkID,
		maxBlocksNum,
		maxBlocksSize,
		maxBlocksRetrivalTime,
	)
	require.NoError(err)
	require.Len(res, 1)
	require.Equal(builtBlk1.Bytes(), res[0])

	// a faulty call
	reqBlkID = ids.Empty
	res, err = proRemoteVM.GetAncestors(
		context.Background(),
		reqBlkID,
		maxBlocksNum,
		maxBlocksSize,
		maxBlocksRetrivalTime,
	)
	require.NoError(err)
	require.Empty(res)
}

func TestGetAncestorsPostForkOnly(t *testing.T) {
	require := require.New(t)
	var (
		activationTime = time.Unix(0, 0)
		durangoTime    = time.Unix(0, 0)
	)
	coreVM, proRemoteVM, coreGenBlk := initTestRemoteProposerVM(t, activationTime, durangoTime)
	defer func() {
		require.NoError(proRemoteVM.Shutdown(context.Background()))
	}()

	// Build some post-Fork blocks....

	// build blk1
	coreBlk1 := &snowman.TestBlock{
		TestDecidable: choices.TestDecidable{
			IDV:     ids.GenerateTestID(),
			StatusV: choices.Processing,
		},
		BytesV:  []byte{1},
		ParentV: coreGenBlk.ID(),
		HeightV: coreGenBlk.Height() + 1,
	}
	coreVM.BuildBlockF = func(context.Context) (snowman.Block, error) {
		return coreBlk1, nil
	}
	builtBlk1, err := proRemoteVM.BuildBlock(context.Background())
	require.NoError(err)

	// build blk2
	require.NoError(builtBlk1.Verify(context.Background()))
	require.NoError(proRemoteVM.SetPreference(context.Background(), builtBlk1.ID()))
	require.NoError(waitForProposerWindow(proRemoteVM, builtBlk1, 0))

	coreBlk2 := &snowman.TestBlock{
		TestDecidable: choices.TestDecidable{
			IDV:     ids.GenerateTestID(),
			StatusV: choices.Processing,
		},
<<<<<<< HEAD
		BytesV:     []byte{2},
		ParentV:    coreBlk1.ID(),
		HeightV:    coreBlk1.Height() + 1,
		TimestampV: coreBlk1.Timestamp(),
=======
		BytesV:  []byte{2},
		ParentV: coreBlk1.ID(),
		HeightV: coreBlk1.Height() + 1,
>>>>>>> c3668874
	}
	coreVM.BuildBlockF = func(context.Context) (snowman.Block, error) {
		return coreBlk2, nil
	}
	builtBlk2, err := proRemoteVM.BuildBlock(context.Background())
	require.NoError(err)

	// buid blk3
	require.NoError(builtBlk2.Verify(context.Background()))
	require.NoError(proRemoteVM.SetPreference(context.Background(), builtBlk2.ID()))
	require.NoError(waitForProposerWindow(proRemoteVM, builtBlk1, 0))

	coreBlk3 := &snowman.TestBlock{
		TestDecidable: choices.TestDecidable{
			IDV:     ids.GenerateTestID(),
			StatusV: choices.Processing,
		},
		BytesV:  []byte{3},
		ParentV: coreBlk2.ID(),
		HeightV: coreBlk2.Height() + 1,
	}
	coreVM.BuildBlockF = func(context.Context) (snowman.Block, error) {
		return coreBlk3, nil
	}
	builtBlk3, err := proRemoteVM.BuildBlock(context.Background())
	require.NoError(err)

	require.NoError(builtBlk3.Verify(context.Background()))
	require.NoError(proRemoteVM.SetPreference(context.Background(), builtBlk3.ID()))

	// ...Call GetAncestors on them ...
	// Note: we assumed that if blkID is not known, that's NOT an error.
	// Simply return an empty result
	coreVM.GetAncestorsF = func(_ context.Context, blkID ids.ID, _, _ int, _ time.Duration) ([][]byte, error) {
		res := make([][]byte, 0, 3)
		switch blkID {
		case coreBlk3.ID():
			res = append(res, coreBlk3.Bytes())
			res = append(res, coreBlk2.Bytes())
			res = append(res, coreBlk1.Bytes())
			return res, nil
		case coreBlk2.ID():
			res = append(res, coreBlk2.Bytes())
			res = append(res, coreBlk1.Bytes())
			return res, nil
		case coreBlk1.ID():
			res = append(res, coreBlk1.Bytes())
			return res, nil
		default:
			return res, nil
		}
	}

	coreVM.ParseBlockF = func(_ context.Context, b []byte) (snowman.Block, error) {
		switch {
		case bytes.Equal(b, coreGenBlk.Bytes()):
			return coreGenBlk, nil
		case bytes.Equal(b, coreBlk1.Bytes()):
			return coreBlk1, nil
		case bytes.Equal(b, coreBlk2.Bytes()):
			return coreBlk2, nil
		case bytes.Equal(b, coreBlk3.Bytes()):
			return coreBlk3, nil
		default:
			return nil, errUnknownBlock
		}
	}

	reqBlkID := builtBlk3.ID()
	maxBlocksNum := 1000               // a high value to get all built blocks
	maxBlocksSize := 1000000           // a high value to get all built blocks
	maxBlocksRetrivalTime := time.Hour // a high value to get all built blocks
	res, err := proRemoteVM.GetAncestors(
		context.Background(),
		reqBlkID,
		maxBlocksNum,
		maxBlocksSize,
		maxBlocksRetrivalTime,
	)

	// ... and check returned values are as expected
	require.NoError(err)
	require.Len(res, 3)
	require.Equal(builtBlk3.Bytes(), res[0])
	require.Equal(builtBlk2.Bytes(), res[1])
	require.Equal(builtBlk1.Bytes(), res[2])

	// another good call
	reqBlkID = builtBlk1.ID()
	res, err = proRemoteVM.GetAncestors(
		context.Background(),
		reqBlkID,
		maxBlocksNum,
		maxBlocksSize,
		maxBlocksRetrivalTime,
	)
	require.NoError(err)
	require.Len(res, 1)
	require.Equal(builtBlk1.Bytes(), res[0])

	// a faulty call
	reqBlkID = ids.Empty
	res, err = proRemoteVM.GetAncestors(
		context.Background(),
		reqBlkID,
		maxBlocksNum,
		maxBlocksSize,
		maxBlocksRetrivalTime,
	)
	require.NoError(err)
	require.Empty(res)
}

func TestGetAncestorsAtSnomanPlusPlusFork(t *testing.T) {
	require := require.New(t)

	var (
		currentTime  = time.Now().Truncate(time.Second)
		preForkTime  = currentTime.Add(5 * time.Minute)
		forkTime     = currentTime.Add(10 * time.Minute)
		postForkTime = currentTime.Add(15 * time.Minute)
<<<<<<< HEAD

		durangoTime = time.Unix(0, 0)
=======
>>>>>>> c3668874
	)

	// enable ProBlks in next future
	coreVM, proRemoteVM, coreGenBlk := initTestRemoteProposerVM(t, forkTime, durangoTime)
	defer func() {
		require.NoError(proRemoteVM.Shutdown(context.Background()))
	}()

	// Build some prefork blocks....
	proRemoteVM.Set(preForkTime)
	coreBlk1 := &snowman.TestBlock{
		TestDecidable: choices.TestDecidable{
			IDV:     ids.GenerateTestID(),
			StatusV: choices.Processing,
		},
		BytesV:     []byte{1},
		ParentV:    coreGenBlk.ID(),
		HeightV:    coreGenBlk.Height() + 1,
		TimestampV: preForkTime,
	}
	coreVM.BuildBlockF = func(context.Context) (snowman.Block, error) {
		return coreBlk1, nil
	}
	builtBlk1, err := proRemoteVM.BuildBlock(context.Background())
	require.NoError(err)
	require.IsType(&preForkBlock{}, builtBlk1)

	// prepare build of next block
	require.NoError(proRemoteVM.SetPreference(context.Background(), builtBlk1.ID()))
	coreVM.GetBlockF = func(_ context.Context, blkID ids.ID) (snowman.Block, error) {
		switch {
		case blkID == coreBlk1.ID():
			return coreBlk1, nil
		default:
			return nil, errUnknownBlock
		}
	}

	coreBlk2 := &snowman.TestBlock{
		TestDecidable: choices.TestDecidable{
			IDV:     ids.GenerateTestID(),
			StatusV: choices.Processing,
		},
		BytesV:     []byte{2},
		ParentV:    coreBlk1.ID(),
		HeightV:    coreBlk1.Height() + 1,
		TimestampV: postForkTime,
	}
	coreVM.BuildBlockF = func(context.Context) (snowman.Block, error) {
		return coreBlk2, nil
	}
	builtBlk2, err := proRemoteVM.BuildBlock(context.Background())
	require.NoError(err)
	require.IsType(&preForkBlock{}, builtBlk2)

	// prepare build of next block
	require.NoError(proRemoteVM.SetPreference(context.Background(), builtBlk2.ID()))
	coreVM.GetBlockF = func(_ context.Context, blkID ids.ID) (snowman.Block, error) {
		switch {
		case blkID == coreBlk2.ID():
			return coreBlk2, nil
		default:
			return nil, errUnknownBlock
		}
	}

	// .. and some post-fork
	proRemoteVM.Set(postForkTime)
	coreBlk3 := &snowman.TestBlock{
		TestDecidable: choices.TestDecidable{
			IDV:     ids.GenerateTestID(),
			StatusV: choices.Processing,
		},
<<<<<<< HEAD
		BytesV:     []byte{3},
		ParentV:    coreBlk2.ID(),
		HeightV:    coreBlk2.Height() + 1,
		TimestampV: postForkTime,
=======
		BytesV:  []byte{3},
		ParentV: coreBlk2.ID(),
		HeightV: coreBlk2.Height() + 1,
>>>>>>> c3668874
	}
	coreVM.BuildBlockF = func(context.Context) (snowman.Block, error) {
		return coreBlk3, nil
	}
	builtBlk3, err := proRemoteVM.BuildBlock(context.Background())
	require.NoError(err)
	require.IsType(&postForkBlock{}, builtBlk3)

	// prepare build of next block
	require.NoError(builtBlk3.Verify(context.Background()))
	require.NoError(proRemoteVM.SetPreference(context.Background(), builtBlk3.ID()))
	require.NoError(waitForProposerWindow(proRemoteVM, builtBlk3, builtBlk3.(*postForkBlock).PChainHeight()))

	coreBlk4 := &snowman.TestBlock{
		TestDecidable: choices.TestDecidable{
			IDV:     ids.GenerateTestID(),
			StatusV: choices.Processing,
		},
		BytesV:  []byte{4},
		ParentV: coreBlk3.ID(),
		HeightV: coreBlk3.Height() + 1,
	}
	coreVM.BuildBlockF = func(context.Context) (snowman.Block, error) {
		return coreBlk4, nil
	}
	builtBlk4, err := proRemoteVM.BuildBlock(context.Background())
	require.NoError(err)
	require.IsType(&postForkBlock{}, builtBlk4)
	require.NoError(builtBlk4.Verify(context.Background()))

	// ...Call GetAncestors on them ...
	// Note: we assumed that if blkID is not known, that's NOT an error.
	// Simply return an empty result
	coreVM.GetAncestorsF = func(_ context.Context, blkID ids.ID, maxBlocksNum, _ int, _ time.Duration) ([][]byte, error) {
		sortedBlocks := [][]byte{
			coreBlk4.Bytes(),
			coreBlk3.Bytes(),
			coreBlk2.Bytes(),
			coreBlk1.Bytes(),
		}
		var startIndex int
		switch blkID {
		case coreBlk4.ID():
			startIndex = 0
		case coreBlk3.ID():
			startIndex = 1
		case coreBlk2.ID():
			startIndex = 2
		case coreBlk1.ID():
			startIndex = 3
		default:
			return nil, nil // unknown blockID
		}

		endIndex := math.Min(startIndex+maxBlocksNum, len(sortedBlocks))
		return sortedBlocks[startIndex:endIndex], nil
	}

	// load all known blocks
	reqBlkID := builtBlk4.ID()
	maxBlocksNum := 1000                      // an high value to get all built blocks
	maxBlocksSize := 1000000                  // an high value to get all built blocks
	maxBlocksRetrivalTime := 10 * time.Minute // an high value to get all built blocks
	res, err := proRemoteVM.GetAncestors(
		context.Background(),
		reqBlkID,
		maxBlocksNum,
		maxBlocksSize,
		maxBlocksRetrivalTime,
	)

	// ... and check returned values are as expected
	require.NoError(err)
	require.Len(res, 4)
	require.Equal(builtBlk4.Bytes(), res[0])
	require.Equal(builtBlk3.Bytes(), res[1])
	require.Equal(builtBlk2.Bytes(), res[2])
	require.Equal(builtBlk1.Bytes(), res[3])

	// Regression case: load some prefork and some postfork blocks.
	reqBlkID = builtBlk4.ID()
	maxBlocksNum = 3
	res, err = proRemoteVM.GetAncestors(
		context.Background(),
		reqBlkID,
		maxBlocksNum,
		maxBlocksSize,
		maxBlocksRetrivalTime,
	)

	// ... and check returned values are as expected
	require.NoError(err)
	require.Len(res, 3)
	require.Equal(builtBlk4.Bytes(), res[0])
	require.Equal(builtBlk3.Bytes(), res[1])
	require.Equal(builtBlk2.Bytes(), res[2])

	// another good call
	reqBlkID = builtBlk1.ID()
	res, err = proRemoteVM.GetAncestors(
		context.Background(),
		reqBlkID,
		maxBlocksNum,
		maxBlocksSize,
		maxBlocksRetrivalTime,
	)
	require.NoError(err)
	require.Len(res, 1)
	require.Equal(builtBlk1.Bytes(), res[0])

	// a faulty call
	reqBlkID = ids.Empty
	res, err = proRemoteVM.GetAncestors(
		context.Background(),
		reqBlkID,
		maxBlocksNum,
		maxBlocksSize,
		maxBlocksRetrivalTime,
	)
	require.NoError(err)
	require.Empty(res)
}

func TestBatchedParseBlockPreForkOnly(t *testing.T) {
	require := require.New(t)
	var (
		activationTime = mockable.MaxTime
		durangoTime    = time.Unix(0, 0)
	)
	coreVM, proRemoteVM, coreGenBlk := initTestRemoteProposerVM(t, activationTime, durangoTime)
	defer func() {
		require.NoError(proRemoteVM.Shutdown(context.Background()))
	}()

	// Build some prefork blocks....
	coreBlk1 := &snowman.TestBlock{
		TestDecidable: choices.TestDecidable{
			IDV:     ids.GenerateTestID(),
			StatusV: choices.Processing,
		},
		BytesV:  []byte{1},
		ParentV: coreGenBlk.ID(),
		HeightV: coreGenBlk.Height() + 1,
	}
	coreVM.BuildBlockF = func(context.Context) (snowman.Block, error) {
		return coreBlk1, nil
	}
	builtBlk1, err := proRemoteVM.BuildBlock(context.Background())
	require.NoError(err)

	// prepare build of next block
	require.NoError(proRemoteVM.SetPreference(context.Background(), builtBlk1.ID()))
	coreVM.GetBlockF = func(_ context.Context, blkID ids.ID) (snowman.Block, error) {
		switch {
		case blkID == coreBlk1.ID():
			return coreBlk1, nil
		default:
			return nil, errUnknownBlock
		}
	}

	coreBlk2 := &snowman.TestBlock{
		TestDecidable: choices.TestDecidable{
			IDV:     ids.GenerateTestID(),
			StatusV: choices.Processing,
		},
		BytesV:  []byte{2},
		ParentV: coreBlk1.ID(),
		HeightV: coreBlk1.Height() + 1,
	}
	coreVM.BuildBlockF = func(context.Context) (snowman.Block, error) {
		return coreBlk2, nil
	}
	builtBlk2, err := proRemoteVM.BuildBlock(context.Background())
	require.NoError(err)

	// prepare build of next block
	require.NoError(proRemoteVM.SetPreference(context.Background(), builtBlk2.ID()))
	coreVM.GetBlockF = func(_ context.Context, blkID ids.ID) (snowman.Block, error) {
		switch {
		case blkID == coreBlk2.ID():
			return coreBlk2, nil
		default:
			return nil, errUnknownBlock
		}
	}

	coreBlk3 := &snowman.TestBlock{
		TestDecidable: choices.TestDecidable{
			IDV:     ids.GenerateTestID(),
			StatusV: choices.Processing,
		},
		BytesV:  []byte{3},
		ParentV: coreBlk2.ID(),
		HeightV: coreBlk2.Height() + 1,
	}
	coreVM.BuildBlockF = func(context.Context) (snowman.Block, error) {
		return coreBlk3, nil
	}
	builtBlk3, err := proRemoteVM.BuildBlock(context.Background())
	require.NoError(err)

	coreVM.ParseBlockF = func(_ context.Context, b []byte) (snowman.Block, error) {
		switch {
		case bytes.Equal(b, coreBlk1.Bytes()):
			return coreBlk1, nil
		case bytes.Equal(b, coreBlk2.Bytes()):
			return coreBlk2, nil
		case bytes.Equal(b, coreBlk3.Bytes()):
			return coreBlk3, nil
		default:
			return nil, errUnknownBlock
		}
	}

	coreVM.BatchedParseBlockF = func(_ context.Context, blks [][]byte) ([]snowman.Block, error) {
		res := make([]snowman.Block, 0, len(blks))
		for _, blkBytes := range blks {
			switch {
			case bytes.Equal(blkBytes, coreBlk1.Bytes()):
				res = append(res, coreBlk1)
			case bytes.Equal(blkBytes, coreBlk2.Bytes()):
				res = append(res, coreBlk2)
			case bytes.Equal(blkBytes, coreBlk3.Bytes()):
				res = append(res, coreBlk3)
			default:
				return nil, errUnknownBlock
			}
		}
		return res, nil
	}

	bytesToParse := [][]byte{
		builtBlk1.Bytes(),
		builtBlk2.Bytes(),
		builtBlk3.Bytes(),
	}
	res, err := proRemoteVM.BatchedParseBlock(context.Background(), bytesToParse)
	require.NoError(err)
	require.Len(res, 3)
	require.Equal(builtBlk1.ID(), res[0].ID())
	require.Equal(builtBlk2.ID(), res[1].ID())
	require.Equal(builtBlk3.ID(), res[2].ID())
}

func TestBatchedParseBlockPostForkOnly(t *testing.T) {
	require := require.New(t)
	var (
		activationTime = time.Unix(0, 0)
		durangoTime    = time.Unix(0, 0)
	)
	coreVM, proRemoteVM, coreGenBlk := initTestRemoteProposerVM(t, activationTime, durangoTime)
	defer func() {
		require.NoError(proRemoteVM.Shutdown(context.Background()))
	}()

	// Build some post-Fork blocks

	// build block 1
	coreBlk1 := &snowman.TestBlock{
		TestDecidable: choices.TestDecidable{
			IDV:     ids.GenerateTestID(),
			StatusV: choices.Processing,
		},
		BytesV:  []byte{1},
		ParentV: coreGenBlk.ID(),
		HeightV: coreGenBlk.Height() + 1,
	}
	coreVM.BuildBlockF = func(context.Context) (snowman.Block, error) {
		return coreBlk1, nil
	}
	builtBlk1, err := proRemoteVM.BuildBlock(context.Background())
	require.NoError(err)

	// build block 2
	require.NoError(builtBlk1.Verify(context.Background()))
	require.NoError(proRemoteVM.SetPreference(context.Background(), builtBlk1.ID()))
	require.NoError(waitForProposerWindow(proRemoteVM, builtBlk1, 0))

	coreBlk2 := &snowman.TestBlock{
		TestDecidable: choices.TestDecidable{
			IDV:     ids.GenerateTestID(),
			StatusV: choices.Processing,
		},
<<<<<<< HEAD
		BytesV:     []byte{2},
		ParentV:    coreBlk1.ID(),
		HeightV:    coreBlk1.Height() + 1,
		TimestampV: coreBlk1.Timestamp(),
=======
		BytesV:  []byte{2},
		ParentV: coreBlk1.ID(),
		HeightV: coreBlk1.Height() + 1,
>>>>>>> c3668874
	}
	coreVM.BuildBlockF = func(context.Context) (snowman.Block, error) {
		return coreBlk2, nil
	}

	builtBlk2, err := proRemoteVM.BuildBlock(context.Background())
	require.NoError(err)

	// prepare build of next block
	require.NoError(builtBlk2.Verify(context.Background()))
	require.NoError(proRemoteVM.SetPreference(context.Background(), builtBlk2.ID()))
	require.NoError(waitForProposerWindow(proRemoteVM, builtBlk2, builtBlk2.(*postForkBlock).PChainHeight()))

	coreBlk3 := &snowman.TestBlock{
		TestDecidable: choices.TestDecidable{
			IDV:     ids.GenerateTestID(),
			StatusV: choices.Processing,
		},
		BytesV:  []byte{3},
		ParentV: coreBlk2.ID(),
		HeightV: coreBlk2.Height() + 1,
	}
	coreVM.BuildBlockF = func(context.Context) (snowman.Block, error) {
		return coreBlk3, nil
	}
	builtBlk3, err := proRemoteVM.BuildBlock(context.Background())
	require.NoError(err)

	coreVM.ParseBlockF = func(_ context.Context, b []byte) (snowman.Block, error) {
		switch {
		case bytes.Equal(b, coreBlk1.Bytes()):
			return coreBlk1, nil
		case bytes.Equal(b, coreBlk2.Bytes()):
			return coreBlk2, nil
		case bytes.Equal(b, coreBlk3.Bytes()):
			return coreBlk3, nil
		default:
			return nil, errUnknownBlock
		}
	}

	coreVM.BatchedParseBlockF = func(_ context.Context, blks [][]byte) ([]snowman.Block, error) {
		res := make([]snowman.Block, 0, len(blks))
		for _, blkBytes := range blks {
			switch {
			case bytes.Equal(blkBytes, coreBlk1.Bytes()):
				res = append(res, coreBlk1)
			case bytes.Equal(blkBytes, coreBlk2.Bytes()):
				res = append(res, coreBlk2)
			case bytes.Equal(blkBytes, coreBlk3.Bytes()):
				res = append(res, coreBlk3)
			default:
				return nil, errUnknownBlock
			}
		}
		return res, nil
	}

	bytesToParse := [][]byte{
		builtBlk1.Bytes(),
		builtBlk2.Bytes(),
		builtBlk3.Bytes(),
	}
	res, err := proRemoteVM.BatchedParseBlock(context.Background(), bytesToParse)
	require.NoError(err)
	require.Len(res, 3)
	require.Equal(builtBlk1.ID(), res[0].ID())
	require.Equal(builtBlk2.ID(), res[1].ID())
	require.Equal(builtBlk3.ID(), res[2].ID())
}

func TestBatchedParseBlockAtSnomanPlusPlusFork(t *testing.T) {
	require := require.New(t)

	var (
		currentTime  = time.Now().Truncate(time.Second)
		preForkTime  = currentTime.Add(5 * time.Minute)
		forkTime     = currentTime.Add(10 * time.Minute)
		postForkTime = currentTime.Add(15 * time.Minute)
<<<<<<< HEAD

		durangoTime = time.Unix(0, 0)
=======
>>>>>>> c3668874
	)

	// enable ProBlks in next future
	coreVM, proRemoteVM, coreGenBlk := initTestRemoteProposerVM(t, forkTime, durangoTime)
	defer func() {
		require.NoError(proRemoteVM.Shutdown(context.Background()))
	}()

	// Build some prefork blocks....
	proRemoteVM.Set(preForkTime)
	coreBlk1 := &snowman.TestBlock{
		TestDecidable: choices.TestDecidable{
			IDV:     ids.GenerateTestID(),
			StatusV: choices.Processing,
		},
		BytesV:     []byte{1},
		ParentV:    coreGenBlk.ID(),
		HeightV:    coreGenBlk.Height() + 1,
		TimestampV: preForkTime,
	}
	coreVM.BuildBlockF = func(context.Context) (snowman.Block, error) {
		return coreBlk1, nil
	}
	builtBlk1, err := proRemoteVM.BuildBlock(context.Background())
	require.NoError(err)
	require.IsType(&preForkBlock{}, builtBlk1)

	// prepare build of next block
	require.NoError(proRemoteVM.SetPreference(context.Background(), builtBlk1.ID()))
	coreVM.GetBlockF = func(_ context.Context, blkID ids.ID) (snowman.Block, error) {
		switch {
		case blkID == coreBlk1.ID():
			return coreBlk1, nil
		default:
			return nil, errUnknownBlock
		}
	}

	coreBlk2 := &snowman.TestBlock{
		TestDecidable: choices.TestDecidable{
			IDV:     ids.GenerateTestID(),
			StatusV: choices.Processing,
		},
		BytesV:     []byte{2},
		ParentV:    coreBlk1.ID(),
		HeightV:    coreBlk1.Height() + 1,
		TimestampV: postForkTime,
	}
	coreVM.BuildBlockF = func(context.Context) (snowman.Block, error) {
		return coreBlk2, nil
	}
	builtBlk2, err := proRemoteVM.BuildBlock(context.Background())
	require.NoError(err)
	require.IsType(&preForkBlock{}, builtBlk2)

	// prepare build of next block
	require.NoError(proRemoteVM.SetPreference(context.Background(), builtBlk2.ID()))
	coreVM.GetBlockF = func(_ context.Context, blkID ids.ID) (snowman.Block, error) {
		switch {
		case blkID == coreBlk2.ID():
			return coreBlk2, nil
		default:
			return nil, errUnknownBlock
		}
	}

	// .. and some post-fork
	proRemoteVM.Set(postForkTime)
	coreBlk3 := &snowman.TestBlock{
		TestDecidable: choices.TestDecidable{
			IDV:     ids.GenerateTestID(),
			StatusV: choices.Processing,
		},
<<<<<<< HEAD
		BytesV:     []byte{3},
		ParentV:    coreBlk2.ID(),
		HeightV:    coreBlk2.Height() + 1,
		TimestampV: postForkTime,
=======
		BytesV:  []byte{3},
		ParentV: coreBlk2.ID(),
		HeightV: coreBlk2.Height() + 1,
>>>>>>> c3668874
	}
	coreVM.BuildBlockF = func(context.Context) (snowman.Block, error) {
		return coreBlk3, nil
	}
	builtBlk3, err := proRemoteVM.BuildBlock(context.Background())
	require.NoError(err)
	require.IsType(&postForkBlock{}, builtBlk3)

	// prepare build of next block
	require.NoError(builtBlk3.Verify(context.Background()))
	require.NoError(proRemoteVM.SetPreference(context.Background(), builtBlk3.ID()))
	require.NoError(waitForProposerWindow(proRemoteVM, builtBlk3, builtBlk3.(*postForkBlock).PChainHeight()))

	coreBlk4 := &snowman.TestBlock{
		TestDecidable: choices.TestDecidable{
			IDV:     ids.GenerateTestID(),
			StatusV: choices.Processing,
		},
		BytesV:  []byte{4},
		ParentV: coreBlk3.ID(),
		HeightV: coreBlk3.Height() + 1,
	}
	coreVM.BuildBlockF = func(context.Context) (snowman.Block, error) {
		return coreBlk4, nil
	}
	builtBlk4, err := proRemoteVM.BuildBlock(context.Background())
	require.NoError(err)
	require.IsType(&postForkBlock{}, builtBlk4)
	require.NoError(builtBlk4.Verify(context.Background()))

	coreVM.ParseBlockF = func(_ context.Context, b []byte) (snowman.Block, error) {
		switch {
		case bytes.Equal(b, coreBlk1.Bytes()):
			return coreBlk1, nil
		case bytes.Equal(b, coreBlk2.Bytes()):
			return coreBlk2, nil
		case bytes.Equal(b, coreBlk3.Bytes()):
			return coreBlk3, nil
		case bytes.Equal(b, coreBlk4.Bytes()):
			return coreBlk4, nil
		default:
			return nil, errUnknownBlock
		}
	}

	coreVM.BatchedParseBlockF = func(_ context.Context, blks [][]byte) ([]snowman.Block, error) {
		res := make([]snowman.Block, 0, len(blks))
		for _, blkBytes := range blks {
			switch {
			case bytes.Equal(blkBytes, coreBlk1.Bytes()):
				res = append(res, coreBlk1)
			case bytes.Equal(blkBytes, coreBlk2.Bytes()):
				res = append(res, coreBlk2)
			case bytes.Equal(blkBytes, coreBlk3.Bytes()):
				res = append(res, coreBlk3)
			case bytes.Equal(blkBytes, coreBlk4.Bytes()):
				res = append(res, coreBlk4)
			default:
				return nil, errUnknownBlock
			}
		}
		return res, nil
	}

	bytesToParse := [][]byte{
		builtBlk4.Bytes(),
		builtBlk3.Bytes(),
		builtBlk2.Bytes(),
		builtBlk1.Bytes(),
	}

	res, err := proRemoteVM.BatchedParseBlock(context.Background(), bytesToParse)
	require.NoError(err)
	require.Len(res, 4)
	require.Equal(builtBlk4.ID(), res[0].ID())
	require.Equal(builtBlk3.ID(), res[1].ID())
	require.Equal(builtBlk2.ID(), res[2].ID())
	require.Equal(builtBlk1.ID(), res[3].ID())
}

type TestRemoteProposerVM struct {
	*block.TestBatchedVM
	*block.TestVM
}

func initTestRemoteProposerVM(
	t *testing.T,
<<<<<<< HEAD
	activationTime,
	durangoTime time.Time,
=======
	activationTime time.Time,
>>>>>>> c3668874
) (
	TestRemoteProposerVM,
	*VM,
	*snowman.TestBlock,
) {
	require := require.New(t)

	coreGenBlk := &snowman.TestBlock{
		TestDecidable: choices.TestDecidable{
			IDV:     ids.GenerateTestID(),
			StatusV: choices.Accepted,
		},
		HeightV: 0,

		BytesV: []byte{0},
	}

	initialState := []byte("genesis state")
	coreVM := TestRemoteProposerVM{
		TestVM:        &block.TestVM{},
		TestBatchedVM: &block.TestBatchedVM{},
	}
	coreVM.TestVM.T = t
	coreVM.TestBatchedVM.T = t

	coreVM.InitializeF = func(
		context.Context,
		*snow.Context,
		database.Database,
		[]byte,
		[]byte,
		[]byte,
		chan<- common.Message,
		[]*common.Fx,
		common.AppSender,
	) error {
		return nil
	}
	coreVM.LastAcceptedF = func(context.Context) (ids.ID, error) {
		return coreGenBlk.ID(), nil
	}
	coreVM.GetBlockF = func(_ context.Context, blkID ids.ID) (snowman.Block, error) {
		switch {
		case blkID == coreGenBlk.ID():
			return coreGenBlk, nil
		default:
			return nil, errUnknownBlock
		}
	}
	coreVM.ParseBlockF = func(_ context.Context, b []byte) (snowman.Block, error) {
		switch {
		case bytes.Equal(b, coreGenBlk.Bytes()):
			return coreGenBlk, nil
		default:
			return nil, errUnknownBlock
		}
	}
	coreVM.VerifyHeightIndexF = func(context.Context) error {
		return nil
	}

	proVM := New(
		coreVM,
		Config{
			ActivationTime:      activationTime,
<<<<<<< HEAD
			DurangoTime:         durangoTime,
=======
>>>>>>> c3668874
			MinimumPChainHeight: 0,
			MinBlkDelay:         DefaultMinBlockDelay,
			NumHistoricalBlocks: DefaultNumHistoricalBlocks,
			StakingLeafSigner:   pTestSigner,
			StakingCertLeaf:     pTestCert,
		},
	)

	valState := &validators.TestState{
		T: t,
	}
	valState.GetMinimumHeightF = func(context.Context) (uint64, error) {
		return coreGenBlk.Height(), nil
	}
	valState.GetCurrentHeightF = func(context.Context) (uint64, error) {
		return defaultPChainHeight, nil
	}
	valState.GetValidatorSetF = func(context.Context, uint64, ids.ID) (map[ids.NodeID]*validators.GetValidatorOutput, error) {
		var (
			thisNode = proVM.ctx.NodeID
			nodeID1  = ids.BuildTestNodeID([]byte{1})
			nodeID2  = ids.BuildTestNodeID([]byte{2})
			nodeID3  = ids.BuildTestNodeID([]byte{3})
		)
		return map[ids.NodeID]*validators.GetValidatorOutput{
			thisNode: {
				NodeID: thisNode,
				Weight: 10,
			},
			nodeID1: {
				NodeID: nodeID1,
				Weight: 5,
			},
			nodeID2: {
				NodeID: nodeID2,
				Weight: 6,
			},
			nodeID3: {
				NodeID: nodeID3,
				Weight: 7,
			},
		}, nil
	}

	ctx := snow.DefaultContextTest()
	ctx.NodeID = ids.NodeIDFromCert(pTestCert)
	ctx.ValidatorState = valState

	require.NoError(proVM.Initialize(
		context.Background(),
		ctx,
		prefixdb.New([]byte{}, memdb.New()), // make sure that DBs are compressed correctly
		initialState,
		nil,
		nil,
		nil,
		nil,
		nil,
	))

	// Initialize shouldn't be called again
	coreVM.InitializeF = nil

	require.NoError(proVM.SetState(context.Background(), snow.NormalOp))
	require.NoError(proVM.SetPreference(context.Background(), coreGenBlk.IDV))
	return coreVM, proVM, coreGenBlk
}<|MERGE_RESOLUTION|>--- conflicted
+++ resolved
@@ -217,8 +217,6 @@
 	}()
 
 	// Build some post-Fork blocks....
-
-	// build blk1
 	coreBlk1 := &snowman.TestBlock{
 		TestDecidable: choices.TestDecidable{
 			IDV:     ids.GenerateTestID(),
@@ -234,7 +232,7 @@
 	builtBlk1, err := proRemoteVM.BuildBlock(context.Background())
 	require.NoError(err)
 
-	// build blk2
+	// prepare build of next block
 	require.NoError(builtBlk1.Verify(context.Background()))
 	require.NoError(proRemoteVM.SetPreference(context.Background(), builtBlk1.ID()))
 	require.NoError(waitForProposerWindow(proRemoteVM, builtBlk1, 0))
@@ -244,16 +242,9 @@
 			IDV:     ids.GenerateTestID(),
 			StatusV: choices.Processing,
 		},
-<<<<<<< HEAD
-		BytesV:     []byte{2},
-		ParentV:    coreBlk1.ID(),
-		HeightV:    coreBlk1.Height() + 1,
-		TimestampV: coreBlk1.Timestamp(),
-=======
 		BytesV:  []byte{2},
 		ParentV: coreBlk1.ID(),
 		HeightV: coreBlk1.Height() + 1,
->>>>>>> c3668874
 	}
 	coreVM.BuildBlockF = func(context.Context) (snowman.Block, error) {
 		return coreBlk2, nil
@@ -261,10 +252,10 @@
 	builtBlk2, err := proRemoteVM.BuildBlock(context.Background())
 	require.NoError(err)
 
-	// buid blk3
+	// prepare build of next block
 	require.NoError(builtBlk2.Verify(context.Background()))
 	require.NoError(proRemoteVM.SetPreference(context.Background(), builtBlk2.ID()))
-	require.NoError(waitForProposerWindow(proRemoteVM, builtBlk1, 0))
+	require.NoError(waitForProposerWindow(proRemoteVM, builtBlk2, 0))
 
 	coreBlk3 := &snowman.TestBlock{
 		TestDecidable: choices.TestDecidable{
@@ -375,11 +366,8 @@
 		preForkTime  = currentTime.Add(5 * time.Minute)
 		forkTime     = currentTime.Add(10 * time.Minute)
 		postForkTime = currentTime.Add(15 * time.Minute)
-<<<<<<< HEAD
 
 		durangoTime = time.Unix(0, 0)
-=======
->>>>>>> c3668874
 	)
 
 	// enable ProBlks in next future
@@ -453,16 +441,9 @@
 			IDV:     ids.GenerateTestID(),
 			StatusV: choices.Processing,
 		},
-<<<<<<< HEAD
-		BytesV:     []byte{3},
-		ParentV:    coreBlk2.ID(),
-		HeightV:    coreBlk2.Height() + 1,
-		TimestampV: postForkTime,
-=======
 		BytesV:  []byte{3},
 		ParentV: coreBlk2.ID(),
 		HeightV: coreBlk2.Height() + 1,
->>>>>>> c3668874
 	}
 	coreVM.BuildBlockF = func(context.Context) (snowman.Block, error) {
 		return coreBlk3, nil
@@ -719,9 +700,7 @@
 		require.NoError(proRemoteVM.Shutdown(context.Background()))
 	}()
 
-	// Build some post-Fork blocks
-
-	// build block 1
+	// Build some post-Fork blocks....
 	coreBlk1 := &snowman.TestBlock{
 		TestDecidable: choices.TestDecidable{
 			IDV:     ids.GenerateTestID(),
@@ -737,7 +716,7 @@
 	builtBlk1, err := proRemoteVM.BuildBlock(context.Background())
 	require.NoError(err)
 
-	// build block 2
+	// prepare build of next block
 	require.NoError(builtBlk1.Verify(context.Background()))
 	require.NoError(proRemoteVM.SetPreference(context.Background(), builtBlk1.ID()))
 	require.NoError(waitForProposerWindow(proRemoteVM, builtBlk1, 0))
@@ -747,21 +726,13 @@
 			IDV:     ids.GenerateTestID(),
 			StatusV: choices.Processing,
 		},
-<<<<<<< HEAD
-		BytesV:     []byte{2},
-		ParentV:    coreBlk1.ID(),
-		HeightV:    coreBlk1.Height() + 1,
-		TimestampV: coreBlk1.Timestamp(),
-=======
 		BytesV:  []byte{2},
 		ParentV: coreBlk1.ID(),
 		HeightV: coreBlk1.Height() + 1,
->>>>>>> c3668874
 	}
 	coreVM.BuildBlockF = func(context.Context) (snowman.Block, error) {
 		return coreBlk2, nil
 	}
-
 	builtBlk2, err := proRemoteVM.BuildBlock(context.Background())
 	require.NoError(err)
 
@@ -836,11 +807,8 @@
 		preForkTime  = currentTime.Add(5 * time.Minute)
 		forkTime     = currentTime.Add(10 * time.Minute)
 		postForkTime = currentTime.Add(15 * time.Minute)
-<<<<<<< HEAD
 
 		durangoTime = time.Unix(0, 0)
-=======
->>>>>>> c3668874
 	)
 
 	// enable ProBlks in next future
@@ -914,16 +882,9 @@
 			IDV:     ids.GenerateTestID(),
 			StatusV: choices.Processing,
 		},
-<<<<<<< HEAD
-		BytesV:     []byte{3},
-		ParentV:    coreBlk2.ID(),
-		HeightV:    coreBlk2.Height() + 1,
-		TimestampV: postForkTime,
-=======
 		BytesV:  []byte{3},
 		ParentV: coreBlk2.ID(),
 		HeightV: coreBlk2.Height() + 1,
->>>>>>> c3668874
 	}
 	coreVM.BuildBlockF = func(context.Context) (snowman.Block, error) {
 		return coreBlk3, nil
@@ -1011,12 +972,8 @@
 
 func initTestRemoteProposerVM(
 	t *testing.T,
-<<<<<<< HEAD
 	activationTime,
 	durangoTime time.Time,
-=======
-	activationTime time.Time,
->>>>>>> c3668874
 ) (
 	TestRemoteProposerVM,
 	*VM,
@@ -1029,9 +986,9 @@
 			IDV:     ids.GenerateTestID(),
 			StatusV: choices.Accepted,
 		},
-		HeightV: 0,
-
-		BytesV: []byte{0},
+		HeightV:    0,
+		TimestampV: genesisTimestamp,
+		BytesV:     []byte{0},
 	}
 
 	initialState := []byte("genesis state")
@@ -1082,10 +1039,7 @@
 		coreVM,
 		Config{
 			ActivationTime:      activationTime,
-<<<<<<< HEAD
 			DurangoTime:         durangoTime,
-=======
->>>>>>> c3668874
 			MinimumPChainHeight: 0,
 			MinBlkDelay:         DefaultMinBlockDelay,
 			NumHistoricalBlocks: DefaultNumHistoricalBlocks,
