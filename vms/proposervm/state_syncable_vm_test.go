// Copyright (C) 2019-2022, Ava Labs, Inc. All rights reserved.
// See the file LICENSE for licensing terms.

package proposervm

import (
	"bytes"
	"context"
	"errors"
	"testing"
	"time"

	"github.com/stretchr/testify/require"

	"github.com/ava-labs/avalanchego/database"
	"github.com/ava-labs/avalanchego/database/manager"
	"github.com/ava-labs/avalanchego/ids"
	"github.com/ava-labs/avalanchego/signer"
	"github.com/ava-labs/avalanchego/snow"
	"github.com/ava-labs/avalanchego/snow/choices"
	"github.com/ava-labs/avalanchego/snow/consensus/snowman"
	"github.com/ava-labs/avalanchego/snow/engine/common"
	"github.com/ava-labs/avalanchego/snow/engine/snowman/block"
	"github.com/ava-labs/avalanchego/version"

	statelessblock "github.com/ava-labs/avalanchego/vms/proposervm/block"
)

var errUnknownSummary = errors.New("unknown summary")

func helperBuildStateSyncTestObjects(t *testing.T) (*fullVM, *VM) {
	innerVM := &fullVM{
		TestVM: &block.TestVM{
			TestVM: common.TestVM{
				T: t,
			},
		},
		TestHeightIndexedVM: &block.TestHeightIndexedVM{
			T: t,
		},
		TestStateSyncableVM: &block.TestStateSyncableVM{
			T: t,
		},
	}

	// signal height index is complete
	innerVM.VerifyHeightIndexF = func(context.Context) error {
		return nil
	}

	// load innerVM expectations
	innerGenesisBlk := &snowman.TestBlock{
		TestDecidable: choices.TestDecidable{
			IDV: ids.ID{'i', 'n', 'n', 'e', 'r', 'G', 'e', 'n', 's', 'y', 's', 'I', 'D'},
		},
		HeightV: 0,
		BytesV:  []byte("genesis state"),
	}
	innerVM.InitializeF = func(context.Context, *snow.Context, manager.Manager,
		[]byte, []byte, []byte, chan<- common.Message,
		[]*common.Fx, common.AppSender,
	) error {
		return nil
	}
	innerVM.VerifyHeightIndexF = func(context.Context) error {
		return nil
	}
	innerVM.LastAcceptedF = func(context.Context) (ids.ID, error) {
		return innerGenesisBlk.ID(), nil
	}
	innerVM.GetBlockF = func(context.Context, ids.ID) (snowman.Block, error) {
		return innerGenesisBlk, nil
	}

	// createVM
	dbManager := manager.NewMemDB(version.Semantic1_0_0)
	dbManager = dbManager.NewPrefixDBManager([]byte{})

	vm := New(
		innerVM,
<<<<<<< HEAD
		time.Time{}, // fork is active
		0,           // minimum P-Chain height
		DefaultMinBlockDelay,
		time.Time{}, // bls signing allowed
	)

	tlsSigner, err := signer.NewTLSSigner(pTestCert)
	if err != nil {
		t.Fatalf("failed to initialize proposerVM with %s", err)
	}

	ctx := snow.DefaultContextTest()
	ctx.NodeID = ids.NodeIDFromCert(pTestCert.Leaf)
	ctx.StakingCertLeaf = pTestCert.Leaf
	ctx.StakingLeafSigner = &tlsSigner
=======
		time.Time{},
		0,
		DefaultMinBlockDelay,
		pTestCert.PrivateKey.(crypto.Signer),
		pTestCert.Leaf,
	)

	ctx := snow.DefaultContextTest()
	ctx.NodeID = ids.NodeIDFromCert(pTestCert.Leaf)
>>>>>>> e38a148b

	err = vm.Initialize(
		context.Background(),
		ctx,
		dbManager,
		innerGenesisBlk.Bytes(),
		nil,
		nil,
		nil,
		nil,
		nil,
	)
	if err != nil {
		t.Fatalf("failed to initialize proposerVM with %s", err)
	}

	return innerVM, vm
}

func TestStateSyncEnabled(t *testing.T) {
	require := require.New(t)

	innerVM, vm := helperBuildStateSyncTestObjects(t)

	// ProposerVM State Sync disabled if innerVM State sync is disabled
	vm.hIndexer.MarkRepaired(true)
	innerVM.StateSyncEnabledF = func(context.Context) (bool, error) {
		return false, nil
	}
	enabled, err := vm.StateSyncEnabled(context.Background())
	require.NoError(err)
	require.False(enabled)

	// ProposerVM State Sync enabled if innerVM State sync is enabled
	innerVM.StateSyncEnabledF = func(context.Context) (bool, error) {
		return true, nil
	}
	enabled, err = vm.StateSyncEnabled(context.Background())
	require.NoError(err)
	require.True(enabled)
}

func TestStateSyncGetOngoingSyncStateSummary(t *testing.T) {
	require := require.New(t)

	innerVM, vm := helperBuildStateSyncTestObjects(t)

	innerSummary := &block.TestStateSummary{
		IDV:     ids.ID{'s', 'u', 'm', 'm', 'a', 'r', 'y', 'I', 'D'},
		HeightV: uint64(2022),
		BytesV:  []byte{'i', 'n', 'n', 'e', 'r'},
	}

	// No ongoing state summary case
	innerVM.GetOngoingSyncStateSummaryF = func(context.Context) (block.StateSummary, error) {
		return nil, database.ErrNotFound
	}
	summary, err := vm.GetOngoingSyncStateSummary(context.Background())
	require.True(err == database.ErrNotFound)
	require.True(summary == nil)

	// Pre fork summary case, fork height not reached hence not set yet
	innerVM.GetOngoingSyncStateSummaryF = func(context.Context) (block.StateSummary, error) {
		return innerSummary, nil
	}
	_, err = vm.GetForkHeight()
	require.Equal(err, database.ErrNotFound)
	summary, err = vm.GetOngoingSyncStateSummary(context.Background())
	require.NoError(err)
	require.True(summary.ID() == innerSummary.ID())
	require.True(summary.Height() == innerSummary.Height())
	require.True(bytes.Equal(summary.Bytes(), innerSummary.Bytes()))

	// Pre fork summary case, fork height already reached
	innerVM.GetOngoingSyncStateSummaryF = func(context.Context) (block.StateSummary, error) {
		return innerSummary, nil
	}
	require.NoError(vm.SetForkHeight(innerSummary.Height() + 1))
	summary, err = vm.GetOngoingSyncStateSummary(context.Background())
	require.NoError(err)
	require.True(summary.ID() == innerSummary.ID())
	require.True(summary.Height() == innerSummary.Height())
	require.True(bytes.Equal(summary.Bytes(), innerSummary.Bytes()))

	// Post fork summary case
	vm.hIndexer.MarkRepaired(true)
	require.NoError(vm.SetForkHeight(innerSummary.Height() - 1))

	// store post fork block associated with summary
	innerBlk := &snowman.TestBlock{
		BytesV:     []byte{1},
		TimestampV: vm.Time(),
		HeightV:    innerSummary.Height(),
	}
	innerVM.ParseBlockF = func(_ context.Context, b []byte) (snowman.Block, error) {
		require.True(bytes.Equal(b, innerBlk.Bytes()))
		return innerBlk, nil
	}

	slb, err := statelessblock.BuildCertSigned(
		vm.preferred,
		innerBlk.Timestamp(),
		100, // pChainHeight,
		vm.stakingCertLeaf,
		innerBlk.Bytes(),
		vm.ctx.ChainID,
		vm.stakingLeafSigner,
	)
	require.NoError(err)
	proBlk := &postForkBlock{
		SignedBlock: slb,
		postForkCommonComponents: postForkCommonComponents{
			vm:       vm,
			innerBlk: innerBlk,
			status:   choices.Accepted,
		},
	}
	require.NoError(vm.storePostForkBlock(proBlk))

	summary, err = vm.GetOngoingSyncStateSummary(context.Background())
	require.NoError(err)
	require.True(summary.Height() == innerSummary.Height())
}

func TestStateSyncGetLastStateSummary(t *testing.T) {
	require := require.New(t)

	innerVM, vm := helperBuildStateSyncTestObjects(t)

	innerSummary := &block.TestStateSummary{
		IDV:     ids.ID{'s', 'u', 'm', 'm', 'a', 'r', 'y', 'I', 'D'},
		HeightV: uint64(2022),
		BytesV:  []byte{'i', 'n', 'n', 'e', 'r'},
	}

	// No last state summary case
	innerVM.GetLastStateSummaryF = func(context.Context) (block.StateSummary, error) {
		return nil, database.ErrNotFound
	}
	summary, err := vm.GetLastStateSummary(context.Background())
	require.True(err == database.ErrNotFound)
	require.True(summary == nil)

	// Pre fork summary case, fork height not reached hence not set yet
	innerVM.GetLastStateSummaryF = func(context.Context) (block.StateSummary, error) {
		return innerSummary, nil
	}
	_, err = vm.GetForkHeight()
	require.Equal(err, database.ErrNotFound)
	summary, err = vm.GetLastStateSummary(context.Background())
	require.NoError(err)
	require.True(summary.ID() == innerSummary.ID())
	require.True(summary.Height() == innerSummary.Height())
	require.True(bytes.Equal(summary.Bytes(), innerSummary.Bytes()))

	// Pre fork summary case, fork height already reached
	innerVM.GetLastStateSummaryF = func(context.Context) (block.StateSummary, error) {
		return innerSummary, nil
	}
	require.NoError(vm.SetForkHeight(innerSummary.Height() + 1))
	summary, err = vm.GetLastStateSummary(context.Background())
	require.NoError(err)
	require.True(summary.ID() == innerSummary.ID())
	require.True(summary.Height() == innerSummary.Height())
	require.True(bytes.Equal(summary.Bytes(), innerSummary.Bytes()))

	// Post fork summary case
	vm.hIndexer.MarkRepaired(true)
	require.NoError(vm.SetForkHeight(innerSummary.Height() - 1))

	// store post fork block associated with summary
	innerBlk := &snowman.TestBlock{
		BytesV:     []byte{1},
		TimestampV: vm.Time(),
		HeightV:    innerSummary.Height(),
	}
	innerVM.ParseBlockF = func(_ context.Context, b []byte) (snowman.Block, error) {
		require.True(bytes.Equal(b, innerBlk.Bytes()))
		return innerBlk, nil
	}

	slb, err := statelessblock.BuildCertSigned(
		vm.preferred,
		innerBlk.Timestamp(),
		100, // pChainHeight,
		vm.stakingCertLeaf,
		innerBlk.Bytes(),
		vm.ctx.ChainID,
		vm.stakingLeafSigner,
	)
	require.NoError(err)
	proBlk := &postForkBlock{
		SignedBlock: slb,
		postForkCommonComponents: postForkCommonComponents{
			vm:       vm,
			innerBlk: innerBlk,
			status:   choices.Accepted,
		},
	}
	require.NoError(vm.storePostForkBlock(proBlk))

	summary, err = vm.GetLastStateSummary(context.Background())
	require.NoError(err)
	require.True(summary.Height() == innerSummary.Height())
}

func TestStateSyncGetStateSummary(t *testing.T) {
	require := require.New(t)

	innerVM, vm := helperBuildStateSyncTestObjects(t)
	reqHeight := uint64(1969)

	innerSummary := &block.TestStateSummary{
		IDV:     ids.ID{'s', 'u', 'm', 'm', 'a', 'r', 'y', 'I', 'D'},
		HeightV: reqHeight,
		BytesV:  []byte{'i', 'n', 'n', 'e', 'r'},
	}

	// No state summary case
	innerVM.GetStateSummaryF = func(context.Context, uint64) (block.StateSummary, error) {
		return nil, database.ErrNotFound
	}
	summary, err := vm.GetStateSummary(context.Background(), reqHeight)
	require.True(err == database.ErrNotFound)
	require.True(summary == nil)

	// Pre fork summary case, fork height not reached hence not set yet
	innerVM.GetStateSummaryF = func(_ context.Context, h uint64) (block.StateSummary, error) {
		require.True(h == reqHeight)
		return innerSummary, nil
	}
	_, err = vm.GetForkHeight()
	require.Equal(err, database.ErrNotFound)
	summary, err = vm.GetStateSummary(context.Background(), reqHeight)
	require.NoError(err)
	require.True(summary.ID() == innerSummary.ID())
	require.True(summary.Height() == innerSummary.Height())
	require.True(bytes.Equal(summary.Bytes(), innerSummary.Bytes()))

	// Pre fork summary case, fork height already reached
	innerVM.GetStateSummaryF = func(_ context.Context, h uint64) (block.StateSummary, error) {
		require.True(h == reqHeight)
		return innerSummary, nil
	}
	require.NoError(vm.SetForkHeight(innerSummary.Height() + 1))
	summary, err = vm.GetStateSummary(context.Background(), reqHeight)
	require.NoError(err)
	require.True(summary.ID() == innerSummary.ID())
	require.True(summary.Height() == innerSummary.Height())
	require.True(bytes.Equal(summary.Bytes(), innerSummary.Bytes()))

	// Post fork summary case
	vm.hIndexer.MarkRepaired(true)
	require.NoError(vm.SetForkHeight(innerSummary.Height() - 1))

	// store post fork block associated with summary
	innerBlk := &snowman.TestBlock{
		BytesV:     []byte{1},
		TimestampV: vm.Time(),
		HeightV:    innerSummary.Height(),
	}
	innerVM.ParseBlockF = func(_ context.Context, b []byte) (snowman.Block, error) {
		require.True(bytes.Equal(b, innerBlk.Bytes()))
		return innerBlk, nil
	}

	slb, err := statelessblock.BuildCertSigned(
		vm.preferred,
		innerBlk.Timestamp(),
		100, // pChainHeight,
		vm.stakingCertLeaf,
		innerBlk.Bytes(),
		vm.ctx.ChainID,
		vm.stakingLeafSigner,
	)
	require.NoError(err)
	proBlk := &postForkBlock{
		SignedBlock: slb,
		postForkCommonComponents: postForkCommonComponents{
			vm:       vm,
			innerBlk: innerBlk,
			status:   choices.Accepted,
		},
	}
	require.NoError(vm.storePostForkBlock(proBlk))

	summary, err = vm.GetStateSummary(context.Background(), reqHeight)
	require.NoError(err)
	require.True(summary.Height() == innerSummary.Height())
}

func TestParseStateSummary(t *testing.T) {
	require := require.New(t)
	innerVM, vm := helperBuildStateSyncTestObjects(t)
	reqHeight := uint64(1969)

	innerSummary := &block.TestStateSummary{
		IDV:     ids.ID{'s', 'u', 'm', 'm', 'a', 'r', 'y', 'I', 'D'},
		HeightV: reqHeight,
		BytesV:  []byte{'i', 'n', 'n', 'e', 'r'},
	}
	innerVM.ParseStateSummaryF = func(_ context.Context, summaryBytes []byte) (block.StateSummary, error) {
		require.Equal(summaryBytes, innerSummary.Bytes())
		return innerSummary, nil
	}
	innerVM.GetStateSummaryF = func(_ context.Context, h uint64) (block.StateSummary, error) {
		require.True(h == reqHeight)
		return innerSummary, nil
	}

	// Get a pre fork block than parse it
	require.NoError(vm.SetForkHeight(innerSummary.Height() + 1))
	summary, err := vm.GetStateSummary(context.Background(), reqHeight)
	require.NoError(err)

	parsedSummary, err := vm.ParseStateSummary(context.Background(), summary.Bytes())
	require.NoError(err)
	require.True(summary.ID() == parsedSummary.ID())
	require.True(summary.Height() == parsedSummary.Height())
	require.True(bytes.Equal(summary.Bytes(), parsedSummary.Bytes()))

	// Get a post fork block than parse it
	vm.hIndexer.MarkRepaired(true)
	require.NoError(vm.SetForkHeight(innerSummary.Height() - 1))

	// store post fork block associated with summary
	innerBlk := &snowman.TestBlock{
		BytesV:     []byte{1},
		TimestampV: vm.Time(),
		HeightV:    innerSummary.Height(),
	}
	innerVM.ParseBlockF = func(_ context.Context, b []byte) (snowman.Block, error) {
		require.True(bytes.Equal(b, innerBlk.Bytes()))
		return innerBlk, nil
	}

	slb, err := statelessblock.BuildCertSigned(
		vm.preferred,
		innerBlk.Timestamp(),
		100, // pChainHeight,
		vm.stakingCertLeaf,
		innerBlk.Bytes(),
		vm.ctx.ChainID,
		vm.stakingLeafSigner,
	)
	require.NoError(err)
	proBlk := &postForkBlock{
		SignedBlock: slb,
		postForkCommonComponents: postForkCommonComponents{
			vm:       vm,
			innerBlk: innerBlk,
			status:   choices.Accepted,
		},
	}
	require.NoError(vm.storePostForkBlock(proBlk))
	require.NoError(vm.SetForkHeight(innerSummary.Height() - 1))
	summary, err = vm.GetStateSummary(context.Background(), reqHeight)
	require.NoError(err)

	parsedSummary, err = vm.ParseStateSummary(context.Background(), summary.Bytes())
	require.NoError(err)
	require.True(summary.ID() == parsedSummary.ID())
	require.True(summary.Height() == parsedSummary.Height())
	require.True(bytes.Equal(summary.Bytes(), parsedSummary.Bytes()))
}

func TestStateSummaryAccept(t *testing.T) {
	require := require.New(t)

	innerVM, vm := helperBuildStateSyncTestObjects(t)
	reqHeight := uint64(1969)

	innerSummary := &block.TestStateSummary{
		IDV:     ids.ID{'s', 'u', 'm', 'm', 'a', 'r', 'y', 'I', 'D'},
		HeightV: reqHeight,
		BytesV:  []byte{'i', 'n', 'n', 'e', 'r'},
	}

	vm.hIndexer.MarkRepaired(true)
	require.NoError(vm.SetForkHeight(innerSummary.Height() - 1))

	// store post fork block associated with summary
	innerBlk := &snowman.TestBlock{
		BytesV:     []byte{1},
		TimestampV: vm.Time(),
		HeightV:    innerSummary.Height(),
	}
	innerVM.GetStateSummaryF = func(_ context.Context, h uint64) (block.StateSummary, error) {
		require.True(h == reqHeight)
		return innerSummary, nil
	}
	innerVM.ParseBlockF = func(_ context.Context, b []byte) (snowman.Block, error) {
		require.True(bytes.Equal(b, innerBlk.Bytes()))
		return innerBlk, nil
	}

	slb, err := statelessblock.BuildCertSigned(
		vm.preferred,
		innerBlk.Timestamp(),
		100, // pChainHeight,
		vm.stakingCertLeaf,
		innerBlk.Bytes(),
		vm.ctx.ChainID,
		vm.stakingLeafSigner,
	)
	require.NoError(err)
	proBlk := &postForkBlock{
		SignedBlock: slb,
		postForkCommonComponents: postForkCommonComponents{
			vm:       vm,
			innerBlk: innerBlk,
			status:   choices.Accepted,
		},
	}
	require.NoError(vm.storePostForkBlock(proBlk))

	summary, err := vm.GetStateSummary(context.Background(), reqHeight)
	require.NoError(err)

	// test Accept accepted
	innerSummary.AcceptF = func(context.Context) (block.StateSyncMode, error) {
		return block.StateSyncStatic, nil
	}
	status, err := summary.Accept(context.Background())
	require.NoError(err)
	require.Equal(block.StateSyncStatic, status)

	// test Accept skipped
	innerSummary.AcceptF = func(context.Context) (block.StateSyncMode, error) {
		return block.StateSyncSkipped, nil
	}
	status, err = summary.Accept(context.Background())
	require.NoError(err)
	require.Equal(block.StateSyncSkipped, status)
}

func TestStateSummaryAcceptOlderBlock(t *testing.T) {
	require := require.New(t)

	innerVM, vm := helperBuildStateSyncTestObjects(t)
	reqHeight := uint64(1969)

	innerSummary := &block.TestStateSummary{
		IDV:     ids.ID{'s', 'u', 'm', 'm', 'a', 'r', 'y', 'I', 'D'},
		HeightV: reqHeight,
		BytesV:  []byte{'i', 'n', 'n', 'e', 'r'},
	}

	vm.hIndexer.MarkRepaired(true)
	require.NoError(vm.SetForkHeight(innerSummary.Height() - 1))

	// Set the last accepted block height to be higher that the state summary
	// we are going to attempt to accept
	vm.lastAcceptedHeight = innerSummary.Height() + 1

	// store post fork block associated with summary
	innerBlk := &snowman.TestBlock{
		BytesV:     []byte{1},
		TimestampV: vm.Time(),
		HeightV:    innerSummary.Height(),
	}
	innerVM.GetStateSummaryF = func(_ context.Context, h uint64) (block.StateSummary, error) {
		require.True(h == reqHeight)
		return innerSummary, nil
	}
	innerVM.ParseBlockF = func(_ context.Context, b []byte) (snowman.Block, error) {
		require.True(bytes.Equal(b, innerBlk.Bytes()))
		return innerBlk, nil
	}

	slb, err := statelessblock.BuildCertSigned(
		vm.preferred,
		innerBlk.Timestamp(),
		100, // pChainHeight,
		vm.stakingCertLeaf,
		innerBlk.Bytes(),
		vm.ctx.ChainID,
		vm.stakingLeafSigner,
	)
	require.NoError(err)
	proBlk := &postForkBlock{
		SignedBlock: slb,
		postForkCommonComponents: postForkCommonComponents{
			vm:       vm,
			innerBlk: innerBlk,
			status:   choices.Accepted,
		},
	}
	require.NoError(vm.storePostForkBlock(proBlk))

	summary, err := vm.GetStateSummary(context.Background(), reqHeight)
	require.NoError(err)

	// test Accept skipped
	innerSummary.AcceptF = func(context.Context) (block.StateSyncMode, error) {
		return block.StateSyncStatic, nil
	}
	status, err := summary.Accept(context.Background())
	require.NoError(err)
	require.Equal(block.StateSyncSkipped, status)
}

func TestNoStateSummariesServedWhileRepairingHeightIndex(t *testing.T) {
	require := require.New(t)

	// Note: by default proVM is built such that heightIndex will be considered complete
	coreVM, _, proVM, _, _ := initTestProposerVM(t, time.Time{}, 0) // enable ProBlks
	require.NoError(proVM.VerifyHeightIndex(context.Background()))

	// let coreVM be always ready to serve summaries
	summaryHeight := uint64(2022)
	coreStateSummary := &block.TestStateSummary{
		T:       t,
		IDV:     ids.ID{'a', 'a', 'a', 'a'},
		HeightV: summaryHeight,
		BytesV:  []byte{'c', 'o', 'r', 'e', 'S', 'u', 'm', 'm', 'a', 'r', 'y'},
	}
	coreVM.GetLastStateSummaryF = func(context.Context) (block.StateSummary, error) {
		return coreStateSummary, nil
	}
	coreVM.GetStateSummaryF = func(_ context.Context, height uint64) (block.StateSummary, error) {
		if height != summaryHeight {
			return nil, errUnknownSummary
		}
		return coreStateSummary, nil
	}

	// set height index to reindexing
	proVM.hIndexer.MarkRepaired(false)
	require.ErrorIs(proVM.VerifyHeightIndex(context.Background()), block.ErrIndexIncomplete)

	_, err := proVM.GetLastStateSummary(context.Background())
	require.ErrorIs(err, block.ErrIndexIncomplete)

	_, err = proVM.GetStateSummary(context.Background(), summaryHeight)
	require.ErrorIs(err, block.ErrIndexIncomplete)

	// declare height index complete
	proVM.hIndexer.MarkRepaired(true)
	require.NoError(proVM.VerifyHeightIndex(context.Background()))

	summary, err := proVM.GetLastStateSummary(context.Background())
	require.NoError(err)
	require.True(summary.Height() == summaryHeight)
}<|MERGE_RESOLUTION|>--- conflicted
+++ resolved
@@ -21,6 +21,7 @@
 	"github.com/ava-labs/avalanchego/snow/consensus/snowman"
 	"github.com/ava-labs/avalanchego/snow/engine/common"
 	"github.com/ava-labs/avalanchego/snow/engine/snowman/block"
+	"github.com/ava-labs/avalanchego/utils/crypto/bls"
 	"github.com/ava-labs/avalanchego/version"
 
 	statelessblock "github.com/ava-labs/avalanchego/vms/proposervm/block"
@@ -76,35 +77,29 @@
 	dbManager := manager.NewMemDB(version.Semantic1_0_0)
 	dbManager = dbManager.NewPrefixDBManager([]byte{})
 
+	tlsSigner, err := signer.NewTLSSigner(pTestCert)
+	if err != nil {
+		t.Fatalf("failed to initialize proposerVM with %s", err)
+	}
+	sk, err := bls.NewSecretKey()
+	if err != nil {
+		t.Fatalf("failed to create bls private key with %s", err)
+	}
+	blsSigner := signer.NewBLSSigner(sk)
+
 	vm := New(
 		innerVM,
-<<<<<<< HEAD
 		time.Time{}, // fork is active
 		0,           // minimum P-Chain height
 		DefaultMinBlockDelay,
 		time.Time{}, // bls signing allowed
-	)
-
-	tlsSigner, err := signer.NewTLSSigner(pTestCert)
-	if err != nil {
-		t.Fatalf("failed to initialize proposerVM with %s", err)
-	}
+		pTestCert.Leaf,
+		&tlsSigner,
+		&blsSigner,
+	)
 
 	ctx := snow.DefaultContextTest()
 	ctx.NodeID = ids.NodeIDFromCert(pTestCert.Leaf)
-	ctx.StakingCertLeaf = pTestCert.Leaf
-	ctx.StakingLeafSigner = &tlsSigner
-=======
-		time.Time{},
-		0,
-		DefaultMinBlockDelay,
-		pTestCert.PrivateKey.(crypto.Signer),
-		pTestCert.Leaf,
-	)
-
-	ctx := snow.DefaultContextTest()
-	ctx.NodeID = ids.NodeIDFromCert(pTestCert.Leaf)
->>>>>>> e38a148b
 
 	err = vm.Initialize(
 		context.Background(),
@@ -211,7 +206,7 @@
 		vm.stakingCertLeaf,
 		innerBlk.Bytes(),
 		vm.ctx.ChainID,
-		vm.stakingLeafSigner,
+		vm.tlsSigner,
 	)
 	require.NoError(err)
 	proBlk := &postForkBlock{
@@ -293,7 +288,7 @@
 		vm.stakingCertLeaf,
 		innerBlk.Bytes(),
 		vm.ctx.ChainID,
-		vm.stakingLeafSigner,
+		vm.tlsSigner,
 	)
 	require.NoError(err)
 	proBlk := &postForkBlock{
@@ -378,7 +373,7 @@
 		vm.stakingCertLeaf,
 		innerBlk.Bytes(),
 		vm.ctx.ChainID,
-		vm.stakingLeafSigner,
+		vm.tlsSigner,
 	)
 	require.NoError(err)
 	proBlk := &postForkBlock{
@@ -448,7 +443,7 @@
 		vm.stakingCertLeaf,
 		innerBlk.Bytes(),
 		vm.ctx.ChainID,
-		vm.stakingLeafSigner,
+		vm.tlsSigner,
 	)
 	require.NoError(err)
 	proBlk := &postForkBlock{
@@ -508,7 +503,7 @@
 		vm.stakingCertLeaf,
 		innerBlk.Bytes(),
 		vm.ctx.ChainID,
-		vm.stakingLeafSigner,
+		vm.tlsSigner,
 	)
 	require.NoError(err)
 	proBlk := &postForkBlock{
@@ -582,7 +577,7 @@
 		vm.stakingCertLeaf,
 		innerBlk.Bytes(),
 		vm.ctx.ChainID,
-		vm.stakingLeafSigner,
+		vm.tlsSigner,
 	)
 	require.NoError(err)
 	proBlk := &postForkBlock{
