--- conflicted
+++ resolved
@@ -113,10 +113,7 @@
 		return pChainHeight, nil
 	}
 
-<<<<<<< HEAD
-=======
 	// create parent block ...
->>>>>>> c3668874
 	parentCoreBlk := &snowman.TestBlock{
 		TestDecidable: choices.TestDecidable{
 			IDV:     ids.Empty.Prefix(1111),
@@ -156,16 +153,11 @@
 	require.NoError(parentBlk.Verify(context.Background()))
 	require.NoError(proVM.SetPreference(context.Background(), parentBlk.ID()))
 
+	// .. create child block ...
 	childCoreBlk := &snowman.TestBlock{
-<<<<<<< HEAD
-		ParentV:    parentCoreBlk.ID(),
-		BytesV:     []byte{2},
-		TimestampV: parentCoreBlk.Timestamp(),
-=======
 		ParentV: parentCoreBlk.ID(),
 		BytesV:  []byte{2},
 		HeightV: parentCoreBlk.Height() + 1,
->>>>>>> c3668874
 	}
 	childBlk := postForkBlock{
 		postForkCommonComponents: postForkCommonComponents{
@@ -175,31 +167,6 @@
 		},
 	}
 
-<<<<<<< HEAD
-	{
-		// child block referring unknown parent does not verify
-		childSlb, err := block.Build(
-			ids.Empty, // refer unknown parent
-			childCoreBlk.Timestamp(),
-			pChainHeight,
-			proVM.StakingCertLeaf,
-			childCoreBlk.Bytes(),
-			proVM.ctx.ChainID,
-			proVM.StakingLeafSigner,
-		)
-		require.NoError(err)
-		childBlk.SignedBlock = childSlb
-
-		err = childBlk.Verify(context.Background())
-		require.ErrorIs(err, database.ErrNotFound)
-	}
-
-	{
-		// child block referring known parent does verify
-		childSlb, err := block.BuildUnsigned(
-			parentBlk.ID(),
-			parentBlk.Timestamp().Add(proposer.MaxVerifyDelay),
-=======
 	// set proVM to be able to build unsigned blocks
 	proVM.Set(proVM.Time().Add(proposer.MaxVerifyDelay))
 
@@ -208,15 +175,27 @@
 		childSlb, err := block.BuildUnsigned(
 			ids.Empty, // refer unknown parent
 			proVM.Time(),
->>>>>>> c3668874
 			pChainHeight,
 			childCoreBlk.Bytes(),
 		)
 		require.NoError(err)
 		childBlk.SignedBlock = childSlb
 
-<<<<<<< HEAD
-		proVM.Set(proVM.Time().Add(proposer.MaxVerifyDelay))
+		err = childBlk.Verify(context.Background())
+		require.ErrorIs(err, database.ErrNotFound)
+	}
+
+	{
+		// child block referring known parent does verify
+		childSlb, err := block.BuildUnsigned(
+			parentBlk.ID(), // refer known parent
+			proVM.Time(),
+			pChainHeight,
+			childCoreBlk.Bytes(),
+		)
+		require.NoError(err)
+		childBlk.SignedBlock = childSlb
+
 		require.NoError(childBlk.Verify(context.Background()))
 	}
 }
@@ -326,23 +305,6 @@
 		childBlk.SignedBlock = childSlb
 
 		proVM.Set(childSlb.Timestamp())
-=======
-		err = childBlk.Verify(context.Background())
-		require.ErrorIs(err, database.ErrNotFound)
-	}
-
-	{
-		// child block referring known parent does verify
-		childSlb, err := block.BuildUnsigned(
-			parentBlk.ID(), // refer known parent
-			proVM.Time(),
-			pChainHeight,
-			childCoreBlk.Bytes(),
-		)
-		require.NoError(err)
-		childBlk.SignedBlock = childSlb
-
->>>>>>> c3668874
 		require.NoError(childBlk.Verify(context.Background()))
 	}
 }
@@ -364,10 +326,7 @@
 		return pChainHeight, nil
 	}
 
-<<<<<<< HEAD
-=======
 	// create parent block ...
->>>>>>> c3668874
 	parentCoreBlk := &snowman.TestBlock{
 		TestDecidable: choices.TestDecidable{
 			IDV:     ids.Empty.Prefix(1111),
@@ -417,11 +376,7 @@
 		ParentV: parentCoreBlk.ID(),
 		BytesV:  []byte{2},
 	}
-<<<<<<< HEAD
 	childBlk := postForkBlock{
-=======
-	childProBlk := postForkBlock{
->>>>>>> c3668874
 		postForkCommonComponents: postForkCommonComponents{
 			vm:       proVM,
 			innerBlk: childCoreBlk,
@@ -431,20 +386,12 @@
 
 	{
 		// child block timestamp cannot be lower than parent timestamp
-<<<<<<< HEAD
-		childTimestamp := parentTimestamp.Add(-1 * time.Second)
-		proVM.Clock.Set(childCoreBlk.TimestampV)
-		childSlb, err := block.Build(
-			parentBlk.ID(),
-			childTimestamp,
-=======
 		newTime := parentTimestamp.Add(-1 * time.Second)
 		proVM.Clock.Set(newTime)
 
 		childSlb, err := block.Build(
 			parentBlk.ID(),
 			newTime,
->>>>>>> c3668874
 			pChainHeight,
 			proVM.StakingCertLeaf,
 			childCoreBlk.Bytes(),
@@ -452,25 +399,20 @@
 			proVM.StakingLeafSigner,
 		)
 		require.NoError(err)
-<<<<<<< HEAD
 		childBlk.SignedBlock = childSlb
 
 		err = childBlk.Verify(context.Background())
-=======
-		childProBlk.SignedBlock = childSlb
-
-		err = childProBlk.Verify(context.Background())
->>>>>>> c3668874
 		require.ErrorIs(err, errTimeNotMonotonic)
 	}
 
 	blkWinDelay, err := proVM.Delay(context.Background(), childCoreBlk.Height(), pChainHeight, proVM.ctx.NodeID, proposer.MaxVerifyWindows)
 	require.NoError(err)
-<<<<<<< HEAD
+
 	{
 		// block cannot arrive before its creator window starts
 		beforeWinStart := parentTimestamp.Add(blkWinDelay).Add(-1 * time.Second)
 		proVM.Clock.Set(beforeWinStart)
+
 		childSlb, err := block.Build(
 			parentBlk.ID(),
 			beforeWinStart,
@@ -491,20 +433,10 @@
 		// block can arrive at its creator window starts
 		atWindowStart := parentTimestamp.Add(blkWinDelay)
 		proVM.Clock.Set(atWindowStart)
+
 		childSlb, err := block.Build(
 			parentBlk.ID(),
 			atWindowStart,
-=======
-
-	{
-		// block cannot arrive before its creator window starts
-		beforeWinStart := parentTimestamp.Add(blkWinDelay).Add(-1 * time.Second)
-		proVM.Clock.Set(beforeWinStart)
-
-		childSlb, err := block.Build(
-			parentBlk.ID(),
-			beforeWinStart,
->>>>>>> c3668874
 			pChainHeight,
 			proVM.StakingCertLeaf,
 			childCoreBlk.Bytes(),
@@ -512,7 +444,6 @@
 			proVM.StakingLeafSigner,
 		)
 		require.NoError(err)
-<<<<<<< HEAD
 		childBlk.SignedBlock = childSlb
 
 		require.NoError(childBlk.Verify(context.Background()))
@@ -522,39 +453,7 @@
 		// block can arrive after its creator window starts
 		afterWindowStart := parentTimestamp.Add(blkWinDelay).Add(5 * time.Second)
 		proVM.Clock.Set(afterWindowStart)
-=======
-		childProBlk.SignedBlock = childSlb
-
-		err = childProBlk.Verify(context.Background())
-		require.ErrorIs(err, errProposerWindowNotStarted)
-	}
-
-	{
-		// block can arrive at its creator window starts
-		atWindowStart := parentTimestamp.Add(blkWinDelay)
-		proVM.Clock.Set(atWindowStart)
-
-		childSlb, err := block.Build(
-			parentBlk.ID(),
-			atWindowStart,
-			pChainHeight,
-			proVM.StakingCertLeaf,
-			childCoreBlk.Bytes(),
-			proVM.ctx.ChainID,
-			proVM.StakingLeafSigner,
-		)
-		require.NoError(err)
-		childProBlk.SignedBlock = childSlb
-
-		require.NoError(childProBlk.Verify(context.Background()))
-	}
-
-	{
-		// block can arrive after its creator window starts
-		afterWindowStart := parentTimestamp.Add(blkWinDelay).Add(5 * time.Second)
-		proVM.Clock.Set(afterWindowStart)
-
->>>>>>> c3668874
+
 		childSlb, err := block.Build(
 			parentBlk.ID(),
 			afterWindowStart,
@@ -565,24 +464,15 @@
 			proVM.StakingLeafSigner,
 		)
 		require.NoError(err)
-<<<<<<< HEAD
 		childBlk.SignedBlock = childSlb
 		require.NoError(childBlk.Verify(context.Background()))
-=======
-		childProBlk.SignedBlock = childSlb
-
-		require.NoError(childProBlk.Verify(context.Background()))
->>>>>>> c3668874
 	}
 
 	{
 		// block can arrive within submission window
 		atSubWindowEnd := proVM.Time().Add(proposer.MaxVerifyDelay)
 		proVM.Clock.Set(atSubWindowEnd)
-<<<<<<< HEAD
-=======
-
->>>>>>> c3668874
+
 		childSlb, err := block.BuildUnsigned(
 			parentBlk.ID(),
 			atSubWindowEnd,
@@ -590,23 +480,14 @@
 			childCoreBlk.Bytes(),
 		)
 		require.NoError(err)
-<<<<<<< HEAD
 		childBlk.SignedBlock = childSlb
 		require.NoError(childBlk.Verify(context.Background()))
-=======
-		childProBlk.SignedBlock = childSlb
-
-		require.NoError(childProBlk.Verify(context.Background()))
->>>>>>> c3668874
 	}
 
 	{
 		// block timestamp cannot be too much in the future
 		afterSubWinEnd := proVM.Time().Add(maxSkew).Add(time.Second)
-<<<<<<< HEAD
-=======
-
->>>>>>> c3668874
+
 		childSlb, err := block.Build(
 			parentBlk.ID(),
 			afterSubWinEnd,
@@ -617,14 +498,8 @@
 			proVM.StakingLeafSigner,
 		)
 		require.NoError(err)
-<<<<<<< HEAD
 		childBlk.SignedBlock = childSlb
 		err = childBlk.Verify(context.Background())
-=======
-		childProBlk.SignedBlock = childSlb
-
-		err = childProBlk.Verify(context.Background())
->>>>>>> c3668874
 		require.ErrorIs(err, errTimeTooAdvanced)
 	}
 }
@@ -646,16 +521,10 @@
 		return pChainHeight, nil
 	}
 	valState.GetMinimumHeightF = func(context.Context) (uint64, error) {
-<<<<<<< HEAD
-		return pChainHeight, nil
-	}
-
-=======
 		return pChainHeight / 50, nil
 	}
 
 	// create parent block ...
->>>>>>> c3668874
 	parentCoreBlk := &snowman.TestBlock{
 		TestDecidable: choices.TestDecidable{
 			IDV:     ids.Empty.Prefix(1111),
@@ -694,18 +563,11 @@
 
 	require.NoError(parentBlk.Verify(context.Background()))
 	require.NoError(proVM.SetPreference(context.Background(), parentBlk.ID()))
-<<<<<<< HEAD
-
-	parentBlkPChainHeight := pChainHeight
-=======
 
 	// set VM to be ready to build next block. We set it to generate unsigned blocks
 	// for simplicity.
-	nextTime := parentBlk.Timestamp().Add(proposer.MaxVerifyDelay)
-	proVM.Set(nextTime)
-
 	parentBlkPChainHeight := parentBlk.(*postForkBlock).PChainHeight()
->>>>>>> c3668874
+	require.NoError(waitForProposerWindow(proVM, parentBlk, parentBlkPChainHeight))
 
 	childCoreBlk := &snowman.TestBlock{
 		TestDecidable: choices.TestDecidable{
@@ -714,14 +576,8 @@
 		},
 		ParentV: parentCoreBlk.ID(),
 		BytesV:  []byte{2},
-<<<<<<< HEAD
-		HeightV: parentCoreBlk.Height() + 1,
 	}
 	childBlk := postForkBlock{
-=======
-	}
-	childProBlk := postForkBlock{
->>>>>>> c3668874
 		postForkCommonComponents: postForkCommonComponents{
 			vm:       proVM,
 			innerBlk: childCoreBlk,
@@ -729,9 +585,6 @@
 		},
 	}
 
-<<<<<<< HEAD
-	require.NoError(waitForProposerWindow(proVM, parentBlk, parentBlkPChainHeight))
-
 	{
 		// child P-Chain height must not precede parent P-Chain height
 		childSlb, err := block.Build(
@@ -747,26 +600,11 @@
 		childBlk.SignedBlock = childSlb
 
 		err = childBlk.Verify(context.Background())
-=======
-	{
-		// child P-Chain height must not precede parent P-Chain height
-		childSlb, err := block.BuildUnsigned(
-			parentBlk.ID(),
-			nextTime,
-			parentBlkPChainHeight-1,
-			childCoreBlk.Bytes(),
-		)
-		require.NoError(err)
-		childProBlk.SignedBlock = childSlb
-
-		err = childProBlk.Verify(context.Background())
->>>>>>> c3668874
 		require.ErrorIs(err, errPChainHeightNotMonotonic)
 	}
 
 	{
 		// child P-Chain height can be equal to parent P-Chain height
-<<<<<<< HEAD
 		childSlb, err := block.Build(
 			parentBlk.ID(),
 			proVM.Time(),
@@ -780,23 +618,10 @@
 		childBlk.SignedBlock = childSlb
 
 		require.NoError(childBlk.Verify(context.Background()))
-=======
-		childSlb, err := block.BuildUnsigned(
-			parentBlk.ID(),
-			nextTime,
-			parentBlkPChainHeight,
-			childCoreBlk.Bytes(),
-		)
-		require.NoError(err)
-		childProBlk.SignedBlock = childSlb
-
-		require.NoError(childProBlk.Verify(context.Background()))
->>>>>>> c3668874
 	}
 
 	{
 		// child P-Chain height may follow parent P-Chain height
-<<<<<<< HEAD
 		childSlb, err := block.Build(
 			parentBlk.ID(),
 			proVM.Time(),
@@ -810,24 +635,11 @@
 		childBlk.SignedBlock = childSlb
 
 		require.NoError(childBlk.Verify(context.Background()))
-=======
-		childSlb, err := block.BuildUnsigned(
-			parentBlk.ID(),
-			nextTime,
-			parentBlkPChainHeight+1,
-			childCoreBlk.Bytes(),
-		)
-		require.NoError(err)
-		childProBlk.SignedBlock = childSlb
-
-		require.NoError(childProBlk.Verify(context.Background()))
->>>>>>> c3668874
 	}
 
 	currPChainHeight, _ := proVM.ctx.ValidatorState.GetCurrentHeight(context.Background())
 	{
 		// block P-Chain height can be equal to current P-Chain height
-<<<<<<< HEAD
 		childSlb, err := block.Build(
 			parentBlk.ID(),
 			proVM.Time(),
@@ -842,23 +654,10 @@
 		childBlk.SignedBlock = childSlb
 
 		require.NoError(childBlk.Verify(context.Background()))
-=======
-		childSlb, err := block.BuildUnsigned(
-			parentBlk.ID(),
-			nextTime,
-			currPChainHeight,
-			childCoreBlk.Bytes(),
-		)
-		require.NoError(err)
-		childProBlk.SignedBlock = childSlb
-
-		require.NoError(childProBlk.Verify(context.Background()))
->>>>>>> c3668874
 	}
 
 	{
 		// block P-Chain height cannot be at higher than current P-Chain height
-<<<<<<< HEAD
 		childSlb, err := block.Build(
 			parentBlk.ID(),
 			proVM.Time(),
@@ -872,18 +671,6 @@
 		childBlk.SignedBlock = childSlb
 
 		err = childBlk.Verify(context.Background())
-=======
-		childSlb, err := block.BuildUnsigned(
-			parentBlk.ID(),
-			nextTime,
-			currPChainHeight*2,
-			childCoreBlk.Bytes(),
-		)
-		require.NoError(err)
-		childProBlk.SignedBlock = childSlb
-
-		err = childProBlk.Verify(context.Background())
->>>>>>> c3668874
 		require.ErrorIs(err, errPChainHeightNotReached)
 	}
 }
@@ -1005,24 +792,7 @@
 		BytesV:  []byte{2},
 		HeightV: oracleCoreBlk.opts[0].Height() + 1,
 	}
-<<<<<<< HEAD
-
-	// child P-Chain height must not precede parent P-Chain height
-	childSlb, err := block.Build(
-		parentBlk.ID(),
-		childCoreBlk.Timestamp(),
-		prntBlkPChainHeight-1,
-		proVM.StakingCertLeaf,
-		childCoreBlk.Bytes(),
-		proVM.ctx.ChainID,
-		proVM.StakingLeafSigner,
-	)
-	require.NoError(err)
 	childBlk := postForkBlock{
-		SignedBlock: childSlb,
-=======
-	childBlk := postForkBlock{
->>>>>>> c3668874
 		postForkCommonComponents: postForkCommonComponents{
 			vm:       proVM,
 			innerBlk: childCoreBlk,
@@ -1030,35 +800,6 @@
 		},
 	}
 
-<<<<<<< HEAD
-	err = childBlk.Verify(context.Background())
-	require.ErrorIs(err, errTimeTooAdvanced)
-
-	// child P-Chain height can be equal to parent P-Chain height
-	childSlb, err = block.BuildUnsigned(
-		parentBlk.ID(),
-		childCoreBlk.Timestamp(),
-		prntBlkPChainHeight,
-		childCoreBlk.Bytes(),
-	)
-	require.NoError(err)
-	childBlk.SignedBlock = childSlb
-
-	proVM.Set(childCoreBlk.Timestamp())
-	require.NoError(childBlk.Verify(context.Background()))
-
-	// child P-Chain height may follow parent P-Chain height
-	pChainHeight = prntBlkPChainHeight * 2 // move ahead pChainHeight
-	childSlb, err = block.BuildUnsigned(
-		parentBlk.ID(),
-		childCoreBlk.Timestamp(),
-		prntBlkPChainHeight+1,
-		childCoreBlk.Bytes(),
-	)
-	require.NoError(err)
-	childBlk.SignedBlock = childSlb
-	require.NoError(childBlk.Verify(context.Background()))
-=======
 	{
 		// child P-Chain height must not precede parent P-Chain height
 		childSlb, err := block.BuildUnsigned(
@@ -1101,32 +842,8 @@
 
 		require.NoError(childBlk.Verify(context.Background()))
 	}
->>>>>>> c3668874
 
 	currPChainHeight, _ := proVM.ctx.ValidatorState.GetCurrentHeight(context.Background())
-<<<<<<< HEAD
-	childSlb, err = block.BuildUnsigned(
-		parentBlk.ID(),
-		childCoreBlk.Timestamp(),
-		currPChainHeight,
-		childCoreBlk.Bytes(),
-	)
-	require.NoError(err)
-	childBlk.SignedBlock = childSlb
-	require.NoError(childBlk.Verify(context.Background()))
-
-	// block P-Chain height cannot be at higher than current P-Chain height
-	childSlb, err = block.BuildUnsigned(
-		parentBlk.ID(),
-		childCoreBlk.Timestamp(),
-		currPChainHeight*2,
-		childCoreBlk.Bytes(),
-	)
-	require.NoError(err)
-	childBlk.SignedBlock = childSlb
-	err = childBlk.Verify(context.Background())
-	require.ErrorIs(err, errPChainHeightNotReached)
-=======
 	{
 		// block P-Chain height can be equal to current P-Chain height
 		childSlb, err := block.BuildUnsigned(
@@ -1154,7 +871,6 @@
 		err = childBlk.Verify(context.Background())
 		require.ErrorIs(err, errPChainHeightNotReached)
 	}
->>>>>>> c3668874
 }
 
 func TestBlockVerify_PostForkBlock_CoreBlockVerifyIsCalledOnce(t *testing.T) {
@@ -1383,16 +1099,11 @@
 func TestBlockVerify_PostForkBlock_ShouldBePostForkOption(t *testing.T) {
 	require := require.New(t)
 
-<<<<<<< HEAD
 	var (
 		activationTime  = time.Unix(0, 0)
 		durangoForkTime = time.Unix(0, 0)
 	)
 	coreVM, _, proVM, coreGenBlk, _ := initTestProposerVM(t, activationTime, durangoForkTime, 0)
-	proVM.Set(coreGenBlk.Timestamp())
-=======
-	coreVM, _, proVM, coreGenBlk, _ := initTestProposerVM(t, time.Time{}, 0)
->>>>>>> c3668874
 	defer func() {
 		require.NoError(proVM.Shutdown(context.Background()))
 	}()
@@ -1506,16 +1217,11 @@
 func TestBlockVerify_PostForkBlock_PChainTooLow(t *testing.T) {
 	require := require.New(t)
 
-<<<<<<< HEAD
 	var (
 		activationTime  = time.Unix(0, 0)
 		durangoForkTime = time.Unix(0, 0)
 	)
 	coreVM, _, proVM, coreGenBlk, _ := initTestProposerVM(t, activationTime, durangoForkTime, 5)
-	proVM.Set(coreGenBlk.Timestamp())
-=======
-	coreVM, _, proVM, coreGenBlk, _ := initTestProposerVM(t, time.Time{}, 5)
->>>>>>> c3668874
 	defer func() {
 		require.NoError(proVM.Shutdown(context.Background()))
 	}()
