--- conflicted
+++ resolved
@@ -88,12 +88,8 @@
 	activationTime time.Time,
 	minimumPChainHeight uint64,
 ) *VM {
-<<<<<<< HEAD
 	ssVM, _ := vm.(block.StateSyncableVM)
-	proVM := &VM{
-=======
 	return &VM{
->>>>>>> fd9be659
 		ChainVM:             vm,
 		activationTime:      activationTime,
 		minimumPChainHeight: minimumPChainHeight,
