--- conflicted
+++ resolved
@@ -948,7 +948,7 @@
 
 // AppGossip implements the Sender interface.
 // assumes the stateLock is not held.
-func (n *network) SendAppGossip(chainID ids.ID, appGossipBytes []byte) {
+func (n *network) SendAppGossip(subnetID, chainID ids.ID, appGossipBytes []byte) {
 	now := n.clock.Time()
 
 	msg, err := n.b.AppGossip(chainID, appGossipBytes)
@@ -959,7 +959,7 @@
 	}
 
 	n.stateLock.RLock()
-	peers, err := n.peers.sample(int(n.appGossipSize))
+	peers, err := n.peers.sample(subnetID, int(n.appGossipSize))
 	n.stateLock.RUnlock()
 	if err != nil {
 		n.log.Debug("failed to sample %d peers for AppGossip: %s", n.appGossipSize, err)
@@ -986,13 +986,8 @@
 
 // SendGossip attempts to gossip the container to the network
 // Assumes [n.stateLock] is not held.
-<<<<<<< HEAD
-func (n *network) SendGossip(chainID, containerID ids.ID, container []byte) {
-	if err := n.gossipContainer(chainID, containerID, container, n.gossipAcceptedFrontierSize); err != nil {
-=======
-func (n *network) Gossip(subnetID, chainID, containerID ids.ID, container []byte) {
+func (n *network) SendGossip(subnetID, chainID, containerID ids.ID, container []byte) {
 	if err := n.gossipContainer(subnetID, chainID, containerID, container, n.gossipAcceptedFrontierSize); err != nil {
->>>>>>> db9b8948
 		n.log.Debug("failed to Gossip(%s, %s): %s", chainID, containerID, err)
 		n.log.Verbo("container:\n%s", formatting.DumpBytes{Bytes: container})
 	}
