--- conflicted
+++ resolved
@@ -542,17 +542,10 @@
 func (n *network) WantsConnection(nodeID ids.ShortID) bool {
 	n.peersLock.RLock()
 	defer n.peersLock.RUnlock()
-<<<<<<< HEAD
+
 	return n.wantsConnection(nodeID)
 }
 
-// wantsConnection is unexported and must be called with n.peersLock already locked
-=======
-
-	return n.wantsConnection(nodeID)
-}
-
->>>>>>> c5f4b6a6
 func (n *network) wantsConnection(nodeID ids.ShortID) bool {
 	return n.config.Validators.Contains(constants.PrimaryNetworkID, nodeID) ||
 		n.manuallyTrackedIDs.Contains(nodeID)
